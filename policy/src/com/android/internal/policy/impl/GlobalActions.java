--- conflicted
+++ resolved
@@ -168,57 +168,6 @@
             }
         };
 
-<<<<<<< HEAD
-        mItems = Lists.newArrayList(
-                // silent mode
-                mSilentModeToggle,
-                // next: airplane mode
-                mAirplaneModeOn,
-                // next: screenshot
-                new SinglePressAction(com.android.internal.R.drawable.ic_lock_screenshot, R.string.global_action_screenshot) {
-                    public void onPress() {
-                        takeScreenshot();
-                    }
-
-                    public boolean showDuringKeyguard() {
-                        return true;
-                    }
-
-                    public boolean showBeforeProvisioning() {
-                        return true;
-                    }
-                },
-                // next: reboot
-                new SinglePressAction(com.android.internal.R.drawable.ic_lock_reboot, R.string.global_action_reboot) {
-                    public void onPress() {
-                    	ShutdownThread.reboot(mContext, "null", true);
-                    }
-
-                    public boolean showDuringKeyguard() {
-                        return true;
-                    }
-
-                    public boolean showBeforeProvisioning() {
-                        return true;
-                    }
-                },
-                // last: power off
-                new SinglePressAction(com.android.internal.R.drawable.ic_lock_power_off, R.string.global_action_power_off) {
-
-                    public void onPress() {
-                        // shutdown by making sure radio and power are handled accordingly.
-                        ShutdownThread.shutdown(mContext, true);
-                    }
-
-                    public boolean showDuringKeyguard() {
-                        return true;
-                    }
-
-                    public boolean showBeforeProvisioning() {
-                        return true;
-                    }
-                });
-=======
         mItems = new ArrayList<Action>();
 
         // first: power off
@@ -241,6 +190,38 @@
                 }
             });
 
+        // next: reboot
+        mItems.add(
+            new SinglePressAction(com.android.internal.R.drawable.ic_lock_reboot, R.string.global_action_reboot) {
+                public void onPress() {
+                    ShutdownThread.reboot(mContext, "null", true);
+                }
+
+                public boolean showDuringKeyguard() {
+                    return true;
+                }
+
+                public boolean showBeforeProvisioning() {
+                    return true;
+                }
+            });
+
+        // next: screenshot
+        mItems.add(
+            new SinglePressAction(com.android.internal.R.drawable.ic_lock_screenshot, R.string.global_action_screenshot) {
+                public void onPress() {
+                    takeScreenshot();
+                }
+
+                public boolean showDuringKeyguard() {
+                    return true;
+                }
+
+                public boolean showBeforeProvisioning() {
+                    return true;
+                }
+            });
+
         // next: airplane mode
         mItems.add(mAirplaneModeOn);
 
@@ -248,7 +229,7 @@
         if (SHOW_SILENT_TOGGLE) {
             mItems.add(mSilentModeAction);
         }
->>>>>>> 8b6ed2d1
+
 
         mAdapter = new MyAdapter();
 
@@ -358,14 +339,13 @@
         } else {
             mDialog.getWindow().setType(WindowManager.LayoutParams.TYPE_SYSTEM_DIALOG);
         }
-<<<<<<< HEAD
+
         mDialog.setTitle(R.string.global_actions);
-=======
+
         if (SHOW_SILENT_TOGGLE) {
             IntentFilter filter = new IntentFilter(AudioManager.RINGER_MODE_CHANGED_ACTION);
             mContext.registerReceiver(mRingerModeReceiver, filter);
         }
->>>>>>> 8b6ed2d1
     }
 
 
