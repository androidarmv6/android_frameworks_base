/*
 * Copyright (C) 2008 The Android Open Source Project
 *
 * Licensed under the Apache License, Version 2.0 (the "License");
 * you may not use this file except in compliance with the License.
 * You may obtain a copy of the License at
 *
 *      http://www.apache.org/licenses/LICENSE-2.0
 *
 * Unless required by applicable law or agreed to in writing, software
 * distributed under the License is distributed on an "AS IS" BASIS,
 * WITHOUT WARRANTIES OR CONDITIONS OF ANY KIND, either express or implied.
 * See the License for the specific language governing permissions and
 * limitations under the License.
 */

package com.android.internal.policy.impl;

import android.content.BroadcastReceiver;
import android.content.Context;
import android.content.Intent;
import android.content.IntentFilter;
import android.content.res.Configuration;
import android.database.ContentObserver;
import static android.os.BatteryManager.BATTERY_STATUS_CHARGING;
import static android.os.BatteryManager.BATTERY_STATUS_FULL;
import static android.os.BatteryManager.BATTERY_STATUS_UNKNOWN;
import android.media.AudioManager;
import android.os.BatteryManager;
import android.os.Handler;
import android.os.Message;
import android.os.SystemClock;
import android.provider.Settings;
import android.provider.Telephony;
import static android.provider.Telephony.Intents.EXTRA_PLMN;
import static android.provider.Telephony.Intents.EXTRA_SHOW_PLMN;
import static android.provider.Telephony.Intents.EXTRA_SHOW_SPN;
import static android.provider.Telephony.Intents.EXTRA_SPN;
import static android.provider.Telephony.Intents.SPN_STRINGS_UPDATED_ACTION;

import com.android.internal.telephony.IccCard;
import com.android.internal.telephony.TelephonyIntents;

import android.telephony.TelephonyManager;
import android.util.Log;
import com.android.internal.R;
import com.google.android.collect.Lists;

import java.util.ArrayList;

/**
 * Watches for updates that may be interesting to the keyguard, and provides
 * the up to date information as well as a registration for callbacks that care
 * to be updated.
 *
 * Note: under time crunch, this has been extended to include some stuff that
 * doesn't really belong here.  see {@link #handleBatteryUpdate} where it shutdowns
 * the device, and {@link #getFailedAttempts()}, {@link #reportFailedAttempt()}
 * and {@link #clearFailedAttempts()}.  Maybe we should rename this 'KeyguardContext'...
 */
public class KeyguardUpdateMonitor {

    static private final String TAG = "KeyguardUpdateMonitor";
    static private final boolean DEBUG = false;

    private static final int LOW_BATTERY_THRESHOLD = 20;

    private final Context mContext;

    private IccCard.State mSimState = IccCard.State.READY;

    private boolean mKeyguardBypassEnabled;

    private boolean mDeviceProvisioned;

    private int mBatteryLevel;

    private int mBatteryStatus;

    private CharSequence mTelephonyPlmn;
    private CharSequence mTelephonySpn;

    private int mFailedAttempts = 0;

    private Handler mHandler;

    private ArrayList<InfoCallback> mInfoCallbacks = Lists.newArrayList();
    private ArrayList<SimStateCallback> mSimStateCallbacks = Lists.newArrayList();
    private ContentObserver mContentObserver;

    // messages for the handler
    private static final int MSG_TIME_UPDATE = 301;
    private static final int MSG_BATTERY_UPDATE = 302;
    private static final int MSG_CARRIER_INFO_UPDATE = 303;
    private static final int MSG_SIM_STATE_CHANGE = 304;
    private static final int MSG_RINGER_MODE_CHANGED = 305;
    private static final int MSG_PHONE_STATE_CHANGED = 306;
    private static final int MSG_MUSIC_SONG_CHANGE = 307;


    /**
     * When we receive a
     * {@link com.android.internal.telephony.TelephonyIntents#ACTION_SIM_STATE_CHANGED} broadcast,
     * and then pass a result via our handler to {@link KeyguardUpdateMonitor#handleSimStateChange},
     * we need a single object to pass to the handler.  This class helps decode
     * the intent and provide a {@link SimCard.State} result.
     */
    private static class SimArgs {

        public final IccCard.State simState;

        private SimArgs(Intent intent) {
            if (!TelephonyIntents.ACTION_SIM_STATE_CHANGED.equals(intent.getAction())) {
                throw new IllegalArgumentException("only handles intent ACTION_SIM_STATE_CHANGED");
            }
            String stateExtra = intent.getStringExtra(IccCard.INTENT_KEY_ICC_STATE);
            if (IccCard.INTENT_VALUE_ICC_ABSENT.equals(stateExtra)) {
                this.simState = IccCard.State.ABSENT;
            } else if (IccCard.INTENT_VALUE_ICC_READY.equals(stateExtra)) {
                this.simState = IccCard.State.READY;
            } else if (IccCard.INTENT_VALUE_ICC_LOCKED.equals(stateExtra)) {
                final String lockedReason = intent
                        .getStringExtra(IccCard.INTENT_KEY_LOCKED_REASON);
                if (IccCard.INTENT_VALUE_LOCKED_ON_PIN.equals(lockedReason)) {
                    this.simState = IccCard.State.PIN_REQUIRED;
                } else if (IccCard.INTENT_VALUE_LOCKED_ON_PUK.equals(lockedReason)) {
                    this.simState = IccCard.State.PUK_REQUIRED;
                } else {
                    this.simState = IccCard.State.UNKNOWN;
                }
            } else if (IccCard.INTENT_VALUE_LOCKED_NETWORK.equals(stateExtra)) {
                this.simState = IccCard.State.NETWORK_LOCKED;
            } else {
                this.simState = IccCard.State.UNKNOWN;
            }
        }

        public String toString() {
            return simState.toString();
        }
    }

    public KeyguardUpdateMonitor(Context context) {
        mContext = context;

        mHandler = new Handler() {
            @Override
            public void handleMessage(Message msg) {
                switch (msg.what) {
                    case MSG_TIME_UPDATE:
                        handleTimeUpdate();
                        break;
                    case MSG_BATTERY_UPDATE:
                        handleBatteryUpdate(msg.arg1,  msg.arg2);
                        break;
                    case MSG_CARRIER_INFO_UPDATE:
                        handleCarrierInfoUpdate();
                        break;
                    case MSG_SIM_STATE_CHANGE:
                        handleSimStateChange((SimArgs) msg.obj);
                        break;
                    case MSG_RINGER_MODE_CHANGED:
                        handleRingerModeChange(msg.arg1);
                        break;
                    case MSG_PHONE_STATE_CHANGED:
                        handlePhoneStateChanged((String)msg.obj);
                        break;
                    case MSG_MUSIC_SONG_CHANGE:
                        handleSongUpdate();
                        break;
                }
            }
        };

        mKeyguardBypassEnabled = context.getResources().getBoolean(
                com.android.internal.R.bool.config_bypass_keyguard_if_slider_open);

        mDeviceProvisioned = Settings.Secure.getInt(
                mContext.getContentResolver(), Settings.Secure.DEVICE_PROVISIONED, 0) != 0;

        // Since device can't be un-provisioned, we only need to register a content observer
        // to update mDeviceProvisioned when we are...
        if (!mDeviceProvisioned) {
            mContentObserver = new ContentObserver(mHandler) {
                @Override
                public void onChange(boolean selfChange) {
                    super.onChange(selfChange);
                    mDeviceProvisioned = Settings.Secure.getInt(mContext.getContentResolver(),
                        Settings.Secure.DEVICE_PROVISIONED, 0) != 0;
                    if (mDeviceProvisioned && mContentObserver != null) {
                        // We don't need the observer anymore...
                        mContext.getContentResolver().unregisterContentObserver(mContentObserver);
                        mContentObserver = null;
                    }
                    if (DEBUG) Log.d(TAG, "DEVICE_PROVISIONED state = " + mDeviceProvisioned);
                }
            };

            mContext.getContentResolver().registerContentObserver(
                    Settings.Secure.getUriFor(Settings.Secure.DEVICE_PROVISIONED),
                    false, mContentObserver);

            // prevent a race condition between where we check the flag and where we register the
            // observer by grabbing the value once again...
            mDeviceProvisioned = Settings.Secure.getInt(mContext.getContentResolver(),
                Settings.Secure.DEVICE_PROVISIONED, 0) != 0;
        }

        // take a guess to start
        mSimState = IccCard.State.READY;
        mBatteryStatus = BATTERY_STATUS_FULL;
        mBatteryLevel = 100;

        mTelephonyPlmn = getDefaultPlmn();

        // setup receiver
        final IntentFilter filter = new IntentFilter();
        filter.addAction(Intent.ACTION_TIME_TICK);
        filter.addAction(Intent.ACTION_TIME_CHANGED);
        filter.addAction(Intent.ACTION_BATTERY_CHANGED);
        filter.addAction(Intent.ACTION_TIMEZONE_CHANGED);
        filter.addAction(TelephonyIntents.ACTION_SIM_STATE_CHANGED);
        filter.addAction(TelephonyManager.ACTION_PHONE_STATE_CHANGED);
        filter.addAction(SPN_STRINGS_UPDATED_ACTION);
        filter.addAction(AudioManager.RINGER_MODE_CHANGED_ACTION);
        filter.addAction("internal.policy.impl.updateSongStatus");
        context.registerReceiver(new BroadcastReceiver() {

            public void onReceive(Context context, Intent intent) {
                final String action = intent.getAction();
                if (DEBUG) Log.d(TAG, "received broadcast " + action);

                if (Intent.ACTION_TIME_TICK.equals(action)
                        || Intent.ACTION_TIME_CHANGED.equals(action)
                        || Intent.ACTION_TIMEZONE_CHANGED.equals(action)) {
                    mHandler.sendMessage(mHandler.obtainMessage(MSG_TIME_UPDATE));
                } else if (SPN_STRINGS_UPDATED_ACTION.equals(action)) {
                    mTelephonyPlmn = getTelephonyPlmnFrom(intent);
                    mTelephonySpn = getTelephonySpnFrom(intent);
                    mHandler.sendMessage(mHandler.obtainMessage(MSG_CARRIER_INFO_UPDATE));
                } else if (Intent.ACTION_BATTERY_CHANGED.equals(action)) {
                    final int pluggedInStatus = intent
                            .getIntExtra("status", BATTERY_STATUS_UNKNOWN);
                    int batteryLevel = intent.getIntExtra("level", 0);
                    final Message msg = mHandler.obtainMessage(
                            MSG_BATTERY_UPDATE,
                            pluggedInStatus,
                            batteryLevel);
                    mHandler.sendMessage(msg);
                } else if (TelephonyIntents.ACTION_SIM_STATE_CHANGED.equals(action)) {
                    mHandler.sendMessage(mHandler.obtainMessage(
                            MSG_SIM_STATE_CHANGE,
                            new SimArgs(intent)));
                } else if (AudioManager.RINGER_MODE_CHANGED_ACTION.equals(action)) {
                    mHandler.sendMessage(mHandler.obtainMessage(MSG_RINGER_MODE_CHANGED,
                            intent.getIntExtra(AudioManager.EXTRA_RINGER_MODE, -1), 0));
                } else if (TelephonyManager.ACTION_PHONE_STATE_CHANGED.equals(action)) {
                    String state = intent.getStringExtra(TelephonyManager.EXTRA_STATE);
                    mHandler.sendMessage(mHandler.obtainMessage(MSG_PHONE_STATE_CHANGED, state));
                } else if ("internal.policy.impl.updateSongStatus".equals(action)){
                    mHandler.sendMessage(mHandler.obtainMessage(MSG_MUSIC_SONG_CHANGE));
                }
            }
        }, filter);
    }

    protected void handlePhoneStateChanged(String newState) {
        if (DEBUG) Log.d(TAG, "handlePhoneStateChanged(" + newState + ")");
        for (int i = 0; i < mInfoCallbacks.size(); i++) {
            mInfoCallbacks.get(i).onPhoneStateChanged(newState);
        }
    }

    protected void handleRingerModeChange(int mode) {
        if (DEBUG) Log.d(TAG, "handleRingerModeChange(" + mode + ")");
        for (int i = 0; i < mInfoCallbacks.size(); i++) {
            mInfoCallbacks.get(i).onRingerModeChanged(mode);
        }
    }

    /**
     * Handle {@link #MSG_TIME_UPDATE}
     */
    private void handleTimeUpdate() {
        if (DEBUG) Log.d(TAG, "handleTimeUpdate");
        for (int i = 0; i < mInfoCallbacks.size(); i++) {
            mInfoCallbacks.get(i).onTimeChanged();
        }
    }

    /**
     * Handle {@link #MSG_BATTERY_UPDATE}
     */
    private void handleBatteryUpdate(int batteryStatus, int batteryLevel) {
        if (DEBUG) Log.d(TAG, "handleBatteryUpdate");
        if (isBatteryUpdateInteresting(batteryStatus, batteryLevel)) {
            mBatteryStatus = batteryStatus;
            mBatteryLevel = batteryLevel;
            final boolean pluggedIn = isPluggedIn(batteryStatus);;
            for (int i = 0; i < mInfoCallbacks.size(); i++) {
                mInfoCallbacks.get(i).onRefreshBatteryInfo(
                        shouldShowBatteryInfo(), pluggedIn, batteryLevel);
            }
        }
    }

    /**
     * Handle {@link #MSG_CARRIER_INFO_UPDATE}
     */
    private void handleCarrierInfoUpdate() {
        if (DEBUG) Log.d(TAG, "handleCarrierInfoUpdate: plmn = " + mTelephonyPlmn
            + ", spn = " + mTelephonySpn);

        for (int i = 0; i < mInfoCallbacks.size(); i++) {
            mInfoCallbacks.get(i).onRefreshCarrierInfo(mTelephonyPlmn, mTelephonySpn);
        }
    }

    /**
     * Handle {@link #MSG_SIM_STATE_CHANGE}
     */
    private void handleSimStateChange(SimArgs simArgs) {
        final IccCard.State state = simArgs.simState;

        if (DEBUG) {
            Log.d(TAG, "handleSimStateChange: intentValue = " + simArgs + " "
                    + "state resolved to " + state.toString());
        }

        if (state != IccCard.State.UNKNOWN && state != mSimState) {
            mSimState = state;
            for (int i = 0; i < mSimStateCallbacks.size(); i++) {
                mSimStateCallbacks.get(i).onSimStateChanged(state);
            }
        }
    }

    /**
     * Handle {@link #MSG_MUSIC_SONG_CHANGED}
     */
    private void handleSongUpdate() {
        for (int i = 0; i< mInfoCallbacks.size(); i++) {
            mInfoCallbacks.get(i).onMusicChanged();
        }
    }

    /**
     * @param status One of the statuses of {@link android.os.BatteryManager}
     * @return Whether the status maps to a status for being plugged in.
     */
    private boolean isPluggedIn(int status) {
        return status == BATTERY_STATUS_CHARGING || status == BATTERY_STATUS_FULL;
    }

    private boolean isBatteryUpdateInteresting(int batteryStatus, int batteryLevel) {
        // change in plug is always interesting
        final boolean isPluggedIn = isPluggedIn(batteryStatus);
        final boolean wasPluggedIn = isPluggedIn(mBatteryStatus);
        final boolean stateChangedWhilePluggedIn =
            wasPluggedIn == true && isPluggedIn == true && (mBatteryStatus != batteryStatus);
        if (wasPluggedIn != isPluggedIn || stateChangedWhilePluggedIn) {
            return true;
        }

<<<<<<< HEAD
        // change in battery level
        if (mBatteryLevel != batteryLevel) {
            return true;
        }

=======
        // change in battery level while plugged in
        if (isPluggedIn && mBatteryLevel != batteryLevel) {
            return true;
        }

        if (!isPluggedIn) {
            // not plugged in and below threshold
            if (isBatteryLow(batteryLevel) && batteryLevel != mBatteryLevel) {
                return true;
            }
        }
>>>>>>> 322891c6
        return false;
    }

    private boolean isBatteryLow(int batteryLevel) {
        return batteryLevel < LOW_BATTERY_THRESHOLD;
    }

    /**
     * @param intent The intent with action {@link Telephony.Intents#SPN_STRINGS_UPDATED_ACTION}
     * @return The string to use for the plmn, or null if it should not be shown.
     */
    private CharSequence getTelephonyPlmnFrom(Intent intent) {
        if (intent.getBooleanExtra(EXTRA_SHOW_PLMN, false)) {
            final String plmn = intent.getStringExtra(EXTRA_PLMN);
            if (plmn != null) {
                return plmn;
            } else {
                return getDefaultPlmn();
            }
        }
        return null;
    }

    /**
     * @return The default plmn (no service)
     */
    private CharSequence getDefaultPlmn() {
        return mContext.getResources().getText(
                        R.string.lockscreen_carrier_default);
    }

    /**
     * @param intent The intent with action {@link Telephony.Intents#SPN_STRINGS_UPDATED_ACTION}
     * @return The string to use for the plmn, or null if it should not be shown.
     */
    private CharSequence getTelephonySpnFrom(Intent intent) {
        if (intent.getBooleanExtra(EXTRA_SHOW_SPN, false)) {
            final String spn = intent.getStringExtra(EXTRA_SPN);
            if (spn != null) {
                return spn;
            }
        }
        return null;
    }

    /**
     * Remove the given observer from being registered from any of the kinds
     * of callbacks.
     * @param observer The observer to remove (an instance of {@link ConfigurationChangeCallback},
     *   {@link InfoCallback} or {@link SimStateCallback}
     */
    public void removeCallback(Object observer) {
        mInfoCallbacks.remove(observer);
        mSimStateCallbacks.remove(observer);
    }

    /**
     * Callback for general information relevant to lock screen.
     */
    interface InfoCallback {
        void onRefreshBatteryInfo(boolean showBatteryInfo, boolean pluggedIn, int batteryLevel);
        void onTimeChanged();
        void onMusicChanged();

        /**
         * @param plmn The operator name of the registered network.  May be null if it shouldn't
         *   be displayed.
         * @param spn The service provider name.  May be null if it shouldn't be displayed.
         */
        void onRefreshCarrierInfo(CharSequence plmn, CharSequence spn);

        /**
         * Called when the ringer mode changes.
         * @param state the current ringer state, as defined in
         * {@link AudioManager#RINGER_MODE_CHANGED_ACTION}
         */
        void onRingerModeChanged(int state);

        /**
         * Called when the phone state changes. String will be one of:
         * {@link TelephonyManager#EXTRA_STATE_IDLE}
         * {@link TelephonyManager@EXTRA_STATE_RINGING}
         * {@link TelephonyManager#EXTRA_STATE_OFFHOOK
         */
        void onPhoneStateChanged(String newState);
    }

    /**
     * Callback to notify of sim state change.
     */
    interface SimStateCallback {
        void onSimStateChanged(IccCard.State simState);
    }

    /**
     * Register to receive notifications about general keyguard information
     * (see {@link InfoCallback}.
     * @param callback The callback.
     */
    public void registerInfoCallback(InfoCallback callback) {
        if (!mInfoCallbacks.contains(callback)) {
            mInfoCallbacks.add(callback);
        } else {
            Log.e(TAG, "Object tried to add another INFO callback", new Exception("Whoops"));
        }
    }

    /**
     * Register to be notified of sim state changes.
     * @param callback The callback.
     */
    public void registerSimStateCallback(SimStateCallback callback) {
        if (!mSimStateCallbacks.contains(callback)) {
            mSimStateCallbacks.add(callback);
        } else {
            Log.e(TAG, "Object tried to add another SIM callback", new Exception("Whoops"));
        }
    }

    public IccCard.State getSimState() {
        return mSimState;
    }

    /**
     * Report that the user succesfully entered the sim pin so we
     * have the information earlier than waiting for the intent
     * broadcast from the telephony code.
     */
    public void reportSimPinUnlocked() {
        mSimState = IccCard.State.READY;
    }

    public boolean isKeyguardBypassEnabled() {
        return mKeyguardBypassEnabled;
    }

    public boolean isDevicePluggedIn() {
        return isPluggedIn(mBatteryStatus);
    }

    public boolean isDeviceCharged() {
        return mBatteryStatus == BatteryManager.BATTERY_STATUS_FULL
                || mBatteryLevel >= 100; // in case a particular device doesn't flag it
    }

    public int getBatteryLevel() {
        return mBatteryLevel;
    }

    public boolean shouldShowBatteryInfo() {
        return isPluggedIn(mBatteryStatus) || isBatteryLow(mBatteryLevel);
    }

    public CharSequence getTelephonyPlmn() {
        return mTelephonyPlmn;
    }

    public CharSequence getTelephonySpn() {
        return mTelephonySpn;
    }

    /**
     * @return Whether the device is provisioned (whether they have gone through
     *   the setup wizard)
     */
    public boolean isDeviceProvisioned() {
        return mDeviceProvisioned;
    }

    public int getFailedAttempts() {
        return mFailedAttempts;
    }

    public void clearFailedAttempts() {
        mFailedAttempts = 0;
    }

    public void reportFailedAttempt() {
        mFailedAttempts++;
    }
}<|MERGE_RESOLUTION|>--- conflicted
+++ resolved
@@ -362,25 +362,11 @@
             return true;
         }
 
-<<<<<<< HEAD
         // change in battery level
         if (mBatteryLevel != batteryLevel) {
             return true;
         }
 
-=======
-        // change in battery level while plugged in
-        if (isPluggedIn && mBatteryLevel != batteryLevel) {
-            return true;
-        }
-
-        if (!isPluggedIn) {
-            // not plugged in and below threshold
-            if (isBatteryLow(batteryLevel) && batteryLevel != mBatteryLevel) {
-                return true;
-            }
-        }
->>>>>>> 322891c6
         return false;
     }
 
