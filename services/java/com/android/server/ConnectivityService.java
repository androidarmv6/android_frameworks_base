/*
 * Copyright (C) 2008 The Android Open Source Project
 *
 * Licensed under the Apache License, Version 2.0 (the "License");
 * you may not use this file except in compliance with the License.
 * You may obtain a copy of the License at
 *
 *      http://www.apache.org/licenses/LICENSE-2.0
 *
 * Unless required by applicable law or agreed to in writing, software
 * distributed under the License is distributed on an "AS IS" BASIS,
 * WITHOUT WARRANTIES OR CONDITIONS OF ANY KIND, either express or implied.
 * See the License for the specific language governing permissions and
 * limitations under the License.
 */

package com.android.server;

import static android.Manifest.permission.MANAGE_NETWORK_POLICY;
import static android.net.ConnectivityManager.isNetworkTypeValid;
import static android.net.NetworkPolicyManager.RULE_ALLOW_ALL;
import static android.net.NetworkPolicyManager.RULE_REJECT_METERED;

import android.bluetooth.BluetoothTetheringDataTracker;
import android.content.ContentResolver;
import android.content.Context;
import android.content.Intent;
import android.content.pm.PackageManager;
import android.database.ContentObserver;
import android.net.ConnectivityManager;
import android.net.DummyDataStateTracker;
import android.net.EthernetDataTracker;
import android.net.IConnectivityManager;
import android.net.INetworkPolicyListener;
import android.net.INetworkPolicyManager;
import android.net.LinkProperties;
import android.net.MobileDataStateTracker;
import android.net.NetworkConfig;
import android.net.NetworkInfo;
import android.net.NetworkInfo.DetailedState;
import android.net.NetworkState;
import android.net.NetworkStateTracker;
import android.net.NetworkUtils;
import android.net.Proxy;
import android.net.ProxyProperties;
import android.net.RouteInfo;
import android.net.vpn.VpnManager;
import android.net.wifi.WifiStateTracker;
import android.os.Binder;
import android.os.FileUtils;
import android.os.Handler;
import android.os.HandlerThread;
import android.os.IBinder;
import android.os.INetworkManagementService;
import android.os.Looper;
import android.os.Message;
import android.os.ParcelFileDescriptor;
import android.os.PowerManager;
import android.os.RemoteException;
import android.os.ServiceManager;
import android.os.SystemProperties;
import android.provider.Settings;
import android.text.TextUtils;
import android.util.EventLog;
import android.util.Slog;
import android.util.SparseIntArray;

import com.android.internal.net.VpnConfig;
import com.android.internal.telephony.Phone;
import com.android.server.connectivity.Tethering;
import com.android.server.connectivity.Vpn;

import com.google.android.collect.Lists;
import com.google.android.collect.Sets;

import java.io.FileDescriptor;
import java.io.IOException;
import java.io.PrintWriter;
import java.net.InetAddress;
import java.net.UnknownHostException;
import java.util.ArrayList;
import java.util.Arrays;
import java.util.Collection;
import java.util.GregorianCalendar;
import java.util.HashSet;
import java.util.List;
import java.util.concurrent.atomic.AtomicBoolean;

/**
 * @hide
 */
public class ConnectivityService extends IConnectivityManager.Stub {

    private static final boolean DBG = true;
    private static final String TAG = "ConnectivityService";

    private static final boolean LOGD_RULES = false;

    // how long to wait before switching back to a radio's default network
    private static final int RESTORE_DEFAULT_NETWORK_DELAY = 1 * 60 * 1000;
    // system property that can override the above value
    private static final String NETWORK_RESTORE_DELAY_PROP_NAME =
            "android.telephony.apn-restore";

    // used in recursive route setting to add gateways for the host for which
    // a host route was requested.
    private static final int MAX_HOSTROUTE_CYCLE_COUNT = 10;

    private Tethering mTethering;
    private boolean mTetheringConfigValid = false;

    private Vpn mVpn;

    /** Lock around {@link #mUidRules} and {@link #mMeteredIfaces}. */
    private Object mRulesLock = new Object();
    /** Currently active network rules by UID. */
    private SparseIntArray mUidRules = new SparseIntArray();
    /** Set of ifaces that are costly. */
    private HashSet<String> mMeteredIfaces = Sets.newHashSet();

    /**
     * Sometimes we want to refer to the individual network state
     * trackers separately, and sometimes we just want to treat them
     * abstractly.
     */
    private NetworkStateTracker mNetTrackers[];

    /**
     * A per Net list of the PID's that requested access to the net
     * used both as a refcount and for per-PID DNS selection
     */
    private List mNetRequestersPids[];

    private WifiWatchdogService mWifiWatchdogService;

    // priority order of the nettrackers
    // (excluding dynamically set mNetworkPreference)
    // TODO - move mNetworkTypePreference into this
    private int[] mPriorityList;

    private Context mContext;
    private int mNetworkPreference;
    private int mActiveDefaultNetwork = -1;
    // 0 is full bad, 100 is full good
    private int mDefaultInetCondition = 0;
    private int mDefaultInetConditionPublished = 0;
    private boolean mInetConditionChangeInFlight = false;
    private int mDefaultConnectionSequence = 0;

    private int mNumDnsEntries;

    private boolean mTestMode;
    private static ConnectivityService sServiceInstance;

    private AtomicBoolean mBackgroundDataEnabled = new AtomicBoolean(true);

    private INetworkManagementService mNetd;
    private INetworkPolicyManager mPolicyManager;

    private static final int ENABLED  = 1;
    private static final int DISABLED = 0;

    // Share the event space with NetworkStateTracker (which can't see this
    // internal class but sends us events).  If you change these, change
    // NetworkStateTracker.java too.
    private static final int MIN_NETWORK_STATE_TRACKER_EVENT = 1;
    private static final int MAX_NETWORK_STATE_TRACKER_EVENT = 100;

    /**
     * used internally as a delayed event to make us switch back to the
     * default network
     */
    private static final int EVENT_RESTORE_DEFAULT_NETWORK =
            MAX_NETWORK_STATE_TRACKER_EVENT + 1;

    /**
     * used internally to change our mobile data enabled flag
     */
    private static final int EVENT_CHANGE_MOBILE_DATA_ENABLED =
            MAX_NETWORK_STATE_TRACKER_EVENT + 2;

    /**
     * used internally to change our network preference setting
     * arg1 = networkType to prefer
     */
    private static final int EVENT_SET_NETWORK_PREFERENCE =
            MAX_NETWORK_STATE_TRACKER_EVENT + 3;

    /**
     * used internally to synchronize inet condition reports
     * arg1 = networkType
     * arg2 = condition (0 bad, 100 good)
     */
    private static final int EVENT_INET_CONDITION_CHANGE =
            MAX_NETWORK_STATE_TRACKER_EVENT + 4;

    /**
     * used internally to mark the end of inet condition hold periods
     * arg1 = networkType
     */
    private static final int EVENT_INET_CONDITION_HOLD_END =
            MAX_NETWORK_STATE_TRACKER_EVENT + 5;

    /**
     * used internally to set the background data preference
     * arg1 = TRUE for enabled, FALSE for disabled
     */
    private static final int EVENT_SET_BACKGROUND_DATA =
            MAX_NETWORK_STATE_TRACKER_EVENT + 6;

    /**
     * used internally to set enable/disable cellular data
     * arg1 = ENBALED or DISABLED
     */
    private static final int EVENT_SET_MOBILE_DATA =
            MAX_NETWORK_STATE_TRACKER_EVENT + 7;

    /**
     * used internally to clear a wakelock when transitioning
     * from one net to another
     */
    private static final int EVENT_CLEAR_NET_TRANSITION_WAKELOCK =
            MAX_NETWORK_STATE_TRACKER_EVENT + 8;

    /**
     * used internally to reload global proxy settings
     */
    private static final int EVENT_APPLY_GLOBAL_HTTP_PROXY =
            MAX_NETWORK_STATE_TRACKER_EVENT + 9;

    /**
     * used internally to set external dependency met/unmet
     * arg1 = ENABLED (met) or DISABLED (unmet)
     * arg2 = NetworkType
     */
    private static final int EVENT_SET_DEPENDENCY_MET =
            MAX_NETWORK_STATE_TRACKER_EVENT + 10;

    private Handler mHandler;

    // list of DeathRecipients used to make sure features are turned off when
    // a process dies
    private List mFeatureUsers;

    private boolean mSystemReady;
    private Intent mInitialBroadcast;

    private PowerManager.WakeLock mNetTransitionWakeLock;
    private String mNetTransitionWakeLockCausedBy = "";
    private int mNetTransitionWakeLockSerialNumber;
    private int mNetTransitionWakeLockTimeout;

    private InetAddress mDefaultDns;

    // used in DBG mode to track inet condition reports
    private static final int INET_CONDITION_LOG_MAX_SIZE = 15;
    private ArrayList mInetLog;

    // track the current default http proxy - tell the world if we get a new one (real change)
    private ProxyProperties mDefaultProxy = null;
    // track the global proxy.
    private ProxyProperties mGlobalProxy = null;
    private final Object mGlobalProxyLock = new Object();

    private SettingsObserver mSettingsObserver;

    NetworkConfig[] mNetConfigs;
    int mNetworksDefined;

    private static class RadioAttributes {
        public int mSimultaneity;
        public int mType;
        public RadioAttributes(String init) {
            String fragments[] = init.split(",");
            mType = Integer.parseInt(fragments[0]);
            mSimultaneity = Integer.parseInt(fragments[1]);
        }
    }
    RadioAttributes[] mRadioAttributes;

<<<<<<< HEAD
    public ConnectivityService(
            Context context, INetworkManagementService netd, INetworkPolicyManager policyManager) {
=======
    // the set of network types that can only be enabled by system/sig apps
    List mProtectedNetworks;

    public static synchronized ConnectivityService getInstance(Context context) {
        if (sServiceInstance == null) {
            sServiceInstance = new ConnectivityService(context);
        }
        return sServiceInstance;
    }

    private ConnectivityService(Context context) {
>>>>>>> 0e0a7597
        if (DBG) log("ConnectivityService starting up");

        HandlerThread handlerThread = new HandlerThread("ConnectivityServiceThread");
        handlerThread.start();
        mHandler = new MyHandler(handlerThread.getLooper());

        mBackgroundDataEnabled.set(Settings.Secure.getInt(context.getContentResolver(),
                Settings.Secure.BACKGROUND_DATA, 1) == 1);

        // setup our unique device name
        if (TextUtils.isEmpty(SystemProperties.get("net.hostname"))) {
            String id = Settings.Secure.getString(context.getContentResolver(),
                    Settings.Secure.ANDROID_ID);
            if (id != null && id.length() > 0) {
                String name = new String("android_").concat(id);
                SystemProperties.set("net.hostname", name);
            }
        }

        // read our default dns server ip
        String dns = Settings.Secure.getString(context.getContentResolver(),
                Settings.Secure.DEFAULT_DNS_SERVER);
        if (dns == null || dns.length() == 0) {
            dns = context.getResources().getString(
                    com.android.internal.R.string.config_default_dns_server);
        }
        try {
            mDefaultDns = NetworkUtils.numericToInetAddress(dns);
        } catch (IllegalArgumentException e) {
            loge("Error setting defaultDns using " + dns);
        }

        mContext = checkNotNull(context, "missing Context");
        mNetd = checkNotNull(netd, "missing INetworkManagementService");
        mPolicyManager = checkNotNull(policyManager, "missing INetworkPolicyManager");

        try {
            mPolicyManager.registerListener(mPolicyListener);
        } catch (RemoteException e) {
            // ouch, no rules updates means some processes may never get network
            Slog.e(TAG, "unable to register INetworkPolicyListener", e);
        }

        final PowerManager powerManager = (PowerManager) context.getSystemService(
                Context.POWER_SERVICE);
        mNetTransitionWakeLock = powerManager.newWakeLock(PowerManager.PARTIAL_WAKE_LOCK, TAG);
        mNetTransitionWakeLockTimeout = mContext.getResources().getInteger(
                com.android.internal.R.integer.config_networkTransitionTimeout);

        mNetTrackers = new NetworkStateTracker[
                ConnectivityManager.MAX_NETWORK_TYPE+1];

        mNetworkPreference = getPersistedNetworkPreference();

        mRadioAttributes = new RadioAttributes[ConnectivityManager.MAX_RADIO_TYPE+1];
        mNetConfigs = new NetworkConfig[ConnectivityManager.MAX_NETWORK_TYPE+1];

        // Load device network attributes from resources
        String[] raStrings = context.getResources().getStringArray(
                com.android.internal.R.array.radioAttributes);
        for (String raString : raStrings) {
            RadioAttributes r = new RadioAttributes(raString);
            if (r.mType > ConnectivityManager.MAX_RADIO_TYPE) {
                loge("Error in radioAttributes - ignoring attempt to define type " + r.mType);
                continue;
            }
            if (mRadioAttributes[r.mType] != null) {
                loge("Error in radioAttributes - ignoring attempt to redefine type " +
                        r.mType);
                continue;
            }
            mRadioAttributes[r.mType] = r;
        }

        String[] naStrings = context.getResources().getStringArray(
                com.android.internal.R.array.networkAttributes);
        for (String naString : naStrings) {
            try {
                NetworkConfig n = new NetworkConfig(naString);
                if (n.type > ConnectivityManager.MAX_NETWORK_TYPE) {
                    loge("Error in networkAttributes - ignoring attempt to define type " +
                            n.type);
                    continue;
                }
                if (mNetConfigs[n.type] != null) {
                    loge("Error in networkAttributes - ignoring attempt to redefine type " +
                            n.type);
                    continue;
                }
                if (mRadioAttributes[n.radio] == null) {
                    loge("Error in networkAttributes - ignoring attempt to use undefined " +
                            "radio " + n.radio + " in network type " + n.type);
                    continue;
                }
                mNetConfigs[n.type] = n;
                mNetworksDefined++;
            } catch(Exception e) {
                // ignore it - leave the entry null
            }
        }

        mProtectedNetworks = new ArrayList<Integer>();
        int[] protectedNetworks = context.getResources().getIntArray(
                com.android.internal.R.array.config_protectedNetworks);
        for (int p : protectedNetworks) {
            if ((mNetConfigs[p] != null) && (mProtectedNetworks.contains(p) == false)) {
                mProtectedNetworks.add(p);
            } else {
                if (DBG) loge("Ignoring protectedNetwork " + p);
            }
        }

        // high priority first
        mPriorityList = new int[mNetworksDefined];
        {
            int insertionPoint = mNetworksDefined-1;
            int currentLowest = 0;
            int nextLowest = 0;
            while (insertionPoint > -1) {
                for (NetworkConfig na : mNetConfigs) {
                    if (na == null) continue;
                    if (na.priority < currentLowest) continue;
                    if (na.priority > currentLowest) {
                        if (na.priority < nextLowest || nextLowest == 0) {
                            nextLowest = na.priority;
                        }
                        continue;
                    }
                    mPriorityList[insertionPoint--] = na.type;
                }
                currentLowest = nextLowest;
                nextLowest = 0;
            }
        }

        mNetRequestersPids = new ArrayList[ConnectivityManager.MAX_NETWORK_TYPE+1];
        for (int i : mPriorityList) {
            mNetRequestersPids[i] = new ArrayList();
        }

        mFeatureUsers = new ArrayList();

        mNumDnsEntries = 0;

        mTestMode = SystemProperties.get("cm.test.mode").equals("true")
                && SystemProperties.get("ro.build.type").equals("eng");
        /*
         * Create the network state trackers for Wi-Fi and mobile
         * data. Maybe this could be done with a factory class,
         * but it's not clear that it's worth it, given that
         * the number of different network types is not going
         * to change very often.
         */
        for (int netType : mPriorityList) {
            switch (mNetConfigs[netType].radio) {
            case ConnectivityManager.TYPE_WIFI:
                if (DBG) log("Starting Wifi Service.");
                WifiStateTracker wst = new WifiStateTracker();
                WifiService wifiService = new WifiService(context);
                ServiceManager.addService(Context.WIFI_SERVICE, wifiService);
                wifiService.checkAndStartWifi();
                mNetTrackers[ConnectivityManager.TYPE_WIFI] = wst;
                wst.startMonitoring(context, mHandler);

                //TODO: as part of WWS refactor, create only when needed
                mWifiWatchdogService = new WifiWatchdogService(context);

                break;
            case ConnectivityManager.TYPE_MOBILE:
                mNetTrackers[netType] = new MobileDataStateTracker(netType,
                        mNetConfigs[netType].name);
                mNetTrackers[netType].startMonitoring(context, mHandler);
                break;
            case ConnectivityManager.TYPE_DUMMY:
                mNetTrackers[netType] = new DummyDataStateTracker(netType,
                        mNetConfigs[netType].name);
                mNetTrackers[netType].startMonitoring(context, mHandler);
                break;
            case ConnectivityManager.TYPE_BLUETOOTH:
                mNetTrackers[netType] = BluetoothTetheringDataTracker.getInstance();
                mNetTrackers[netType].startMonitoring(context, mHandler);
                break;
            case ConnectivityManager.TYPE_ETHERNET:
                mNetTrackers[netType] = EthernetDataTracker.getInstance();
                mNetTrackers[netType].startMonitoring(context, mHandler);
                break;
            default:
                loge("Trying to create a DataStateTracker for an unknown radio type " +
                        mNetConfigs[netType].radio);
                continue;
            }
        }

        IBinder b = ServiceManager.getService(Context.NETWORKMANAGEMENT_SERVICE);
        INetworkManagementService nmService = INetworkManagementService.Stub.asInterface(b);

        mTethering = new Tethering(mContext, nmService, mHandler.getLooper());
        mTetheringConfigValid = ((mTethering.getTetherableUsbRegexs().length != 0 ||
                                  mTethering.getTetherableWifiRegexs().length != 0 ||
                                  mTethering.getTetherableBluetoothRegexs().length != 0) &&
                                 mTethering.getUpstreamIfaceTypes().length != 0);

        mVpn = new Vpn(mContext, new VpnCallback());

        try {
            nmService.registerObserver(mTethering);
            nmService.registerObserver(mVpn);
        } catch (RemoteException e) {
            loge("Error registering observer :" + e);
        }

        if (DBG) {
            mInetLog = new ArrayList();
        }

        mSettingsObserver = new SettingsObserver(mHandler, EVENT_APPLY_GLOBAL_HTTP_PROXY);
        mSettingsObserver.observe(mContext);

        loadGlobalProxy();

        VpnManager.startVpnService(context);
    }


    /**
     * Sets the preferred network.
     * @param preference the new preference
     */
    public void setNetworkPreference(int preference) {
        enforceChangePermission();

        mHandler.sendMessage(mHandler.obtainMessage(EVENT_SET_NETWORK_PREFERENCE, preference, 0));
    }

    public int getNetworkPreference() {
        enforceAccessPermission();
        int preference;
        synchronized(this) {
            preference = mNetworkPreference;
        }
        return preference;
    }

    private void handleSetNetworkPreference(int preference) {
        if (ConnectivityManager.isNetworkTypeValid(preference) &&
                mNetConfigs[preference] != null &&
                mNetConfigs[preference].isDefault()) {
            if (mNetworkPreference != preference) {
                final ContentResolver cr = mContext.getContentResolver();
                Settings.Secure.putInt(cr, Settings.Secure.NETWORK_PREFERENCE, preference);
                synchronized(this) {
                    mNetworkPreference = preference;
                }
                enforcePreference();
            }
        }
    }

    private int getPersistedNetworkPreference() {
        final ContentResolver cr = mContext.getContentResolver();

        final int networkPrefSetting = Settings.Secure
                .getInt(cr, Settings.Secure.NETWORK_PREFERENCE, -1);
        if (networkPrefSetting != -1) {
            return networkPrefSetting;
        }

        return ConnectivityManager.DEFAULT_NETWORK_PREFERENCE;
    }

    /**
     * Make the state of network connectivity conform to the preference settings
     * In this method, we only tear down a non-preferred network. Establishing
     * a connection to the preferred network is taken care of when we handle
     * the disconnect event from the non-preferred network
     * (see {@link #handleDisconnect(NetworkInfo)}).
     */
    private void enforcePreference() {
        if (mNetTrackers[mNetworkPreference].getNetworkInfo().isConnected())
            return;

        if (!mNetTrackers[mNetworkPreference].isAvailable())
            return;

        for (int t=0; t <= ConnectivityManager.MAX_RADIO_TYPE; t++) {
            if (t != mNetworkPreference && mNetTrackers[t] != null &&
                    mNetTrackers[t].getNetworkInfo().isConnected()) {
                if (DBG) {
                    log("tearing down " + mNetTrackers[t].getNetworkInfo() +
                            " in enforcePreference");
                }
                teardown(mNetTrackers[t]);
            }
        }
    }

    private boolean teardown(NetworkStateTracker netTracker) {
        if (netTracker.teardown()) {
            netTracker.setTeardownRequested(true);
            return true;
        } else {
            return false;
        }
    }

    /**
     * Check if UID should be blocked from using the network represented by the
     * given {@link NetworkStateTracker}.
     */
    private boolean isNetworkBlocked(NetworkStateTracker tracker, int uid) {
        final String iface = tracker.getLinkProperties().getInterfaceName();

        final boolean networkCostly;
        final int uidRules;
        synchronized (mRulesLock) {
            networkCostly = mMeteredIfaces.contains(iface);
            uidRules = mUidRules.get(uid, RULE_ALLOW_ALL);
        }

        if (networkCostly && (uidRules & RULE_REJECT_METERED) != 0) {
            return true;
        }

        // no restrictive rules; network is visible
        return false;
    }

    /**
     * Return a filtered {@link NetworkInfo}, potentially marked
     * {@link DetailedState#BLOCKED} based on
     * {@link #isNetworkBlocked(NetworkStateTracker, int)}.
     */
    private NetworkInfo getFilteredNetworkInfo(NetworkStateTracker tracker, int uid) {
        NetworkInfo info = tracker.getNetworkInfo();
        if (isNetworkBlocked(tracker, uid)) {
            // network is blocked; clone and override state
            info = new NetworkInfo(info);
            info.setDetailedState(DetailedState.BLOCKED, null, null);
        }
        return info;
    }

    /**
     * Return NetworkInfo for the active (i.e., connected) network interface.
     * It is assumed that at most one network is active at a time. If more
     * than one is active, it is indeterminate which will be returned.
     * @return the info for the active network, or {@code null} if none is
     * active
     */
    @Override
    public NetworkInfo getActiveNetworkInfo() {
        enforceAccessPermission();
        final int uid = Binder.getCallingUid();
        return getNetworkInfo(mActiveDefaultNetwork, uid);
    }

    @Override
    public NetworkInfo getActiveNetworkInfoForUid(int uid) {
        enforceConnectivityInternalPermission();
        return getNetworkInfo(mActiveDefaultNetwork, uid);
    }

    @Override
    public NetworkInfo getNetworkInfo(int networkType) {
        enforceAccessPermission();
        final int uid = Binder.getCallingUid();
        return getNetworkInfo(networkType, uid);
    }

    private NetworkInfo getNetworkInfo(int networkType, int uid) {
        NetworkInfo info = null;
        if (isNetworkTypeValid(networkType)) {
            final NetworkStateTracker tracker = mNetTrackers[networkType];
            if (tracker != null) {
                info = getFilteredNetworkInfo(tracker, uid);
            }
        }
        return info;
    }

    @Override
    public NetworkInfo[] getAllNetworkInfo() {
        enforceAccessPermission();
        final int uid = Binder.getCallingUid();
        final ArrayList<NetworkInfo> result = Lists.newArrayList();
        synchronized (mRulesLock) {
            for (NetworkStateTracker tracker : mNetTrackers) {
                if (tracker != null) {
                    result.add(getFilteredNetworkInfo(tracker, uid));
                }
            }
        }
        return result.toArray(new NetworkInfo[result.size()]);
    }

    /**
     * Return LinkProperties for the active (i.e., connected) default
     * network interface.  It is assumed that at most one default network
     * is active at a time. If more than one is active, it is indeterminate
     * which will be returned.
     * @return the ip properties for the active network, or {@code null} if
     * none is active
     */
    @Override
    public LinkProperties getActiveLinkProperties() {
        return getLinkProperties(mActiveDefaultNetwork);
    }

    @Override
    public LinkProperties getLinkProperties(int networkType) {
        enforceAccessPermission();
        if (isNetworkTypeValid(networkType)) {
            final NetworkStateTracker tracker = mNetTrackers[networkType];
            if (tracker != null) {
                return tracker.getLinkProperties();
            }
        }
        return null;
    }

    @Override
    public NetworkState[] getAllNetworkState() {
        enforceAccessPermission();
        final int uid = Binder.getCallingUid();
        final ArrayList<NetworkState> result = Lists.newArrayList();
        synchronized (mRulesLock) {
            for (NetworkStateTracker tracker : mNetTrackers) {
                if (tracker != null) {
                    final NetworkInfo info = getFilteredNetworkInfo(tracker, uid);
                    result.add(new NetworkState(
                            info, tracker.getLinkProperties(), tracker.getLinkCapabilities()));
                }
            }
        }
        return result.toArray(new NetworkState[result.size()]);
    }

    public boolean setRadios(boolean turnOn) {
        boolean result = true;
        enforceChangePermission();
        for (NetworkStateTracker t : mNetTrackers) {
            if (t != null) result = t.setRadio(turnOn) && result;
        }
        return result;
    }

    public boolean setRadio(int netType, boolean turnOn) {
        enforceChangePermission();
        if (!ConnectivityManager.isNetworkTypeValid(netType)) {
            return false;
        }
        NetworkStateTracker tracker = mNetTrackers[netType];
        return tracker != null && tracker.setRadio(turnOn);
    }

    /**
     * Used to notice when the calling process dies so we can self-expire
     *
     * Also used to know if the process has cleaned up after itself when
     * our auto-expire timer goes off.  The timer has a link to an object.
     *
     */
    private class FeatureUser implements IBinder.DeathRecipient {
        int mNetworkType;
        String mFeature;
        IBinder mBinder;
        int mPid;
        int mUid;
        long mCreateTime;

        FeatureUser(int type, String feature, IBinder binder) {
            super();
            mNetworkType = type;
            mFeature = feature;
            mBinder = binder;
            mPid = getCallingPid();
            mUid = getCallingUid();
            mCreateTime = System.currentTimeMillis();

            try {
                mBinder.linkToDeath(this, 0);
            } catch (RemoteException e) {
                binderDied();
            }
        }

        void unlinkDeathRecipient() {
            mBinder.unlinkToDeath(this, 0);
        }

        public void binderDied() {
            log("ConnectivityService FeatureUser binderDied(" +
                    mNetworkType + ", " + mFeature + ", " + mBinder + "), created " +
                    (System.currentTimeMillis() - mCreateTime) + " mSec ago");
            stopUsingNetworkFeature(this, false);
        }

        public void expire() {
            log("ConnectivityService FeatureUser expire(" +
                    mNetworkType + ", " + mFeature + ", " + mBinder +"), created " +
                    (System.currentTimeMillis() - mCreateTime) + " mSec ago");
            stopUsingNetworkFeature(this, false);
        }

        public String toString() {
            return "FeatureUser("+mNetworkType+","+mFeature+","+mPid+","+mUid+"), created " +
                    (System.currentTimeMillis() - mCreateTime) + " mSec ago";
        }
    }

    // javadoc from interface
    public int startUsingNetworkFeature(int networkType, String feature,
            IBinder binder) {
        if (DBG) {
            log("startUsingNetworkFeature for net " + networkType + ": " + feature);
        }
        enforceChangePermission();
        if (!ConnectivityManager.isNetworkTypeValid(networkType) ||
                mNetConfigs[networkType] == null) {
            return Phone.APN_REQUEST_FAILED;
        }

        FeatureUser f = new FeatureUser(networkType, feature, binder);

        // TODO - move this into the MobileDataStateTracker
        int usedNetworkType = networkType;
        if(networkType == ConnectivityManager.TYPE_MOBILE) {
            usedNetworkType = convertFeatureToNetworkType(feature);
            if (usedNetworkType < 0) {
                Slog.e(TAG, "Can't match any netTracker!");
                usedNetworkType = networkType;
            }
        }

        if (mProtectedNetworks.contains(usedNetworkType)) {
            enforceConnectivityInternalPermission();
        }

        NetworkStateTracker network = mNetTrackers[usedNetworkType];
        if (network != null) {
            Integer currentPid = new Integer(getCallingPid());
            if (usedNetworkType != networkType) {
                NetworkStateTracker radio = mNetTrackers[networkType];
                NetworkInfo ni = network.getNetworkInfo();

                if (ni.isAvailable() == false) {
                    if (DBG) log("special network not available");
                    if (!TextUtils.equals(feature,Phone.FEATURE_ENABLE_DUN_ALWAYS)) {
                        return Phone.APN_TYPE_NOT_AVAILABLE;
                    } else {
                        // else make the attempt anyway - probably giving REQUEST_STARTED below
                    }
                }

                synchronized(this) {
                    mFeatureUsers.add(f);
                    if (!mNetRequestersPids[usedNetworkType].contains(currentPid)) {
                        // this gets used for per-pid dns when connected
                        mNetRequestersPids[usedNetworkType].add(currentPid);
                    }
                }

                int restoreTimer = getRestoreDefaultNetworkDelay(usedNetworkType);

                if (restoreTimer >= 0) {
                    mHandler.sendMessageDelayed(
                            mHandler.obtainMessage(EVENT_RESTORE_DEFAULT_NETWORK, f), restoreTimer);
                }

                if ((ni.isConnectedOrConnecting() == true) &&
                        !network.isTeardownRequested()) {
                    if (ni.isConnected() == true) {
                        // add the pid-specific dns
                        handleDnsConfigurationChange(networkType);
                        if (DBG) log("special network already active");
                        return Phone.APN_ALREADY_ACTIVE;
                    }
                    if (DBG) log("special network already connecting");
                    return Phone.APN_REQUEST_STARTED;
                }

                // check if the radio in play can make another contact
                // assume if cannot for now

                if (DBG) log("reconnecting to special network");
                network.reconnect();
                return Phone.APN_REQUEST_STARTED;
            } else {
                // need to remember this unsupported request so we respond appropriately on stop
                synchronized(this) {
                    mFeatureUsers.add(f);
                    if (!mNetRequestersPids[usedNetworkType].contains(currentPid)) {
                        // this gets used for per-pid dns when connected
                        mNetRequestersPids[usedNetworkType].add(currentPid);
                    }
                }
                return -1;
            }
        }
        return Phone.APN_TYPE_NOT_AVAILABLE;
    }

    // javadoc from interface
    public int stopUsingNetworkFeature(int networkType, String feature) {
        enforceChangePermission();

        int pid = getCallingPid();
        int uid = getCallingUid();

        FeatureUser u = null;
        boolean found = false;

        synchronized(this) {
            for (int i = 0; i < mFeatureUsers.size() ; i++) {
                u = (FeatureUser)mFeatureUsers.get(i);
                if (uid == u.mUid && pid == u.mPid &&
                        networkType == u.mNetworkType &&
                        TextUtils.equals(feature, u.mFeature)) {
                    found = true;
                    break;
                }
            }
        }
        if (found && u != null) {
            // stop regardless of how many other time this proc had called start
            return stopUsingNetworkFeature(u, true);
        } else {
            // none found!
            if (DBG) log("ignoring stopUsingNetworkFeature - not a live request");
            return 1;
        }
    }

    private int stopUsingNetworkFeature(FeatureUser u, boolean ignoreDups) {
        int networkType = u.mNetworkType;
        String feature = u.mFeature;
        int pid = u.mPid;
        int uid = u.mUid;

        NetworkStateTracker tracker = null;
        boolean callTeardown = false;  // used to carry our decision outside of sync block

        if (DBG) {
            log("stopUsingNetworkFeature for net " + networkType +
                    ": " + feature);
        }

        if (!ConnectivityManager.isNetworkTypeValid(networkType)) {
            return -1;
        }

        // need to link the mFeatureUsers list with the mNetRequestersPids state in this
        // sync block
        synchronized(this) {
            // check if this process still has an outstanding start request
            if (!mFeatureUsers.contains(u)) {
                if (DBG) log("ignoring - this process has no outstanding requests");
                return 1;
            }
            u.unlinkDeathRecipient();
            mFeatureUsers.remove(mFeatureUsers.indexOf(u));
            // If we care about duplicate requests, check for that here.
            //
            // This is done to support the extension of a request - the app
            // can request we start the network feature again and renew the
            // auto-shutoff delay.  Normal "stop" calls from the app though
            // do not pay attention to duplicate requests - in effect the
            // API does not refcount and a single stop will counter multiple starts.
            if (ignoreDups == false) {
                for (int i = 0; i < mFeatureUsers.size() ; i++) {
                    FeatureUser x = (FeatureUser)mFeatureUsers.get(i);
                    if (x.mUid == u.mUid && x.mPid == u.mPid &&
                            x.mNetworkType == u.mNetworkType &&
                            TextUtils.equals(x.mFeature, u.mFeature)) {
                        if (DBG) log("ignoring stopUsingNetworkFeature as dup is found");
                        return 1;
                    }
                }
            }

            // TODO - move to MobileDataStateTracker
            int usedNetworkType = networkType;
            if (networkType == ConnectivityManager.TYPE_MOBILE) {
                usedNetworkType = convertFeatureToNetworkType(feature);
                if (usedNetworkType < 0) {
                    usedNetworkType = networkType;
                }
            }
            tracker =  mNetTrackers[usedNetworkType];
            if (tracker == null) {
                if (DBG) log("ignoring - no known tracker for net type " + usedNetworkType);
                return -1;
            }
            if (usedNetworkType != networkType) {
                Integer currentPid = new Integer(pid);
                mNetRequestersPids[usedNetworkType].remove(currentPid);
                reassessPidDns(pid, true);
                if (mNetRequestersPids[usedNetworkType].size() != 0) {
                    if (DBG) log("not tearing down special network - " +
                           "others still using it");
                    return 1;
                }
                callTeardown = true;
            } else {
                if (DBG) log("not a known feature - dropping");
            }
        }
        if (DBG) log("Doing network teardown");
        if (callTeardown) {
            tracker.teardown();
            return 1;
        } else {
            return -1;
        }
    }

    /**
     * @deprecated use requestRouteToHostAddress instead
     *
     * Ensure that a network route exists to deliver traffic to the specified
     * host via the specified network interface.
     * @param networkType the type of the network over which traffic to the
     * specified host is to be routed
     * @param hostAddress the IP address of the host to which the route is
     * desired
     * @return {@code true} on success, {@code false} on failure
     */
    public boolean requestRouteToHost(int networkType, int hostAddress) {
        InetAddress inetAddress = NetworkUtils.intToInetAddress(hostAddress);

        if (inetAddress == null) {
            return false;
        }

        return requestRouteToHostAddress(networkType, inetAddress.getAddress());
    }

    /**
     * Ensure that a network route exists to deliver traffic to the specified
     * host via the specified network interface.
     * @param networkType the type of the network over which traffic to the
     * specified host is to be routed
     * @param hostAddress the IP address of the host to which the route is
     * desired
     * @return {@code true} on success, {@code false} on failure
     */
    public boolean requestRouteToHostAddress(int networkType, byte[] hostAddress) {
        enforceChangePermission();
        if (mProtectedNetworks.contains(networkType)) {
            enforceConnectivityInternalPermission();
        }

        if (!ConnectivityManager.isNetworkTypeValid(networkType)) {
            return false;
        }
        NetworkStateTracker tracker = mNetTrackers[networkType];

        if (tracker == null || !tracker.getNetworkInfo().isConnected() ||
                tracker.isTeardownRequested()) {
            if (DBG) {
                log("requestRouteToHostAddress on down network " +
                           "(" + networkType + ") - dropped");
            }
            return false;
        }
        try {
            InetAddress addr = InetAddress.getByAddress(hostAddress);
            return addHostRoute(tracker, addr, 0);
        } catch (UnknownHostException e) {}
        return false;
    }

    /**
     * Ensure that a network route exists to deliver traffic to the specified
     * host via the mobile data network.
     * @param hostAddress the IP address of the host to which the route is desired,
     * in network byte order.
     * TODO - deprecate
     * @return {@code true} on success, {@code false} on failure
     */
    private boolean addHostRoute(NetworkStateTracker nt, InetAddress hostAddress, int cycleCount) {
        LinkProperties lp = nt.getLinkProperties();
        if ((lp == null) || (hostAddress == null)) return false;

        String interfaceName = lp.getInterfaceName();
        if (DBG) {
            log("Requested host route to " + hostAddress + "(" + interfaceName + "), cycleCount=" +
                    cycleCount);
        }
        if (interfaceName == null) {
            if (DBG) loge("addHostRoute failed due to null interface name");
            return false;
        }

        RouteInfo bestRoute = RouteInfo.selectBestRoute(lp.getRoutes(), hostAddress);
        InetAddress gatewayAddress = null;
        if (bestRoute != null) {
            gatewayAddress = bestRoute.getGateway();
            // if the best route is ourself, don't relf-reference, just add the host route
            if (hostAddress.equals(gatewayAddress)) gatewayAddress = null;
        }
        if (gatewayAddress != null) {
            if (cycleCount > MAX_HOSTROUTE_CYCLE_COUNT) {
                loge("Error adding hostroute - too much recursion");
                return false;
            }
            if (!addHostRoute(nt, gatewayAddress, cycleCount+1)) return false;
        }

        RouteInfo route = RouteInfo.makeHostRoute(hostAddress, gatewayAddress);

        try {
            mNetd.addRoute(interfaceName, route);
            return true;
        } catch (Exception ex) {
            return false;
        }
    }

    // TODO support the removal of single host routes.  Keep a ref count of them so we
    // aren't over-zealous
    private boolean removeHostRoute(NetworkStateTracker nt, InetAddress hostAddress) {
        return false;
    }

    /**
     * @see ConnectivityManager#getBackgroundDataSetting()
     */
    public boolean getBackgroundDataSetting() {
        return mBackgroundDataEnabled.get();
    }

    /**
     * @see ConnectivityManager#setBackgroundDataSetting(boolean)
     */
    public void setBackgroundDataSetting(boolean allowBackgroundDataUsage) {
        mContext.enforceCallingOrSelfPermission(
                android.Manifest.permission.CHANGE_BACKGROUND_DATA_SETTING,
                "ConnectivityService");

        mBackgroundDataEnabled.set(allowBackgroundDataUsage);

        mHandler.sendMessage(mHandler.obtainMessage(EVENT_SET_BACKGROUND_DATA,
                (allowBackgroundDataUsage ? ENABLED : DISABLED), 0));
    }

    private void handleSetBackgroundData(boolean enabled) {
        Settings.Secure.putInt(mContext.getContentResolver(),
                Settings.Secure.BACKGROUND_DATA, enabled ? 1 : 0);
        Intent broadcast = new Intent(
                ConnectivityManager.ACTION_BACKGROUND_DATA_SETTING_CHANGED);
        mContext.sendBroadcast(broadcast);
    }

    /**
     * @see ConnectivityManager#getMobileDataEnabled()
     */
    public boolean getMobileDataEnabled() {
        // TODO: This detail should probably be in DataConnectionTracker's
        //       which is where we store the value and maybe make this
        //       asynchronous.
        enforceAccessPermission();
        boolean retVal = Settings.Secure.getInt(mContext.getContentResolver(),
                Settings.Secure.MOBILE_DATA, 1) == 1;
        if (DBG) log("getMobileDataEnabled returning " + retVal);
        return retVal;
    }

    public void setDataDependency(int networkType, boolean met) {
        enforceConnectivityInternalPermission();

        if (DBG) {
            log("setDataDependency(" + networkType + ", " + met + ")");
        }
        mHandler.sendMessage(mHandler.obtainMessage(EVENT_SET_DEPENDENCY_MET,
                (met ? ENABLED : DISABLED), networkType));
    }

    private void handleSetDependencyMet(int networkType, boolean met) {
        if (mNetTrackers[networkType] != null) {
            if (DBG) {
                log("handleSetDependencyMet(" + networkType + ", " + met + ")");
            }
            mNetTrackers[networkType].setDependencyMet(met);
        }
    }

    private INetworkPolicyListener mPolicyListener = new INetworkPolicyListener.Stub() {
        @Override
        public void onUidRulesChanged(int uid, int uidRules) {
            // only someone like NPMS should only be calling us
            mContext.enforceCallingOrSelfPermission(MANAGE_NETWORK_POLICY, TAG);

            if (LOGD_RULES) {
                Slog.d(TAG, "onUidRulesChanged(uid=" + uid + ", uidRules=" + uidRules + ")");
            }

            synchronized (mRulesLock) {
                // skip update when we've already applied rules
                final int oldRules = mUidRules.get(uid, RULE_ALLOW_ALL);
                if (oldRules == uidRules) return;

                mUidRules.put(uid, uidRules);
            }

            // TODO: dispatch into NMS to push rules towards kernel module
            // TODO: notify UID when it has requested targeted updates
        }

        @Override
        public void onMeteredIfacesChanged(String[] meteredIfaces) {
            // only someone like NPMS should only be calling us
            mContext.enforceCallingOrSelfPermission(MANAGE_NETWORK_POLICY, TAG);

            if (LOGD_RULES) {
                Slog.d(TAG,
                        "onMeteredIfacesChanged(ifaces=" + Arrays.toString(meteredIfaces) + ")");
            }

            synchronized (mRulesLock) {
                mMeteredIfaces.clear();
                for (String iface : meteredIfaces) {
                    mMeteredIfaces.add(iface);
                }
            }
        }
    };

    /**
     * @see ConnectivityManager#setMobileDataEnabled(boolean)
     */
    public void setMobileDataEnabled(boolean enabled) {
        enforceChangePermission();
        if (DBG) log("setMobileDataEnabled(" + enabled + ")");

        mHandler.sendMessage(mHandler.obtainMessage(EVENT_SET_MOBILE_DATA,
                (enabled ? ENABLED : DISABLED), 0));
    }

    private void handleSetMobileData(boolean enabled) {
        if (mNetTrackers[ConnectivityManager.TYPE_MOBILE] != null) {
            if (DBG) {
                Slog.d(TAG, mNetTrackers[ConnectivityManager.TYPE_MOBILE].toString() + enabled);
            }
            mNetTrackers[ConnectivityManager.TYPE_MOBILE].setDataEnable(enabled);
        }
    }

    private void enforceAccessPermission() {
        mContext.enforceCallingOrSelfPermission(
                android.Manifest.permission.ACCESS_NETWORK_STATE,
                "ConnectivityService");
    }

    private void enforceChangePermission() {
        mContext.enforceCallingOrSelfPermission(
                android.Manifest.permission.CHANGE_NETWORK_STATE,
                "ConnectivityService");
    }

    // TODO Make this a special check when it goes public
    private void enforceTetherChangePermission() {
        mContext.enforceCallingOrSelfPermission(
                android.Manifest.permission.CHANGE_NETWORK_STATE,
                "ConnectivityService");
    }

    private void enforceTetherAccessPermission() {
        mContext.enforceCallingOrSelfPermission(
                android.Manifest.permission.ACCESS_NETWORK_STATE,
                "ConnectivityService");
    }

    private void enforceConnectivityInternalPermission() {
        mContext.enforceCallingOrSelfPermission(
                android.Manifest.permission.CONNECTIVITY_INTERNAL,
                "ConnectivityService");
    }

    /**
     * Handle a {@code DISCONNECTED} event. If this pertains to the non-active
     * network, we ignore it. If it is for the active network, we send out a
     * broadcast. But first, we check whether it might be possible to connect
     * to a different network.
     * @param info the {@code NetworkInfo} for the network
     */
    private void handleDisconnect(NetworkInfo info) {

        int prevNetType = info.getType();

        mNetTrackers[prevNetType].setTeardownRequested(false);
        /*
         * If the disconnected network is not the active one, then don't report
         * this as a loss of connectivity. What probably happened is that we're
         * getting the disconnect for a network that we explicitly disabled
         * in accordance with network preference policies.
         */
        if (!mNetConfigs[prevNetType].isDefault()) {
            List pids = mNetRequestersPids[prevNetType];
            for (int i = 0; i<pids.size(); i++) {
                Integer pid = (Integer)pids.get(i);
                // will remove them because the net's no longer connected
                // need to do this now as only now do we know the pids and
                // can properly null things that are no longer referenced.
                reassessPidDns(pid.intValue(), false);
            }
        }

        Intent intent = new Intent(ConnectivityManager.CONNECTIVITY_ACTION);
        intent.putExtra(ConnectivityManager.EXTRA_NETWORK_INFO, info);
        if (info.isFailover()) {
            intent.putExtra(ConnectivityManager.EXTRA_IS_FAILOVER, true);
            info.setFailover(false);
        }
        if (info.getReason() != null) {
            intent.putExtra(ConnectivityManager.EXTRA_REASON, info.getReason());
        }
        if (info.getExtraInfo() != null) {
            intent.putExtra(ConnectivityManager.EXTRA_EXTRA_INFO,
                    info.getExtraInfo());
        }

        if (mNetConfigs[prevNetType].isDefault()) {
            tryFailover(prevNetType);
            if (mActiveDefaultNetwork != -1) {
                NetworkInfo switchTo = mNetTrackers[mActiveDefaultNetwork].getNetworkInfo();
                intent.putExtra(ConnectivityManager.EXTRA_OTHER_NETWORK_INFO, switchTo);
            } else {
                mDefaultInetConditionPublished = 0; // we're not connected anymore
                intent.putExtra(ConnectivityManager.EXTRA_NO_CONNECTIVITY, true);
            }
        }
        intent.putExtra(ConnectivityManager.EXTRA_INET_CONDITION, mDefaultInetConditionPublished);

        // Reset interface if no other connections are using the same interface
        boolean doReset = true;
        LinkProperties linkProperties = mNetTrackers[prevNetType].getLinkProperties();
        if (linkProperties != null) {
            String oldIface = linkProperties.getInterfaceName();
            if (TextUtils.isEmpty(oldIface) == false) {
                for (NetworkStateTracker networkStateTracker : mNetTrackers) {
                    if (networkStateTracker == null) continue;
                    NetworkInfo networkInfo = networkStateTracker.getNetworkInfo();
                    if (networkInfo.isConnected() && networkInfo.getType() != prevNetType) {
                        LinkProperties l = networkStateTracker.getLinkProperties();
                        if (l == null) continue;
                        if (oldIface.equals(l.getInterfaceName())) {
                            doReset = false;
                            break;
                        }
                    }
                }
            }
        }

        // do this before we broadcast the change
        handleConnectivityChange(prevNetType, doReset);

        sendStickyBroadcast(intent);
        /*
         * If the failover network is already connected, then immediately send
         * out a followup broadcast indicating successful failover
         */
        if (mActiveDefaultNetwork != -1) {
            sendConnectedBroadcast(mNetTrackers[mActiveDefaultNetwork].getNetworkInfo());
        }
    }

    private void tryFailover(int prevNetType) {
        /*
         * If this is a default network, check if other defaults are available.
         * Try to reconnect on all available and let them hash it out when
         * more than one connects.
         */
        if (mNetConfigs[prevNetType].isDefault()) {
            if (mActiveDefaultNetwork == prevNetType) {
                mActiveDefaultNetwork = -1;
            }

            // don't signal a reconnect for anything lower or equal priority than our
            // current connected default
            // TODO - don't filter by priority now - nice optimization but risky
//            int currentPriority = -1;
//            if (mActiveDefaultNetwork != -1) {
//                currentPriority = mNetConfigs[mActiveDefaultNetwork].mPriority;
//            }
            for (int checkType=0; checkType <= ConnectivityManager.MAX_NETWORK_TYPE; checkType++) {
                if (checkType == prevNetType) continue;
                if (mNetConfigs[checkType] == null) continue;
                if (!mNetConfigs[checkType].isDefault()) continue;

// Enabling the isAvailable() optimization caused mobile to not get
// selected if it was in the middle of error handling. Specifically
// a moble connection that took 30 seconds to complete the DEACTIVATE_DATA_CALL
// would not be available and we wouldn't get connected to anything.
// So removing the isAvailable() optimization below for now. TODO: This
// optimization should work and we need to investigate why it doesn't work.
// This could be related to how DEACTIVATE_DATA_CALL is reporting its
// complete before it is really complete.
//                if (!mNetTrackers[checkType].isAvailable()) continue;

//                if (currentPriority >= mNetConfigs[checkType].mPriority) continue;

                NetworkStateTracker checkTracker = mNetTrackers[checkType];
                NetworkInfo checkInfo = checkTracker.getNetworkInfo();
                if (!checkInfo.isConnectedOrConnecting() || checkTracker.isTeardownRequested()) {
                    checkInfo.setFailover(true);
                    checkTracker.reconnect();
                }
                if (DBG) log("Attempting to switch to " + checkInfo.getTypeName());
            }
        }
    }

    private void sendConnectedBroadcast(NetworkInfo info) {
        sendGeneralBroadcast(info, ConnectivityManager.CONNECTIVITY_ACTION);
    }

    private void sendInetConditionBroadcast(NetworkInfo info) {
        sendGeneralBroadcast(info, ConnectivityManager.INET_CONDITION_ACTION);
    }

    private void sendGeneralBroadcast(NetworkInfo info, String bcastType) {
        Intent intent = new Intent(bcastType);
        intent.putExtra(ConnectivityManager.EXTRA_NETWORK_INFO, info);
        if (info.isFailover()) {
            intent.putExtra(ConnectivityManager.EXTRA_IS_FAILOVER, true);
            info.setFailover(false);
        }
        if (info.getReason() != null) {
            intent.putExtra(ConnectivityManager.EXTRA_REASON, info.getReason());
        }
        if (info.getExtraInfo() != null) {
            intent.putExtra(ConnectivityManager.EXTRA_EXTRA_INFO,
                    info.getExtraInfo());
        }
        intent.putExtra(ConnectivityManager.EXTRA_INET_CONDITION, mDefaultInetConditionPublished);
        sendStickyBroadcast(intent);
    }

    /**
     * Called when an attempt to fail over to another network has failed.
     * @param info the {@link NetworkInfo} for the failed network
     */
    private void handleConnectionFailure(NetworkInfo info) {
        mNetTrackers[info.getType()].setTeardownRequested(false);

        String reason = info.getReason();
        String extraInfo = info.getExtraInfo();

        String reasonText;
        if (reason == null) {
            reasonText = ".";
        } else {
            reasonText = " (" + reason + ").";
        }
        loge("Attempt to connect to " + info.getTypeName() + " failed" + reasonText);

        Intent intent = new Intent(ConnectivityManager.CONNECTIVITY_ACTION);
        intent.putExtra(ConnectivityManager.EXTRA_NETWORK_INFO, info);
        if (getActiveNetworkInfo() == null) {
            intent.putExtra(ConnectivityManager.EXTRA_NO_CONNECTIVITY, true);
        }
        if (reason != null) {
            intent.putExtra(ConnectivityManager.EXTRA_REASON, reason);
        }
        if (extraInfo != null) {
            intent.putExtra(ConnectivityManager.EXTRA_EXTRA_INFO, extraInfo);
        }
        if (info.isFailover()) {
            intent.putExtra(ConnectivityManager.EXTRA_IS_FAILOVER, true);
            info.setFailover(false);
        }

        if (mNetConfigs[info.getType()].isDefault()) {
            tryFailover(info.getType());
            if (mActiveDefaultNetwork != -1) {
                NetworkInfo switchTo = mNetTrackers[mActiveDefaultNetwork].getNetworkInfo();
                intent.putExtra(ConnectivityManager.EXTRA_OTHER_NETWORK_INFO, switchTo);
            } else {
                mDefaultInetConditionPublished = 0;
                intent.putExtra(ConnectivityManager.EXTRA_NO_CONNECTIVITY, true);
            }
        }

        intent.putExtra(ConnectivityManager.EXTRA_INET_CONDITION, mDefaultInetConditionPublished);
        sendStickyBroadcast(intent);
        /*
         * If the failover network is already connected, then immediately send
         * out a followup broadcast indicating successful failover
         */
        if (mActiveDefaultNetwork != -1) {
            sendConnectedBroadcast(mNetTrackers[mActiveDefaultNetwork].getNetworkInfo());
        }
    }

    private void sendStickyBroadcast(Intent intent) {
        synchronized(this) {
            if (!mSystemReady) {
                mInitialBroadcast = new Intent(intent);
            }
            intent.addFlags(Intent.FLAG_RECEIVER_REGISTERED_ONLY_BEFORE_BOOT);
            mContext.sendStickyBroadcast(intent);
        }
    }

    void systemReady() {
        synchronized(this) {
            mSystemReady = true;
            if (mInitialBroadcast != null) {
                mContext.sendStickyBroadcast(mInitialBroadcast);
                mInitialBroadcast = null;
            }
        }
        // load the global proxy at startup
        mHandler.sendMessage(mHandler.obtainMessage(EVENT_APPLY_GLOBAL_HTTP_PROXY));
    }

    private void handleConnect(NetworkInfo info) {
        int type = info.getType();

        // snapshot isFailover, because sendConnectedBroadcast() resets it
        boolean isFailover = info.isFailover();
        NetworkStateTracker thisNet = mNetTrackers[type];

        // if this is a default net and other default is running
        // kill the one not preferred
        if (mNetConfigs[type].isDefault()) {
            if (mActiveDefaultNetwork != -1 && mActiveDefaultNetwork != type) {
                if ((type != mNetworkPreference &&
                        mNetConfigs[mActiveDefaultNetwork].priority >
                        mNetConfigs[type].priority) ||
                        mNetworkPreference == mActiveDefaultNetwork) {
                        // don't accept this one
                        if (DBG) {
                            log("Not broadcasting CONNECT_ACTION " +
                                "to torn down network " + info.getTypeName());
                        }
                        teardown(thisNet);
                        return;
                } else {
                    // tear down the other
                    NetworkStateTracker otherNet =
                            mNetTrackers[mActiveDefaultNetwork];
                    if (DBG) {
                        log("Policy requires " + otherNet.getNetworkInfo().getTypeName() +
                            " teardown");
                    }
                    if (!teardown(otherNet)) {
                        loge("Network declined teardown request");
                        teardown(thisNet);
                        return;
                    }
                }
            }
            synchronized (ConnectivityService.this) {
                // have a new default network, release the transition wakelock in a second
                // if it's held.  The second pause is to allow apps to reconnect over the
                // new network
                if (mNetTransitionWakeLock.isHeld()) {
                    mHandler.sendMessageDelayed(mHandler.obtainMessage(
                            EVENT_CLEAR_NET_TRANSITION_WAKELOCK,
                            mNetTransitionWakeLockSerialNumber, 0),
                            1000);
                }
            }
            mActiveDefaultNetwork = type;
            // this will cause us to come up initially as unconnected and switching
            // to connected after our normal pause unless somebody reports us as reall
            // disconnected
            mDefaultInetConditionPublished = 0;
            mDefaultConnectionSequence++;
            mInetConditionChangeInFlight = false;
            // Don't do this - if we never sign in stay, grey
            //reportNetworkCondition(mActiveDefaultNetwork, 100);
        }
        thisNet.setTeardownRequested(false);
        updateNetworkSettings(thisNet);
        handleConnectivityChange(type, false);
        sendConnectedBroadcast(info);
    }

    /**
     * After a change in the connectivity state of a network. We're mainly
     * concerned with making sure that the list of DNS servers is set up
     * according to which networks are connected, and ensuring that the
     * right routing table entries exist.
     */
    private void handleConnectivityChange(int netType, boolean doReset) {
        /*
         * If a non-default network is enabled, add the host routes that
         * will allow it's DNS servers to be accessed.
         */
        handleDnsConfigurationChange(netType);

        if (mNetTrackers[netType].getNetworkInfo().isConnected()) {
            if (mNetConfigs[netType].isDefault()) {
                handleApplyDefaultProxy(netType);
                addDefaultRoute(mNetTrackers[netType]);
            } else {
                // many radios add a default route even when we don't want one.
                // remove the default route unless we need it for our active network
                if (mActiveDefaultNetwork != -1) {
                    LinkProperties defaultLinkProperties =
                            mNetTrackers[mActiveDefaultNetwork].getLinkProperties();
                    LinkProperties newLinkProperties =
                            mNetTrackers[netType].getLinkProperties();
                    String defaultIface = defaultLinkProperties.getInterfaceName();
                    if (defaultIface != null &&
                            !defaultIface.equals(newLinkProperties.getInterfaceName())) {
                        removeDefaultRoute(mNetTrackers[netType]);
                    }
                }
                addPrivateDnsRoutes(mNetTrackers[netType]);
            }
        } else {
            if (mNetConfigs[netType].isDefault()) {
                removeDefaultRoute(mNetTrackers[netType]);
            } else {
                removePrivateDnsRoutes(mNetTrackers[netType]);
            }
        }

        if (doReset) {
            LinkProperties linkProperties = mNetTrackers[netType].getLinkProperties();
            if (linkProperties != null) {
                String iface = linkProperties.getInterfaceName();
                if (TextUtils.isEmpty(iface) == false) {
                    if (DBG) log("resetConnections(" + iface + ")");
                    NetworkUtils.resetConnections(iface);
                }
            }
        }
    }

    private void addPrivateDnsRoutes(NetworkStateTracker nt) {
        boolean privateDnsRouteSet = nt.isPrivateDnsRouteSet();
        LinkProperties p = nt.getLinkProperties();
        if (p == null) return;
        String interfaceName = p.getInterfaceName();

        if (DBG) {
            log("addPrivateDnsRoutes for " + nt +
                    "(" + interfaceName + ") - mPrivateDnsRouteSet = " + privateDnsRouteSet);
        }
        if (interfaceName != null && !privateDnsRouteSet) {
            Collection<InetAddress> dnsList = p.getDnses();
            for (InetAddress dns : dnsList) {
                addHostRoute(nt, dns, 0);
            }
            nt.privateDnsRouteSet(true);
        }
    }

    private void removePrivateDnsRoutes(NetworkStateTracker nt) {
        LinkProperties p = nt.getLinkProperties();
        if (p == null) return;
        String interfaceName = p.getInterfaceName();
        boolean privateDnsRouteSet = nt.isPrivateDnsRouteSet();
        if (interfaceName != null && privateDnsRouteSet) {
            if (DBG) {
                log("removePrivateDnsRoutes for " + nt.getNetworkInfo().getTypeName() +
                        " (" + interfaceName + ")");
            }

            Collection<InetAddress> dnsList = p.getDnses();
            for (InetAddress dns : dnsList) {
                if (DBG) log("  removing " + dns);
                RouteInfo route = RouteInfo.makeHostRoute(dns);
                try {
                    mNetd.removeRoute(interfaceName, route);
                } catch (Exception ex) {
                    loge("error (" + ex + ") removing dns route " + route);
                }
            }
            nt.privateDnsRouteSet(false);
        }
    }


    private void addDefaultRoute(NetworkStateTracker nt) {
        LinkProperties p = nt.getLinkProperties();
        if (p == null) return;
        String interfaceName = p.getInterfaceName();
        if (TextUtils.isEmpty(interfaceName)) return;

        for (RouteInfo route : p.getRoutes()) {
            //TODO - handle non-default routes
            if (route.isDefaultRoute()) {
                if (DBG) log("adding default route " + route);
                InetAddress gateway = route.getGateway();
                if (addHostRoute(nt, gateway, 0)) {
                    try {
                        mNetd.addRoute(interfaceName, route);
                    } catch (Exception e) {
                        loge("error adding default route " + route);
                        continue;
                    }
                    if (DBG) {
                        NetworkInfo networkInfo = nt.getNetworkInfo();
                        log("addDefaultRoute for " + networkInfo.getTypeName() +
                                " (" + interfaceName + "), GatewayAddr=" +
                                gateway.getHostAddress());
                    }
                } else {
                    loge("error adding host route for default route " + route);
                }
            }
        }
    }


    public void removeDefaultRoute(NetworkStateTracker nt) {
        LinkProperties p = nt.getLinkProperties();
        if (p == null) return;
        String interfaceName = p.getInterfaceName();

        if (interfaceName == null) return;

        for (RouteInfo route : p.getRoutes()) {
            //TODO - handle non-default routes
            if (route.isDefaultRoute()) {
                try {
                    mNetd.removeRoute(interfaceName, route);
                } catch (Exception ex) {
                    loge("error (" + ex + ") removing default route " + route);
                    continue;
                }
                if (DBG) {
                    NetworkInfo networkInfo = nt.getNetworkInfo();
                    log("removeDefaultRoute for " + networkInfo.getTypeName() + " (" +
                            interfaceName + ")");
                }
            }
        }
    }

   /**
     * Reads the network specific TCP buffer sizes from SystemProperties
     * net.tcp.buffersize.[default|wifi|umts|edge|gprs] and set them for system
     * wide use
     */
   public void updateNetworkSettings(NetworkStateTracker nt) {
        String key = nt.getTcpBufferSizesPropName();
        String bufferSizes = SystemProperties.get(key);

        if (bufferSizes.length() == 0) {
            loge(key + " not found in system properties. Using defaults");

            // Setting to default values so we won't be stuck to previous values
            key = "net.tcp.buffersize.default";
            bufferSizes = SystemProperties.get(key);
        }

        // Set values in kernel
        if (bufferSizes.length() != 0) {
            if (DBG) {
                log("Setting TCP values: [" + bufferSizes
                        + "] which comes from [" + key + "]");
            }
            setBufferSize(bufferSizes);
        }
    }

   /**
     * Writes TCP buffer sizes to /sys/kernel/ipv4/tcp_[r/w]mem_[min/def/max]
     * which maps to /proc/sys/net/ipv4/tcp_rmem and tcpwmem
     *
     * @param bufferSizes in the format of "readMin, readInitial, readMax,
     *        writeMin, writeInitial, writeMax"
     */
    private void setBufferSize(String bufferSizes) {
        try {
            String[] values = bufferSizes.split(",");

            if (values.length == 6) {
              final String prefix = "/sys/kernel/ipv4/tcp_";
                FileUtils.stringToFile(prefix + "rmem_min", values[0]);
                FileUtils.stringToFile(prefix + "rmem_def", values[1]);
                FileUtils.stringToFile(prefix + "rmem_max", values[2]);
                FileUtils.stringToFile(prefix + "wmem_min", values[3]);
                FileUtils.stringToFile(prefix + "wmem_def", values[4]);
                FileUtils.stringToFile(prefix + "wmem_max", values[5]);
            } else {
                loge("Invalid buffersize string: " + bufferSizes);
            }
        } catch (IOException e) {
            loge("Can't set tcp buffer sizes:" + e);
        }
    }

    /**
     * Adjust the per-process dns entries (net.dns<x>.<pid>) based
     * on the highest priority active net which this process requested.
     * If there aren't any, clear it out
     */
    private void reassessPidDns(int myPid, boolean doBump)
    {
        if (DBG) log("reassessPidDns for pid " + myPid);
        for(int i : mPriorityList) {
            if (mNetConfigs[i].isDefault()) {
                continue;
            }
            NetworkStateTracker nt = mNetTrackers[i];
            if (nt.getNetworkInfo().isConnected() &&
                    !nt.isTeardownRequested()) {
                LinkProperties p = nt.getLinkProperties();
                if (p == null) continue;
                List pids = mNetRequestersPids[i];
                for (int j=0; j<pids.size(); j++) {
                    Integer pid = (Integer)pids.get(j);
                    if (pid.intValue() == myPid) {
                        Collection<InetAddress> dnses = p.getDnses();
                        writePidDns(dnses, myPid);
                        if (doBump) {
                            bumpDns();
                        }
                        return;
                    }
                }
           }
        }
        // nothing found - delete
        for (int i = 1; ; i++) {
            String prop = "net.dns" + i + "." + myPid;
            if (SystemProperties.get(prop).length() == 0) {
                if (doBump) {
                    bumpDns();
                }
                return;
            }
            SystemProperties.set(prop, "");
        }
    }

    // return true if results in a change
    private boolean writePidDns(Collection <InetAddress> dnses, int pid) {
        int j = 1;
        boolean changed = false;
        for (InetAddress dns : dnses) {
            String dnsString = dns.getHostAddress();
            if (changed || !dnsString.equals(SystemProperties.get("net.dns" + j + "." + pid))) {
                changed = true;
                SystemProperties.set("net.dns" + j++ + "." + pid, dns.getHostAddress());
            }
        }
        return changed;
    }

    private void bumpDns() {
        /*
         * Bump the property that tells the name resolver library to reread
         * the DNS server list from the properties.
         */
        String propVal = SystemProperties.get("net.dnschange");
        int n = 0;
        if (propVal.length() != 0) {
            try {
                n = Integer.parseInt(propVal);
            } catch (NumberFormatException e) {}
        }
        SystemProperties.set("net.dnschange", "" + (n+1));
        /*
         * Tell the VMs to toss their DNS caches
         */
        Intent intent = new Intent(Intent.ACTION_CLEAR_DNS_CACHE);
        intent.addFlags(Intent.FLAG_RECEIVER_REPLACE_PENDING);
        /*
         * Connectivity events can happen before boot has completed ...
         */
        intent.addFlags(Intent.FLAG_RECEIVER_REGISTERED_ONLY_BEFORE_BOOT);
        mContext.sendBroadcast(intent);
    }

    private void handleDnsConfigurationChange(int netType) {
        // add default net's dns entries
        NetworkStateTracker nt = mNetTrackers[netType];
        if (nt != null && nt.getNetworkInfo().isConnected() && !nt.isTeardownRequested()) {
            LinkProperties p = nt.getLinkProperties();
            if (p == null) return;
            Collection<InetAddress> dnses = p.getDnses();
            boolean changed = false;
            if (mNetConfigs[netType].isDefault()) {
                int j = 1;
                if (dnses.size() == 0 && mDefaultDns != null) {
                    String dnsString = mDefaultDns.getHostAddress();
                    if (!dnsString.equals(SystemProperties.get("net.dns1"))) {
                        if (DBG) {
                            log("no dns provided - using " + dnsString);
                        }
                        changed = true;
                        SystemProperties.set("net.dns1", dnsString);
                    }
                    j++;
                } else {
                    for (InetAddress dns : dnses) {
                        String dnsString = dns.getHostAddress();
                        if (!changed && dnsString.equals(SystemProperties.get("net.dns" + j))) {
                            j++;
                            continue;
                        }
                        if (DBG) {
                            log("adding dns " + dns + " for " +
                                    nt.getNetworkInfo().getTypeName());
                        }
                        changed = true;
                        SystemProperties.set("net.dns" + j++, dnsString);
                    }
                }
                for (int k=j ; k<mNumDnsEntries; k++) {
                    if (changed || !TextUtils.isEmpty(SystemProperties.get("net.dns" + k))) {
                        if (DBG) log("erasing net.dns" + k);
                        changed = true;
                        SystemProperties.set("net.dns" + k, "");
                    }
                }
                mNumDnsEntries = j;
            } else {
                // set per-pid dns for attached secondary nets
                List pids = mNetRequestersPids[netType];
                for (int y=0; y< pids.size(); y++) {
                    Integer pid = (Integer)pids.get(y);
                    changed = writePidDns(dnses, pid.intValue());
                }
            }
            if (changed) bumpDns();
        }
    }

    private int getRestoreDefaultNetworkDelay(int networkType) {
        String restoreDefaultNetworkDelayStr = SystemProperties.get(
                NETWORK_RESTORE_DELAY_PROP_NAME);
        if(restoreDefaultNetworkDelayStr != null &&
                restoreDefaultNetworkDelayStr.length() != 0) {
            try {
                return Integer.valueOf(restoreDefaultNetworkDelayStr);
            } catch (NumberFormatException e) {
            }
        }
        // if the system property isn't set, use the value for the apn type
        int ret = RESTORE_DEFAULT_NETWORK_DELAY;

        if ((networkType <= ConnectivityManager.MAX_NETWORK_TYPE) &&
                (mNetConfigs[networkType] != null)) {
            ret = mNetConfigs[networkType].restoreTime;
        }
        return ret;
    }

    @Override
    protected void dump(FileDescriptor fd, PrintWriter pw, String[] args) {
        if (mContext.checkCallingOrSelfPermission(
                android.Manifest.permission.DUMP)
                != PackageManager.PERMISSION_GRANTED) {
            pw.println("Permission Denial: can't dump ConnectivityService " +
                    "from from pid=" + Binder.getCallingPid() + ", uid=" +
                    Binder.getCallingUid());
            return;
        }
        pw.println();
        for (NetworkStateTracker nst : mNetTrackers) {
            if (nst != null) {
                if (nst.getNetworkInfo().isConnected()) {
                    pw.println("Active network: " + nst.getNetworkInfo().
                            getTypeName());
                }
                pw.println(nst.getNetworkInfo());
                pw.println(nst);
                pw.println();
            }
        }

        pw.println("Network Requester Pids:");
        for (int net : mPriorityList) {
            String pidString = net + ": ";
            for (Object pid : mNetRequestersPids[net]) {
                pidString = pidString + pid.toString() + ", ";
            }
            pw.println(pidString);
        }
        pw.println();

        pw.println("FeatureUsers:");
        for (Object requester : mFeatureUsers) {
            pw.println(requester.toString());
        }
        pw.println();

        synchronized (this) {
            pw.println("NetworkTranstionWakeLock is currently " +
                    (mNetTransitionWakeLock.isHeld() ? "" : "not ") + "held.");
            pw.println("It was last requested for "+mNetTransitionWakeLockCausedBy);
        }
        pw.println();

        mTethering.dump(fd, pw, args);

        if (mInetLog != null) {
            pw.println();
            pw.println("Inet condition reports:");
            for(int i = 0; i < mInetLog.size(); i++) {
                pw.println(mInetLog.get(i));
            }
        }
    }

    // must be stateless - things change under us.
    private class MyHandler extends Handler {
        public MyHandler(Looper looper) {
            super(looper);
        }

        @Override
        public void handleMessage(Message msg) {
            NetworkInfo info;
            switch (msg.what) {
                case NetworkStateTracker.EVENT_STATE_CHANGED:
                    info = (NetworkInfo) msg.obj;
                    int type = info.getType();
                    NetworkInfo.State state = info.getState();

                    if (DBG) log("ConnectivityChange for " +
                            info.getTypeName() + ": " +
                            state + "/" + info.getDetailedState());

                    // Connectivity state changed:
                    // [31-13] Reserved for future use
                    // [12-9] Network subtype (for mobile network, as defined
                    //         by TelephonyManager)
                    // [8-3] Detailed state ordinal (as defined by
                    //         NetworkInfo.DetailedState)
                    // [2-0] Network type (as defined by ConnectivityManager)
                    int eventLogParam = (info.getType() & 0x7) |
                            ((info.getDetailedState().ordinal() & 0x3f) << 3) |
                            (info.getSubtype() << 9);
                    EventLog.writeEvent(EventLogTags.CONNECTIVITY_STATE_CHANGED,
                            eventLogParam);

                    if (info.getDetailedState() ==
                            NetworkInfo.DetailedState.FAILED) {
                        handleConnectionFailure(info);
                    } else if (state == NetworkInfo.State.DISCONNECTED) {
                        handleDisconnect(info);
                    } else if (state == NetworkInfo.State.SUSPENDED) {
                        // TODO: need to think this over.
                        // the logic here is, handle SUSPENDED the same as
                        // DISCONNECTED. The only difference being we are
                        // broadcasting an intent with NetworkInfo that's
                        // suspended. This allows the applications an
                        // opportunity to handle DISCONNECTED and SUSPENDED
                        // differently, or not.
                        handleDisconnect(info);
                    } else if (state == NetworkInfo.State.CONNECTED) {
                        handleConnect(info);
                    }
                    break;
                case NetworkStateTracker.EVENT_CONFIGURATION_CHANGED:
                    info = (NetworkInfo) msg.obj;
                    handleConnectivityChange(info.getType(), true);
                    break;
                case EVENT_CLEAR_NET_TRANSITION_WAKELOCK:
                    String causedBy = null;
                    synchronized (ConnectivityService.this) {
                        if (msg.arg1 == mNetTransitionWakeLockSerialNumber &&
                                mNetTransitionWakeLock.isHeld()) {
                            mNetTransitionWakeLock.release();
                            causedBy = mNetTransitionWakeLockCausedBy;
                        }
                    }
                    if (causedBy != null) {
                        log("NetTransition Wakelock for " + causedBy + " released by timeout");
                    }
                    break;
                case EVENT_RESTORE_DEFAULT_NETWORK:
                    FeatureUser u = (FeatureUser)msg.obj;
                    u.expire();
                    break;
                case EVENT_INET_CONDITION_CHANGE:
                {
                    int netType = msg.arg1;
                    int condition = msg.arg2;
                    handleInetConditionChange(netType, condition);
                    break;
                }
                case EVENT_INET_CONDITION_HOLD_END:
                {
                    int netType = msg.arg1;
                    int sequence = msg.arg2;
                    handleInetConditionHoldEnd(netType, sequence);
                    break;
                }
                case EVENT_SET_NETWORK_PREFERENCE:
                {
                    int preference = msg.arg1;
                    handleSetNetworkPreference(preference);
                    break;
                }
                case EVENT_SET_BACKGROUND_DATA:
                {
                    boolean enabled = (msg.arg1 == ENABLED);
                    handleSetBackgroundData(enabled);
                    break;
                }
                case EVENT_SET_MOBILE_DATA:
                {
                    boolean enabled = (msg.arg1 == ENABLED);
                    handleSetMobileData(enabled);
                    break;
                }
                case EVENT_APPLY_GLOBAL_HTTP_PROXY:
                {
                    handleDeprecatedGlobalHttpProxy();
                    break;
                }
                case EVENT_SET_DEPENDENCY_MET:
                {
                    boolean met = (msg.arg1 == ENABLED);
                    handleSetDependencyMet(msg.arg2, met);
                    break;
                }
            }
        }
    }

    // javadoc from interface
    public int tether(String iface) {
        enforceTetherChangePermission();

        if (isTetheringSupported()) {
            return mTethering.tether(iface);
        } else {
            return ConnectivityManager.TETHER_ERROR_UNSUPPORTED;
        }
    }

    // javadoc from interface
    public int untether(String iface) {
        enforceTetherChangePermission();

        if (isTetheringSupported()) {
            return mTethering.untether(iface);
        } else {
            return ConnectivityManager.TETHER_ERROR_UNSUPPORTED;
        }
    }

    // javadoc from interface
    public int getLastTetherError(String iface) {
        enforceTetherAccessPermission();

        if (isTetheringSupported()) {
            return mTethering.getLastTetherError(iface);
        } else {
            return ConnectivityManager.TETHER_ERROR_UNSUPPORTED;
        }
    }

    // TODO - proper iface API for selection by property, inspection, etc
    public String[] getTetherableUsbRegexs() {
        enforceTetherAccessPermission();
        if (isTetheringSupported()) {
            return mTethering.getTetherableUsbRegexs();
        } else {
            return new String[0];
        }
    }

    public String[] getTetherableWifiRegexs() {
        enforceTetherAccessPermission();
        if (isTetheringSupported()) {
            return mTethering.getTetherableWifiRegexs();
        } else {
            return new String[0];
        }
    }

    public String[] getTetherableBluetoothRegexs() {
        enforceTetherAccessPermission();
        if (isTetheringSupported()) {
            return mTethering.getTetherableBluetoothRegexs();
        } else {
            return new String[0];
        }
    }

    // TODO - move iface listing, queries, etc to new module
    // javadoc from interface
    public String[] getTetherableIfaces() {
        enforceTetherAccessPermission();
        return mTethering.getTetherableIfaces();
    }

    public String[] getTetheredIfaces() {
        enforceTetherAccessPermission();
        return mTethering.getTetheredIfaces();
    }

    public String[] getTetheringErroredIfaces() {
        enforceTetherAccessPermission();
        return mTethering.getErroredIfaces();
    }

    // if ro.tether.denied = true we default to no tethering
    // gservices could set the secure setting to 1 though to enable it on a build where it
    // had previously been turned off.
    public boolean isTetheringSupported() {
        enforceTetherAccessPermission();
        int defaultVal = (SystemProperties.get("ro.tether.denied").equals("true") ? 0 : 1);
        boolean tetherEnabledInSettings = (Settings.Secure.getInt(mContext.getContentResolver(),
                Settings.Secure.TETHER_SUPPORTED, defaultVal) != 0);
        return tetherEnabledInSettings && mTetheringConfigValid;
    }

    // An API NetworkStateTrackers can call when they lose their network.
    // This will automatically be cleared after X seconds or a network becomes CONNECTED,
    // whichever happens first.  The timer is started by the first caller and not
    // restarted by subsequent callers.
    public void requestNetworkTransitionWakelock(String forWhom) {
        enforceConnectivityInternalPermission();
        synchronized (this) {
            if (mNetTransitionWakeLock.isHeld()) return;
            mNetTransitionWakeLockSerialNumber++;
            mNetTransitionWakeLock.acquire();
            mNetTransitionWakeLockCausedBy = forWhom;
        }
        mHandler.sendMessageDelayed(mHandler.obtainMessage(
                EVENT_CLEAR_NET_TRANSITION_WAKELOCK,
                mNetTransitionWakeLockSerialNumber, 0),
                mNetTransitionWakeLockTimeout);
        return;
    }

    // 100 percent is full good, 0 is full bad.
    public void reportInetCondition(int networkType, int percentage) {
        if (DBG) log("reportNetworkCondition(" + networkType + ", " + percentage + ")");
        mContext.enforceCallingOrSelfPermission(
                android.Manifest.permission.STATUS_BAR,
                "ConnectivityService");

        if (DBG) {
            int pid = getCallingPid();
            int uid = getCallingUid();
            String s = pid + "(" + uid + ") reports inet is " +
                (percentage > 50 ? "connected" : "disconnected") + " (" + percentage + ") on " +
                "network Type " + networkType + " at " + GregorianCalendar.getInstance().getTime();
            mInetLog.add(s);
            while(mInetLog.size() > INET_CONDITION_LOG_MAX_SIZE) {
                mInetLog.remove(0);
            }
        }
        mHandler.sendMessage(mHandler.obtainMessage(
            EVENT_INET_CONDITION_CHANGE, networkType, percentage));
    }

    private void handleInetConditionChange(int netType, int condition) {
        if (DBG) {
            log("Inet connectivity change, net=" +
                    netType + ", condition=" + condition +
                    ",mActiveDefaultNetwork=" + mActiveDefaultNetwork);
        }
        if (mActiveDefaultNetwork == -1) {
            if (DBG) log("no active default network - aborting");
            return;
        }
        if (mActiveDefaultNetwork != netType) {
            if (DBG) log("given net not default - aborting");
            return;
        }
        mDefaultInetCondition = condition;
        int delay;
        if (mInetConditionChangeInFlight == false) {
            if (DBG) log("starting a change hold");
            // setup a new hold to debounce this
            if (mDefaultInetCondition > 50) {
                delay = Settings.Secure.getInt(mContext.getContentResolver(),
                        Settings.Secure.INET_CONDITION_DEBOUNCE_UP_DELAY, 500);
            } else {
                delay = Settings.Secure.getInt(mContext.getContentResolver(),
                Settings.Secure.INET_CONDITION_DEBOUNCE_DOWN_DELAY, 3000);
            }
            mInetConditionChangeInFlight = true;
            mHandler.sendMessageDelayed(mHandler.obtainMessage(EVENT_INET_CONDITION_HOLD_END,
                    mActiveDefaultNetwork, mDefaultConnectionSequence), delay);
        } else {
            // we've set the new condition, when this hold ends that will get
            // picked up
            if (DBG) log("currently in hold - not setting new end evt");
        }
    }

    private void handleInetConditionHoldEnd(int netType, int sequence) {
        if (DBG) {
            log("Inet hold end, net=" + netType +
                    ", condition =" + mDefaultInetCondition +
                    ", published condition =" + mDefaultInetConditionPublished);
        }
        mInetConditionChangeInFlight = false;

        if (mActiveDefaultNetwork == -1) {
            if (DBG) log("no active default network - aborting");
            return;
        }
        if (mDefaultConnectionSequence != sequence) {
            if (DBG) log("event hold for obsolete network - aborting");
            return;
        }
        if (mDefaultInetConditionPublished == mDefaultInetCondition) {
            if (DBG) log("no change in condition - aborting");
            return;
        }
        NetworkInfo networkInfo = mNetTrackers[mActiveDefaultNetwork].getNetworkInfo();
        if (networkInfo.isConnected() == false) {
            if (DBG) log("default network not connected - aborting");
            return;
        }
        mDefaultInetConditionPublished = mDefaultInetCondition;
        sendInetConditionBroadcast(networkInfo);
        return;
    }

    public synchronized ProxyProperties getProxy() {
        if (mGlobalProxy != null) return mGlobalProxy;
        if (mDefaultProxy != null) return mDefaultProxy;
        return null;
    }

    public void setGlobalProxy(ProxyProperties proxyProperties) {
        enforceChangePermission();
        synchronized (mGlobalProxyLock) {
            if (proxyProperties == mGlobalProxy) return;
            if (proxyProperties != null && proxyProperties.equals(mGlobalProxy)) return;
            if (mGlobalProxy != null && mGlobalProxy.equals(proxyProperties)) return;

            String host = "";
            int port = 0;
            String exclList = "";
            if (proxyProperties != null && !TextUtils.isEmpty(proxyProperties.getHost())) {
                mGlobalProxy = new ProxyProperties(proxyProperties);
                host = mGlobalProxy.getHost();
                port = mGlobalProxy.getPort();
                exclList = mGlobalProxy.getExclusionList();
            } else {
                mGlobalProxy = null;
            }
            ContentResolver res = mContext.getContentResolver();
            Settings.Secure.putString(res, Settings.Secure.GLOBAL_HTTP_PROXY_HOST, host);
            Settings.Secure.putInt(res, Settings.Secure.GLOBAL_HTTP_PROXY_PORT, port);
            Settings.Secure.putString(res, Settings.Secure.GLOBAL_HTTP_PROXY_EXCLUSION_LIST,
                    exclList);
        }

        if (mGlobalProxy == null) {
            proxyProperties = mDefaultProxy;
        }
        sendProxyBroadcast(proxyProperties);
    }

    private void loadGlobalProxy() {
        ContentResolver res = mContext.getContentResolver();
        String host = Settings.Secure.getString(res, Settings.Secure.GLOBAL_HTTP_PROXY_HOST);
        int port = Settings.Secure.getInt(res, Settings.Secure.GLOBAL_HTTP_PROXY_PORT, 0);
        String exclList = Settings.Secure.getString(res,
                Settings.Secure.GLOBAL_HTTP_PROXY_EXCLUSION_LIST);
        if (!TextUtils.isEmpty(host)) {
            ProxyProperties proxyProperties = new ProxyProperties(host, port, exclList);
            synchronized (mGlobalProxyLock) {
                mGlobalProxy = proxyProperties;
            }
        }
    }

    public ProxyProperties getGlobalProxy() {
        synchronized (mGlobalProxyLock) {
            return mGlobalProxy;
        }
    }

    private void handleApplyDefaultProxy(int type) {
        // check if new default - push it out to all VM if so
        ProxyProperties proxy = mNetTrackers[type].getLinkProperties().getHttpProxy();
        synchronized (this) {
            if (mDefaultProxy != null && mDefaultProxy.equals(proxy)) return;
            if (mDefaultProxy == proxy) return;
            if (!TextUtils.isEmpty(proxy.getHost())) {
                mDefaultProxy = proxy;
            } else {
                mDefaultProxy = null;
            }
        }
        if (DBG) log("changing default proxy to " + proxy);
        if ((proxy == null && mGlobalProxy == null) || proxy.equals(mGlobalProxy)) return;
        if (mGlobalProxy != null) return;
        sendProxyBroadcast(proxy);
    }

    private void handleDeprecatedGlobalHttpProxy() {
        String proxy = Settings.Secure.getString(mContext.getContentResolver(),
                Settings.Secure.HTTP_PROXY);
        if (!TextUtils.isEmpty(proxy)) {
            String data[] = proxy.split(":");
            String proxyHost =  data[0];
            int proxyPort = 8080;
            if (data.length > 1) {
                try {
                    proxyPort = Integer.parseInt(data[1]);
                } catch (NumberFormatException e) {
                    return;
                }
            }
            ProxyProperties p = new ProxyProperties(data[0], proxyPort, "");
            setGlobalProxy(p);
        }
    }

    private void sendProxyBroadcast(ProxyProperties proxy) {
        if (proxy == null) proxy = new ProxyProperties("", 0, "");
        log("sending Proxy Broadcast for " + proxy);
        Intent intent = new Intent(Proxy.PROXY_CHANGE_ACTION);
        intent.addFlags(Intent.FLAG_RECEIVER_REPLACE_PENDING |
            Intent.FLAG_RECEIVER_REGISTERED_ONLY_BEFORE_BOOT);
        intent.putExtra(Proxy.EXTRA_PROXY_INFO, proxy);
        mContext.sendStickyBroadcast(intent);
    }

    private static class SettingsObserver extends ContentObserver {
        private int mWhat;
        private Handler mHandler;
        SettingsObserver(Handler handler, int what) {
            super(handler);
            mHandler = handler;
            mWhat = what;
        }

        void observe(Context context) {
            ContentResolver resolver = context.getContentResolver();
            resolver.registerContentObserver(Settings.Secure.getUriFor(
                    Settings.Secure.HTTP_PROXY), false, this);
        }

        @Override
        public void onChange(boolean selfChange) {
            mHandler.obtainMessage(mWhat).sendToTarget();
        }
    }

    private void log(String s) {
        Slog.d(TAG, s);
    }

    private void loge(String s) {
        Slog.e(TAG, s);
    }

    int convertFeatureToNetworkType(String feature){
        int networkType = -1;
        if (TextUtils.equals(feature, Phone.FEATURE_ENABLE_MMS)) {
            networkType = ConnectivityManager.TYPE_MOBILE_MMS;
        } else if (TextUtils.equals(feature, Phone.FEATURE_ENABLE_SUPL)) {
            networkType = ConnectivityManager.TYPE_MOBILE_SUPL;
        } else if (TextUtils.equals(feature, Phone.FEATURE_ENABLE_DUN) ||
                TextUtils.equals(feature, Phone.FEATURE_ENABLE_DUN_ALWAYS)) {
            networkType = ConnectivityManager.TYPE_MOBILE_DUN;
        } else if (TextUtils.equals(feature, Phone.FEATURE_ENABLE_HIPRI)) {
            networkType = ConnectivityManager.TYPE_MOBILE_HIPRI;
        } else if (TextUtils.equals(feature, Phone.FEATURE_ENABLE_FOTA)) {
            networkType = ConnectivityManager.TYPE_MOBILE_FOTA;
        } else if (TextUtils.equals(feature, Phone.FEATURE_ENABLE_IMS)) {
            networkType = ConnectivityManager.TYPE_MOBILE_IMS;
        } else if (TextUtils.equals(feature, Phone.FEATURE_ENABLE_CBS)) {
            networkType = ConnectivityManager.TYPE_MOBILE_CBS;
        }
        return networkType;
    }

    private static <T> T checkNotNull(T value, String message) {
        if (value == null) {
            throw new NullPointerException(message);
        }
        return value;
    }

    /**
     * Protect a socket from VPN routing rules. This method is used by
     * VpnBuilder and not available in ConnectivityManager. Permission
     * checks are done in Vpn class.
     * @hide
     */
    @Override
    public void protectVpn(ParcelFileDescriptor socket) {
        mVpn.protect(socket, getDefaultInterface());
    }

    /**
     * Prepare for a VPN application. This method is used by VpnDialogs
     * and not available in ConnectivityManager. Permission checks are
     * done in Vpn class.
     * @hide
     */
    @Override
    public String prepareVpn(String packageName) {
        return mVpn.prepare(packageName);
    }

    /**
     * Configure a TUN interface and return its file descriptor. Parameters
     * are encoded and opaque to this class. This method is used by VpnBuilder
     * and not available in ConnectivityManager. Permission checks are done
     * in Vpn class.
     * @hide
     */
    @Override
    public ParcelFileDescriptor establishVpn(VpnConfig config) {
        return mVpn.establish(config);
    }

    private String getDefaultInterface() {
        if (ConnectivityManager.isNetworkTypeValid(mActiveDefaultNetwork)) {
            NetworkStateTracker tracker = mNetTrackers[mActiveDefaultNetwork];
            if (tracker != null) {
                LinkProperties properties = tracker.getLinkProperties();
                if (properties != null) {
                    return properties.getInterfaceName();
                }
            }
        }
        throw new IllegalStateException("No default interface");
    }

    /**
     * Callback for VPN subsystem. Currently VPN is not adapted to the service
     * through NetworkStateTracker since it works differently. For example, it
     * needs to override DNS servers but never takes the default routes. It
     * relies on another data network, and it could keep existing connections
     * alive after reconnecting, switching between networks, or even resuming
     * from deep sleep. Calls from applications should be done synchronously
     * to avoid race conditions. As these are all hidden APIs, refactoring can
     * be done whenever a better abstraction is developed.
     */
    public class VpnCallback {

        private VpnCallback() {
        }

        public synchronized void override(String[] dnsServers) {
            // TODO: override DNS servers and http proxy.
        }

        public synchronized void restore() {
            // TODO: restore VPN changes.
        }
    }
}<|MERGE_RESOLUTION|>--- conflicted
+++ resolved
@@ -278,22 +278,11 @@
     }
     RadioAttributes[] mRadioAttributes;
 
-<<<<<<< HEAD
+    // the set of network types that can only be enabled by system/sig apps
+    List mProtectedNetworks;
+
     public ConnectivityService(
             Context context, INetworkManagementService netd, INetworkPolicyManager policyManager) {
-=======
-    // the set of network types that can only be enabled by system/sig apps
-    List mProtectedNetworks;
-
-    public static synchronized ConnectivityService getInstance(Context context) {
-        if (sServiceInstance == null) {
-            sServiceInstance = new ConnectivityService(context);
-        }
-        return sServiceInstance;
-    }
-
-    private ConnectivityService(Context context) {
->>>>>>> 0e0a7597
         if (DBG) log("ConnectivityService starting up");
 
         HandlerThread handlerThread = new HandlerThread("ConnectivityServiceThread");
