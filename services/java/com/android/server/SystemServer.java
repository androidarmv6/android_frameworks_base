/*
 * Copyright (C) 2006 The Android Open Source Project
 *
 * Licensed under the Apache License, Version 2.0 (the "License");
 * you may not use this file except in compliance with the License.
 * You may obtain a copy of the License at
 *
 *      http://www.apache.org/licenses/LICENSE-2.0
 *
 * Unless required by applicable law or agreed to in writing, software
 * distributed under the License is distributed on an "AS IS" BASIS,
 * WITHOUT WARRANTIES OR CONDITIONS OF ANY KIND, either express or implied.
 * See the License for the specific language governing permissions and
 * limitations under the License.
 */

package com.android.server;

import com.android.server.am.ActivityManagerService;
import com.android.internal.os.BinderInternal;
import com.android.internal.os.SamplingProfilerIntegration;

import dalvik.system.VMRuntime;
import dalvik.system.Zygote;

import android.accounts.AccountManagerService;
import android.app.ActivityManagerNative;
import android.bluetooth.BluetoothAdapter;
import android.content.ContentResolver;
import android.content.ContentService;
import android.content.Context;
import android.content.pm.IPackageManager;
import android.database.ContentObserver;
import android.media.AudioService;
import android.os.Looper;
import android.os.RemoteException;
import android.os.ServiceManager;
import android.os.SystemClock;
import android.os.SystemProperties;
import android.provider.Settings;
import android.server.BluetoothA2dpService;
import android.server.BluetoothService;
import android.server.search.SearchManagerService;
import android.util.EventLog;
import android.util.Slog;

import java.io.File;
import java.util.Timer;
import java.util.TimerTask;

class ServerThread extends Thread {
    private static final String TAG = "SystemServer";

    ContentResolver mContentResolver;

    private class AdbSettingsObserver extends ContentObserver {
        public AdbSettingsObserver() {
            super(null);
        }
        @Override
        public void onChange(boolean selfChange) {
            boolean enableAdb = (Settings.Secure.getInt(mContentResolver,
                Settings.Secure.ADB_ENABLED, 0) > 0);
            // setting this secure property will start or stop adbd
           SystemProperties.set("persist.service.adb.enable", enableAdb ? "1" : "0");
        }
    }

    @Override
    public void run() {
        EventLog.writeEvent(EventLogTags.BOOT_PROGRESS_SYSTEM_RUN,
            SystemClock.uptimeMillis());

        Looper.prepare();

        android.os.Process.setThreadPriority(
                android.os.Process.THREAD_PRIORITY_FOREGROUND);

        BinderInternal.disableBackgroundScheduling(true);
<<<<<<< HEAD
=======
        android.os.Process.setCanSelfBackground(false);
>>>>>>> d3233ae9

        String factoryTestStr = SystemProperties.get("ro.factorytest");
        int factoryTest = "".equals(factoryTestStr) ? SystemServer.FACTORY_TEST_OFF
                : Integer.parseInt(factoryTestStr);

        LightsService lights = null;
        PowerManagerService power = null;
        BatteryService battery = null;
        ConnectivityService connectivity = null;
        IPackageManager pm = null;
        Context context = null;
        WindowManagerService wm = null;
        BluetoothService bluetooth = null;
        BluetoothA2dpService bluetoothA2dp = null;
        HeadsetObserver headset = null;
        DockObserver dock = null;
        UsbObserver usb = null;
        UiModeManagerService uiMode = null;
        RecognitionManagerService recognition = null;
        ThrottleService throttle = null;

        // Critical services...
        try {
            Slog.i(TAG, "Entropy Service");
            ServiceManager.addService("entropy", new EntropyService());

            Slog.i(TAG, "Power Manager");
            power = new PowerManagerService();
            ServiceManager.addService(Context.POWER_SERVICE, power);

            Slog.i(TAG, "Activity Manager");
            context = ActivityManagerService.main(factoryTest);

            Slog.i(TAG, "Telephony Registry");
            ServiceManager.addService("telephony.registry", new TelephonyRegistry(context));

            AttributeCache.init(context);

            Slog.i(TAG, "Package Manager");
            pm = PackageManagerService.main(context,
                    factoryTest != SystemServer.FACTORY_TEST_OFF);

            ActivityManagerService.setSystemProcess();

            mContentResolver = context.getContentResolver();

            // The AccountManager must come before the ContentService
            try {
                Slog.i(TAG, "Account Manager");
                ServiceManager.addService(Context.ACCOUNT_SERVICE,
                        new AccountManagerService(context));
            } catch (Throwable e) {
                Slog.e(TAG, "Failure starting Account Manager", e);
            }

            Slog.i(TAG, "Content Manager");
            ContentService.main(context,
                    factoryTest == SystemServer.FACTORY_TEST_LOW_LEVEL);

            Slog.i(TAG, "System Content Providers");
            ActivityManagerService.installSystemProviders();

            Slog.i(TAG, "Battery Service");
            battery = new BatteryService(context);
            ServiceManager.addService("battery", battery);

            Slog.i(TAG, "Lights Service");
            lights = new LightsService(context);

            Slog.i(TAG, "Vibrator Service");
            ServiceManager.addService("vibrator", new VibratorService(context));

            // only initialize the power service after we have started the
            // lights service, content providers and the battery service.
            power.init(context, lights, ActivityManagerService.getDefault(), battery);

            Slog.i(TAG, "Alarm Manager");
            AlarmManagerService alarm = new AlarmManagerService(context);
            ServiceManager.addService(Context.ALARM_SERVICE, alarm);

            Slog.i(TAG, "Init Watchdog");
            Watchdog.getInstance().init(context, battery, power, alarm,
                    ActivityManagerService.self());

            // Sensor Service is needed by Window Manager, so this goes first
            Slog.i(TAG, "Sensor Service");
            ServiceManager.addService(Context.SENSOR_SERVICE, new SensorService(context));

            Slog.i(TAG, "Window Manager");
            wm = WindowManagerService.main(context, power,
                    factoryTest != SystemServer.FACTORY_TEST_LOW_LEVEL);
            ServiceManager.addService(Context.WINDOW_SERVICE, wm);

            ((ActivityManagerService)ServiceManager.getService("activity"))
                    .setWindowManager(wm);

            // Skip Bluetooth if we have an emulator kernel
            // TODO: Use a more reliable check to see if this product should
            // support Bluetooth - see bug 988521
            if (SystemProperties.get("ro.kernel.qemu").equals("1")) {
                Slog.i(TAG, "Registering null Bluetooth Service (emulator)");
                ServiceManager.addService(BluetoothAdapter.BLUETOOTH_SERVICE, null);
            } else if (factoryTest == SystemServer.FACTORY_TEST_LOW_LEVEL) {
                Slog.i(TAG, "Registering null Bluetooth Service (factory test)");
                ServiceManager.addService(BluetoothAdapter.BLUETOOTH_SERVICE, null);
            } else {
                Slog.i(TAG, "Bluetooth Service");
                bluetooth = new BluetoothService(context);
                ServiceManager.addService(BluetoothAdapter.BLUETOOTH_SERVICE, bluetooth);
                bluetooth.initAfterRegistration();
                bluetoothA2dp = new BluetoothA2dpService(context, bluetooth);
                ServiceManager.addService(BluetoothA2dpService.BLUETOOTH_A2DP_SERVICE,
                                          bluetoothA2dp);

                int bluetoothOn = Settings.Secure.getInt(mContentResolver,
                    Settings.Secure.BLUETOOTH_ON, 0);
                if (bluetoothOn > 0) {
                    bluetooth.enable();
                }
            }

        } catch (RuntimeException e) {
            Slog.e("System", "Failure starting core service", e);
        }

        DevicePolicyManagerService devicePolicy = null;
        StatusBarManagerService statusBar = null;
        InputMethodManagerService imm = null;
        AppWidgetService appWidget = null;
        NotificationManagerService notification = null;
        WallpaperManagerService wallpaper = null;
        LocationManagerService location = null;

        if (factoryTest != SystemServer.FACTORY_TEST_LOW_LEVEL) {
            try {
                Slog.i(TAG, "Device Policy");
                devicePolicy = new DevicePolicyManagerService(context);
                ServiceManager.addService(Context.DEVICE_POLICY_SERVICE, devicePolicy);
            } catch (Throwable e) {
                Slog.e(TAG, "Failure starting DevicePolicyService", e);
            }

            try {
                Slog.i(TAG, "Status Bar");
                statusBar = new StatusBarManagerService(context);
                ServiceManager.addService(Context.STATUS_BAR_SERVICE, statusBar);
            } catch (Throwable e) {
                Slog.e(TAG, "Failure starting StatusBarManagerService", e);
            }

            try {
                Slog.i(TAG, "Clipboard Service");
                ServiceManager.addService(Context.CLIPBOARD_SERVICE,
                        new ClipboardService(context));
            } catch (Throwable e) {
                Slog.e(TAG, "Failure starting Clipboard Service", e);
            }

            try {
                Slog.i(TAG, "Input Method Service");
                imm = new InputMethodManagerService(context, statusBar);
                ServiceManager.addService(Context.INPUT_METHOD_SERVICE, imm);
            } catch (Throwable e) {
                Slog.e(TAG, "Failure starting Input Manager Service", e);
            }

            try {
                Slog.i(TAG, "NetStat Service");
                ServiceManager.addService("netstat", new NetStatService(context));
            } catch (Throwable e) {
                Slog.e(TAG, "Failure starting NetStat Service", e);
            }

            try {
                Slog.i(TAG, "NetworkManagement Service");
                ServiceManager.addService(
                        Context.NETWORKMANAGEMENT_SERVICE, new NetworkManagementService(context));
            } catch (Throwable e) {
                Slog.e(TAG, "Failure starting NetworkManagement Service", e);
            }

            try {
                Slog.i(TAG, "Connectivity Service");
                connectivity = ConnectivityService.getInstance(context);
                ServiceManager.addService(Context.CONNECTIVITY_SERVICE, connectivity);
            } catch (Throwable e) {
                Slog.e(TAG, "Failure starting Connectivity Service", e);
            }

            try {
                Slog.i(TAG, "Throttle Service");
                throttle = new ThrottleService(context);
                ServiceManager.addService(
                        Context.THROTTLE_SERVICE, throttle);
            } catch (Throwable e) {
                Slog.e(TAG, "Failure starting ThrottleService", e);
            }

            try {
              Slog.i(TAG, "Accessibility Manager");
              ServiceManager.addService(Context.ACCESSIBILITY_SERVICE,
                      new AccessibilityManagerService(context));
            } catch (Throwable e) {
              Slog.e(TAG, "Failure starting Accessibility Manager", e);
            }

            try {
                /*
                 * NotificationManagerService is dependant on MountService,
                 * (for media / usb notifications) so we must start MountService first.
                 */
                Slog.i(TAG, "Mount Service");
                ServiceManager.addService("mount", new MountService(context));
            } catch (Throwable e) {
                Slog.e(TAG, "Failure starting Mount Service", e);
            }

            try {
                Slog.i(TAG, "Notification Manager");
                notification = new NotificationManagerService(context, statusBar, lights);
                ServiceManager.addService(Context.NOTIFICATION_SERVICE, notification);
            } catch (Throwable e) {
                Slog.e(TAG, "Failure starting Notification Manager", e);
            }

            try {
                Slog.i(TAG, "Device Storage Monitor");
                ServiceManager.addService(DeviceStorageMonitorService.SERVICE,
                        new DeviceStorageMonitorService(context));
            } catch (Throwable e) {
                Slog.e(TAG, "Failure starting DeviceStorageMonitor service", e);
            }

            try {
                Slog.i(TAG, "Location Manager");
                location = new LocationManagerService(context);
                ServiceManager.addService(Context.LOCATION_SERVICE, location);
            } catch (Throwable e) {
                Slog.e(TAG, "Failure starting Location Manager", e);
            }

            try {
                Slog.i(TAG, "Search Service");
                ServiceManager.addService(Context.SEARCH_SERVICE,
                        new SearchManagerService(context));
            } catch (Throwable e) {
                Slog.e(TAG, "Failure starting Search Service", e);
            }

            try {
                Slog.i(TAG, "DropBox Service");
                ServiceManager.addService(Context.DROPBOX_SERVICE,
                        new DropBoxManagerService(context, new File("/data/system/dropbox")));
            } catch (Throwable e) {
                Slog.e(TAG, "Failure starting DropBoxManagerService", e);
            }

            try {
                Slog.i(TAG, "Wallpaper Service");
                wallpaper = new WallpaperManagerService(context);
                ServiceManager.addService(Context.WALLPAPER_SERVICE, wallpaper);
            } catch (Throwable e) {
                Slog.e(TAG, "Failure starting Wallpaper Service", e);
            }

            try {
                Slog.i(TAG, "Audio Service");
                ServiceManager.addService(Context.AUDIO_SERVICE, new AudioService(context));
            } catch (Throwable e) {
                Slog.e(TAG, "Failure starting Audio Service", e);
            }

            try {
                Slog.i(TAG, "Headset Observer");
                // Listen for wired headset changes
                headset = new HeadsetObserver(context);
            } catch (Throwable e) {
                Slog.e(TAG, "Failure starting HeadsetObserver", e);
            }

            try {
                Slog.i(TAG, "Dock Observer");
                // Listen for dock station changes
                dock = new DockObserver(context, power);
            } catch (Throwable e) {
                Slog.e(TAG, "Failure starting DockObserver", e);
            }

            try {
                Slog.i(TAG, "USB Observer");
                // Listen for USB changes
                usb = new UsbObserver(context);
            } catch (Throwable e) {
                Slog.e(TAG, "Failure starting UsbObserver", e);
            }

            try {
                Slog.i(TAG, "UI Mode Manager Service");
                // Listen for UI mode changes
                uiMode = new UiModeManagerService(context);
            } catch (Throwable e) {
                Slog.e(TAG, "Failure starting UiModeManagerService", e);
            }

            try {
                Slog.i(TAG, "Backup Service");
                ServiceManager.addService(Context.BACKUP_SERVICE,
                        new BackupManagerService(context));
            } catch (Throwable e) {
                Slog.e(TAG, "Failure starting Backup Service", e);
            }

            try {
                Slog.i(TAG, "AppWidget Service");
                appWidget = new AppWidgetService(context);
                ServiceManager.addService(Context.APPWIDGET_SERVICE, appWidget);
            } catch (Throwable e) {
                Slog.e(TAG, "Failure starting AppWidget Service", e);
            }

            try {
                Slog.i(TAG, "Recognition Service");
                recognition = new RecognitionManagerService(context);
            } catch (Throwable e) {
                Slog.e(TAG, "Failure starting Recognition Service", e);
            }

            try {
                Slog.i(TAG, "DiskStats Service");
                ServiceManager.addService("diskstats", new DiskStatsService(context));
            } catch (Throwable e) {
                Slog.e(TAG, "Failure starting DiskStats Service", e);
            }

            try {
                // need to add this service even if SamplingProfilerIntegration.isEnabled()
                // is false, because it is this service that detects system property change and
                // turns on SamplingProfilerIntegration. Plus, when sampling profiler doesn't work,
                // there is little overhead for running this service.
                Slog.i(TAG, "SamplingProfiler Service");
                ServiceManager.addService("samplingprofiler",
                            new SamplingProfilerService(context));
            } catch (Throwable e) {
                Slog.e(TAG, "Failure starting SamplingProfiler Service", e);
            }
        }

        // make sure the ADB_ENABLED setting value matches the secure property value
        Settings.Secure.putInt(mContentResolver, Settings.Secure.ADB_ENABLED,
                "1".equals(SystemProperties.get("persist.service.adb.enable")) ? 1 : 0);

        // register observer to listen for settings changes
        mContentResolver.registerContentObserver(Settings.Secure.getUriFor(Settings.Secure.ADB_ENABLED),
                false, new AdbSettingsObserver());

        // Before things start rolling, be sure we have decided whether
        // we are in safe mode.
        final boolean safeMode = wm.detectSafeMode();
        if (safeMode) {
            try {
                ActivityManagerNative.getDefault().enterSafeMode();
                // Post the safe mode state in the Zygote class
                Zygote.systemInSafeMode = true;
                // Disable the JIT for the system_server process
                VMRuntime.getRuntime().disableJitCompilation();
            } catch (RemoteException e) {
            }
        } else {
            // Enable the JIT for the system_server process
            VMRuntime.getRuntime().startJitCompilation();
        }

        // It is now time to start up the app processes...

        if (devicePolicy != null) {
            devicePolicy.systemReady();
        }

        if (notification != null) {
            notification.systemReady();
        }

        if (statusBar != null) {
            statusBar.systemReady();
        }
        wm.systemReady();
        power.systemReady();
        try {
            pm.systemReady();
        } catch (RemoteException e) {
        }

        // These are needed to propagate to the runnable below.
        final StatusBarManagerService statusBarF = statusBar;
        final BatteryService batteryF = battery;
        final ConnectivityService connectivityF = connectivity;
        final DockObserver dockF = dock;
        final UsbObserver usbF = usb;
        final ThrottleService throttleF = throttle;
        final UiModeManagerService uiModeF = uiMode;
        final AppWidgetService appWidgetF = appWidget;
        final WallpaperManagerService wallpaperF = wallpaper;
        final InputMethodManagerService immF = imm;
        final RecognitionManagerService recognitionF = recognition;
        final LocationManagerService locationF = location;

        // We now tell the activity manager it is okay to run third party
        // code.  It will call back into us once it has gotten to the state
        // where third party code can really run (but before it has actually
        // started launching the initial applications), for us to complete our
        // initialization.
        ((ActivityManagerService)ActivityManagerNative.getDefault())
                .systemReady(new Runnable() {
            public void run() {
                Slog.i(TAG, "Making services ready");

                if (statusBarF != null) statusBarF.systemReady2();
                if (batteryF != null) batteryF.systemReady();
                if (connectivityF != null) connectivityF.systemReady();
                if (dockF != null) dockF.systemReady();
                if (usbF != null) usbF.systemReady();
                if (uiModeF != null) uiModeF.systemReady();
                if (recognitionF != null) recognitionF.systemReady();
                Watchdog.getInstance().start();

                // It is now okay to let the various system services start their
                // third party code...

                if (appWidgetF != null) appWidgetF.systemReady(safeMode);
                if (wallpaperF != null) wallpaperF.systemReady();
                if (immF != null) immF.systemReady();
                if (locationF != null) locationF.systemReady();
                if (throttleF != null) throttleF.systemReady();
            }
        });

        Looper.loop();
        Slog.d(TAG, "System ServerThread is exiting!");
    }
}

public class SystemServer {
    private static final String TAG = "SystemServer";

    public static final int FACTORY_TEST_OFF = 0;
    public static final int FACTORY_TEST_LOW_LEVEL = 1;
    public static final int FACTORY_TEST_HIGH_LEVEL = 2;

    static Timer timer;
    static final long SNAPSHOT_INTERVAL = 60 * 60 * 1000; // 1hr

    /**
     * This method is called from Zygote to initialize the system. This will cause the native
     * services (SurfaceFlinger, AudioFlinger, etc..) to be started. After that it will call back
     * up into init2() to start the Android services.
     */
    native public static void init1(String[] args);

    public static void main(String[] args) {
        if (SamplingProfilerIntegration.isEnabled()) {
            SamplingProfilerIntegration.start();
            timer = new Timer();
            timer.schedule(new TimerTask() {
                @Override
                public void run() {
                    SamplingProfilerIntegration.writeSnapshot("system_server", null);
                }
            }, SNAPSHOT_INTERVAL, SNAPSHOT_INTERVAL);
        }

        // The system server has to run all of the time, so it needs to be
        // as efficient as possible with its memory usage.
        VMRuntime.getRuntime().setTargetHeapUtilization(0.8f);

        System.loadLibrary("android_servers");
        init1(args);
    }

    public static final void init2() {
        Slog.i(TAG, "Entered the Android system server!");
        Thread thr = new ServerThread();
        thr.setName("android.server.ServerThread");
        thr.start();
    }
}<|MERGE_RESOLUTION|>--- conflicted
+++ resolved
@@ -77,10 +77,7 @@
                 android.os.Process.THREAD_PRIORITY_FOREGROUND);
 
         BinderInternal.disableBackgroundScheduling(true);
-<<<<<<< HEAD
-=======
         android.os.Process.setCanSelfBackground(false);
->>>>>>> d3233ae9
 
         String factoryTestStr = SystemProperties.get("ro.factorytest");
         int factoryTest = "".equals(factoryTestStr) ? SystemServer.FACTORY_TEST_OFF
