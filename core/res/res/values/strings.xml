<?xml version="1.0" encoding="utf-8"?>
<!--
/* //device/apps/common/assets/res/any/strings.xml
**
** Copyright 2006, The Android Open Source Project
**
** Licensed under the Apache License, Version 2.0 (the "License");
** you may not use this file except in compliance with the License.
** You may obtain a copy of the License at
**
**     http://www.apache.org/licenses/LICENSE-2.0
**
** Unless required by applicable law or agreed to in writing, software
** distributed under the License is distributed on an "AS IS" BASIS,
** WITHOUT WARRANTIES OR CONDITIONS OF ANY KIND, either express or implied.
** See the License for the specific language governing permissions and
** limitations under the License.
*/
-->
<resources xmlns:xliff="urn:oasis:names:tc:xliff:document:1.2">
    <!-- Suffix added to a number to signify size in bytes. -->
    <string name="byteShort">B</string>
    <!-- Suffix added to a number to signify size in kilobytes. -->
    <string name="kilobyteShort">KB</string>
    <!-- Suffix added to a number to signify size in megabytes. -->
    <string name="megabyteShort">MB</string>
    <!-- Suffix added to a number to signify size in gigabytes. -->
    <string name="gigabyteShort">GB</string>
    <!-- Suffix added to a number to signify size in terabytes. -->
    <string name="terabyteShort">TB</string>
    <!-- Suffix added to a number to signify size in petabytes. -->
    <string name="petabyteShort">PB</string>
    <!-- Format string used to add a suffix like "KB" or "MB" to a number
         to display a size in kilobytes, megabytes, or other size units.
         Some languages (like French) will want to add a space between
         the placeholders. -->
    <string name="fileSizeSuffix"><xliff:g id="number" example="123">%1$s</xliff:g><xliff:g id="unit" example="KB">%2$s</xliff:g></string>

    <!-- Used in Contacts for a field that has no label and in Note Pad
         for a note with no name. -->
    <string name="untitled">&lt;untitled&gt;</string>

    <!-- Used to replace a range of characters in text that is too wide
         for the space allocated to it. -->
    <string name="ellipsis">\u2026</string>

    <!-- How to display the lack of a phone number -->
    <string name="emptyPhoneNumber">(No phone number)</string>

    <!-- How to display the lack of a name -->
    <string name="unknownName">(Unknown)</string>

    <!-- What the UI should display for "voice mail" unless overridden by the SIM-->
    <string name="defaultVoiceMailAlphaTag">Voicemail</string>

    <!-- What the UI should display for "Msisdn" unless overridden by the SIM-->
    <string name="defaultMsisdnAlphaTag">MSISDN1</string>

    <!-- For GsmMmiCode.java --> <skip />
    <!-- Displayed when the user dialed an MMI code whose function
         could not be performed. This will be displayed in a toast. -->
    <string name="mmiError">Connection problem or invalid MMI code.</string>
    <!-- Displayed when the user dialed an MMI code whose function
         could not be performed because FDN is enabled. This will be displayed in a toast. -->
    <string name="mmiFdnError">Operation is restricted to fixed dialing numbers only.</string>

    <!-- Displayed when a phone feature such as call barring was activated. -->
    <string name="serviceEnabled">Service was enabled.</string>
    <!-- Displayed in front of the list of a set of service classes
         (voice, data, fax, etc.) that were enabled. -->
    <string name="serviceEnabledFor">Service was enabled for:</string>
    <!-- Displayed when a phone feature such as call forwarding was deactivated. -->
    <string name="serviceDisabled">Service has been disabled.</string>
    <!-- Displayed when a phone property such as a SIM password was registered. -->
    <string name="serviceRegistered">Registration was successful.</string>
    <!-- Displayed when a phone property such as a SIM password was erased. -->
    <string name="serviceErased">Erasure was successful.</string>
    <!-- Displayed when a SIM password was entered incorrectly. -->
    <string name="passwordIncorrect">Incorrect password.</string>
    <!-- Displayed when a phone feature triggered by an MMI code is complete. -->
    <string name="mmiComplete">MMI complete.</string>
    <!-- Displayed when a SIM PIN password is entered incorrectly. -->
    <string name="badPin">The old PIN you typed is not correct.</string>
    <!-- Displayed when a SIM PUK password is entered incorrectly. -->
    <string name="badPuk">The PUK you typed is not correct.</string>
    <!-- Displayed when SIM PIN passwords are entered inconsistently. -->
    <string name="mismatchPin">The PINs you entered do not match.</string>
    <!-- Displayed when a SIM PIN password is too long or too short. -->
    <string name="invalidPin">Type a PIN that is 4 to 8 numbers.</string>
    <!-- Displayed to prompt the user to type the PUK password to unlock
         the SIM card. -->
    <string name="needPuk">Your SIM card is PUK-locked. Type the PUK code to unlock it.</string>
    <string name="needPuk2">Type PUK2 to unblock SIM card.</string>

    <!-- Displayed as the title for a success/failure report enabling/disabling caller ID. -->
    <string name="ClipMmi">Incoming Caller ID</string>
    <!-- Displayed as the title for a success/failure report enabling/disabling caller ID. -->
    <string name="ClirMmi">Outgoing Caller ID</string>
    <!-- Displayed as the title for a success/failure report enabling/disabling call forwarding. -->
    <string name="CfMmi">Call forwarding</string>
    <!-- Displayed as the title for a success/failure report enabling/disabling call waiting. -->
    <string name="CwMmi">Call waiting</string>
    <!-- Displayed as the title for a success/failure report enabling/disabling call barring. -->
    <string name="BaMmi">Call barring</string>
    <!-- Displayed as the title for a success/failure report changing the SIM password. -->
    <string name="PwdMmi">Password change</string>
    <!-- Displayed as the title for a success/failure report changing the SIM PIN. -->
    <string name="PinMmi">PIN change</string>
    <string name="CnipMmi">Calling number present</string>
    <string name="CnirMmi">Calling number restricted</string>
    <string name="ThreeWCMmi">Three way calling</string>
    <string name="RuacMmi">Rejection of undesired annoying calls</string>
    <string name="CndMmi">Calling number delivery</string>
    <string name="DndMmi">Do not disturb</string>

    <!-- Displayed to confirm to the user that caller ID will be restricted on the next call as usual. -->
    <string name="CLIRDefaultOnNextCallOn">Caller ID defaults to restricted. Next call: Restricted</string>
    <!-- Displayed to confirm to the user that caller ID will be not restricted on the next call even though it usually is. -->
    <string name="CLIRDefaultOnNextCallOff">Caller ID defaults to restricted. Next call: Not restricted</string>
    <!-- Displayed to confirm to the user that caller ID will not be restricted on the next call but usually is. -->
    <string name="CLIRDefaultOffNextCallOn">Caller ID defaults to not restricted. Next call: Restricted</string>
    <!-- Displayed to confirm to the user that caller ID will not be restricted on the next call or in general. -->
    <string name="CLIRDefaultOffNextCallOff">Caller ID defaults to not restricted. Next call: Not restricted</string>


    <!-- Displayed to tell the user that caller ID is not provisioned for their SIM. -->
    <string name="serviceNotProvisioned">Service not provisioned.</string>
    <!-- Displayed to tell the user that they cannot change the caller ID setting. -->
    <string name="CLIRPermanent">The caller ID setting cannot be changed.</string>

    <!-- Notification title to tell the user that restricted state is changed by access control. -->
    <string name="RestrictedChangedTitle">Restricted access changed</string>
    <!-- Displayed to tell the user that data service is blocked by access control. -->
    <string name="RestrictedOnData">Data service is blocked.</string>
    <!-- Displayed to tell the user that emergency service is blocked by access control. -->
    <string name="RestrictedOnEmergency">Emergency service is blocked.</string>
    <!-- Displayed to tell the user that normal service is blocked by access control. -->
    <string name="RestrictedOnNormal">Voice service is blocked.</string>
    <!-- Displayed to tell the user that all emergency and normal voice services are blocked by access control. -->
    <string name="RestrictedOnAllVoice">All Voice services are blocked.</string>
    <!-- Displayed to tell the user that sms service is blocked by access control. -->
    <string name="RestrictedOnSms">SMS service is blocked.</string>
    <!-- Displayed to tell the user that voice/data service is blocked by access control. -->
    <string name="RestrictedOnVoiceData">Voice/Data services are blocked.</string>
    <!-- Displayed to tell the user that voice and sms service are blocked by access control. -->
    <string name="RestrictedOnVoiceSms">Voice/SMS services are blocked.</string>
    <!-- Displayed to tell the user that all service is blocked by access control. -->
    <string name="RestrictedOnAll">All Voice/Data/SMS services are blocked.</string>

    <!-- Mappings between TS 27.007 +CFCC/+CLCK "service classes" and human-readable strings--> <skip />
    <!-- Example: Service was enabled for: Voice, Data -->
    <string name="serviceClassVoice">Voice</string>
    <!-- Example: Service was enabled for: Voice, Data -->
    <string name="serviceClassData">Data</string>
    <!-- Example: Service was enabled for: Voice, FAX -->
    <string name="serviceClassFAX">FAX</string>
    <!-- Example: Service was enabled for: Voice, SMS -->
    <string name="serviceClassSMS">SMS</string>
    <!-- Meaning: asynchronous data.  Example: Service was enabled for: Voice, Async -->
    <string name="serviceClassDataAsync">Async</string>
    <!-- Meaning: synchronous data.  Example: Service was enabled for: Voice, Async -->
    <string name="serviceClassDataSync">Sync</string>
    <!-- Meaning: packet data.  Example: Service was enabled for: Voice, Packet -->
    <string name="serviceClassPacket">Packet</string>
    <!-- Meaning: unknown.  Example: Service was enabled for: Voice, PAD -->
    <string name="serviceClassPAD">PAD</string>

    <!-- CDMA Roaming Indicator Strings (non ERI)--> <skip />
    <!-- Default roaming indicator text -->
    <string name="roamingText0">Roaming Indicator On</string>
    <string name="roamingText1">Roaming Indicator Off</string>
    <string name="roamingText2">Roaming Indicator Flashing</string>
    <string name="roamingText3">Out of Neighborhood</string>
    <string name="roamingText4">Out of Building</string>
    <string name="roamingText5">Roaming - Preferred System</string>
    <string name="roamingText6">Roaming - Available System</string>
    <string name="roamingText7">Roaming - Alliance Partner</string>
    <string name="roamingText8">Roaming - Premium Partner</string>
    <string name="roamingText9">Roaming - Full Service Functionality</string>
    <string name="roamingText10">Roaming - Partial Service Functionality</string>
    <string name="roamingText11">Roaming Banner On</string>
    <string name="roamingText12">Roaming Banner Off</string>
    <string name="roamingTextSearching">Searching for Service</string>


    <!--
        {0} is one of "bearerServiceCode*"
        {1} is dialing number
        {2} is time in seconds

        cfTemplateRegistered and cfTemplateRegisteredTime mean that a phone number
        has been set but forwarding is not on.
    --> <skip />
    <!-- Displayed when the call forwarding query was not able to be forwarded. -->
    <string name="cfTemplateNotForwarded"><xliff:g id="bearer_service_code">{0}</xliff:g>: Not forwarded</string>
    <!-- Displayed when the call forwarding query was forwarded. -->
    <string name="cfTemplateForwarded"><xliff:g id="bearer_service_code">{0}</xliff:g>: <xliff:g id="dialing_number">{1}</xliff:g></string>
    <!-- Displayed when the call forwarding query will be forwarded after some time. -->
    <string name="cfTemplateForwardedTime"><xliff:g id="bearer_service_code">{0}</xliff:g>: <xliff:g id="dialing_number">{1}</xliff:g> after <xliff:g id="time_delay">{2}</xliff:g> seconds</string>
    <!-- Displayed when the call forwarding query was set but forwarding is not enabled. -->
    <string name="cfTemplateRegistered"><xliff:g id="bearer_service_code">{0}</xliff:g>: Not forwarded</string>
    <!-- Displayed when the call forwarding query was set but forwarding is not enabled. -->
    <string name="cfTemplateRegisteredTime"><xliff:g id="bearer_service_code">{0}</xliff:g>: Not forwarded</string>

    <!-- android.net.http Error strings --> <skip />
    <!-- Displayed when a feature code (non-phone number) is dialed and completes successfully. -->
    <string name="fcComplete">Feature code complete.</string>
    <!-- Displayed when a feature code (non-phone number) is dialed and completes unsuccessfully. -->
    <string name="fcError">Connection problem or invalid feature code.</string>
    <!-- android.net.http Error strings --> <skip />
    <!-- Displayed when a web request was successful. -->
    <string name="httpErrorOk">OK</string>
    <!-- Displayed when a web request failed because we don't know the exact reason. -->
    <string name="httpError">The Web page contains an error.</string>
    <!-- Displayed when a web request failed because the URL could not be found. -->
    <string name="httpErrorLookup">The URL could not be found.</string>
    <!-- Displayed when a web request failed because the site's authentication scheme is not supported by us. -->
    <string name="httpErrorUnsupportedAuthScheme">The site authentication scheme is not supported.</string>
    <!-- Displayed when a web request failed because the authentication failed. -->
    <string name="httpErrorAuth">Authentication was unsuccessful.</string>
    <!-- Displayed when a web request failed because the authentication with the proxy failed. -->
    <string name="httpErrorProxyAuth">Authentication via the proxy server was unsuccessful.</string>
    <!-- Displayed when a web request failed because there was a connection error. -->
    <string name="httpErrorConnect">The connection to the server was unsuccessful.</string>
    <!-- Displayed when a web request failed because there was an input or output error. -->
    <string name="httpErrorIO">The server failed to communicate. Try again later.</string>
    <!-- Displayed when a web request failed because the request timed out -->
    <string name="httpErrorTimeout">The connection to the server timed out.</string>
    <!-- Displayed when a web request failed because the site tried to redirect us one too many times -->
    <string name="httpErrorRedirectLoop">The page contains too many server redirects.</string>
    <!-- Displayed when a web request failed because the protocol of the server is not supported. -->
    <string name="httpErrorUnsupportedScheme">The protocol is not supported.</string>
    <!-- Displayed when a web request failed because the a secure connection couldn't be made to the server.-->
    <string name="httpErrorFailedSslHandshake">A secure connection could not be established.</string>
    <!-- Displayed when a web request failed because the URL isn't in a valid form. -->
    <string name="httpErrorBadUrl">The page could not be opened because the URL is invalid.</string>
    <!-- Displayed when a request failed because we failed to open the file. -->
    <string name="httpErrorFile">The file could not be accessed.</string>
    <!-- Displayed when a request failed because the file wasn't found. -->
    <string name="httpErrorFileNotFound">The requested file was not found.</string>
    <!-- Displayed when a request failed because there are too many requests right now. -->
    <string name="httpErrorTooManyRequests">Too many requests are being processed. Try again later.</string>

    <!-- Account notifications --> <skip />
    <!-- A notification is shown when the AccountManager is unable to
    supply an auth token without prompting the user to re-enter the
    password.  This is the text that will scroll through the
    notification bar (will be seen by the user as he uses another application). -->
    <string name="notification_title">Sign-in error for <xliff:g id="account" example="foo@gmail.com">%1$s</xliff:g></string>

    <!-- Sync notifications --> <skip />
    <!-- A notification is shown when there is a sync error.  This is the text that will scroll through the notification bar (will be seen by the user as he uses another application). -->
    <string name="contentServiceSync">Sync</string>
    <!-- A notification is shown when there is a sync error.  This is the title of the notification.  It will be seen in the pull-down notification tray. -->
    <string name="contentServiceSyncNotificationTitle">Sync</string>
    <!-- A notification is shown when there is a sync error.  This is the message of the notification.  It describes the error, in this case is there were too many deletes. The argument is the type of content, for example Gmail or Calendar. It will be seen in the pull-down notification tray. -->
    <string name="contentServiceTooManyDeletesNotificationDesc">Too many <xliff:g id="content_type">%s</xliff:g> deletes.</string>

    <!-- If MMS discovers there isn't much space left on the device, it will show a toast with this message. -->
    <string name="low_memory">Phone storage is full! Delete some files to free space.</string>


    <!-- Display name for any time a piece of data refers to the owner of the phone. For example, this could be used in place of the phone's phone number. -->
    <string name="me">Me</string>

    <!-- Power Dialog --> <skip />
    <!-- Title for the Phone Options dialog to lock the screen, turn off the phone etc. -->
    <string name="power_dialog">Phone options</string>
    <!-- Button to turn on silent mode, within the Phone Options dialog -->
    <string name="silent_mode">Silent mode</string>
    <!-- Button to turn on the radio, within the Phone Options dialog -->
    <string name="turn_on_radio">Turn on wireless</string>
    <!-- Button to turn off the radio, within the Phone Options dialog -->
    <string name="turn_off_radio">Turn off wireless</string>
    <!-- Button to lock the screen, within the Phone Options dialog -->
    <string name="screen_lock">Screen lock</string>
    <!-- Button to turn off the phone, within the Phone Options dialog -->
    <string name="power_off">Power off</string>

    <!-- Shutdown Progress Dialog. This is shown if the user chooses to power off the phone. -->
    <string name="shutdown_progress">Shutting down\u2026</string>

    <!-- Shutdown Confirmation Dialog.  When the user chooses to power off the phone, there will be a confirmation dialog.  This is the message. -->
    <string name="shutdown_confirm">Your phone will shut down.</string>

    <!-- Recent Tasks dialog: title
     TODO: this should move to SystemUI.apk, but the code for the old 
            recent dialog is still in the framework
     -->
    <string name="recent_tasks_title">Recent</string>
    <!-- Recent Tasks dialog: message when there are no recent applications
     TODO: this should move to SystemUI.apk, but the code for the old 
            recent dialog is still in the framework
     -->
    <string name="no_recent_tasks">No recent applications.</string>

    <!-- Title of the Global Actions Dialog -->
    <string name="global_actions">Phone options</string>

    <!-- label for item that locks the phone in the phone options dialog -->
    <string name="global_action_lock">Screen lock</string>

    <!-- label for item that turns off power in phone options dialog -->
    <string name="global_action_power_off">Power off</string>

    <!-- label for item that enables silent mode in phone options dialog -->
    <string name="global_action_toggle_silent_mode">Silent mode</string>

    <!-- status message in phone options dialog for when silent mode is enabled -->
    <string name="global_action_silent_mode_on_status">Sound is OFF</string>

    <!-- status message in phone options dialog for when silent mode is disabled -->
    <string name="global_action_silent_mode_off_status">Sound is ON</string>

    <!-- label for item that toggles airplane mode -->
    <string name="global_actions_toggle_airplane_mode">Airplane mode</string>

    <!-- status message in phone options dialog for when airplane mode is on -->
    <string name="global_actions_airplane_mode_on_status">Airplane mode is ON</string>

    <!-- status message in phone options dialog for when airplane mode is off -->
    <string name="global_actions_airplane_mode_off_status">Airplane mode is OFF</string>

    <!-- Displayed to the user to tell them that they have started up the phone in "safe mode" -->
    <string name="safeMode">Safe mode</string>

    <!-- Label for the Android system components when they are shown to the user. -->
    <string name="android_system_label">Android System</string>

    <!-- Title of a category of application permissions, listed so the user can choose whether they want to allow the application to do this. -->
    <string name="permgrouplab_costMoney">Services that cost you money</string>
    <!-- Description of a category of application permissions, listed so the user can choose whether they want to allow the application to do this. -->
    <string name="permgroupdesc_costMoney">Allow applications to do things
        that can cost you money.</string>

    <!-- Title of a category of application permissions, listed so the user can choose whether they want to allow the application to do this. -->
    <string name="permgrouplab_messages">Your messages</string>
    <!-- Description of a category of application permissions, listed so the user can choose whether they want to allow the application to do this. -->
    <string name="permgroupdesc_messages">Read and write your SMS,
        e-mail, and other messages.</string>

    <!-- Title of a category of application permissions, listed so the user can choose whether they want to allow the application to do this. -->
    <string name="permgrouplab_personalInfo">Your personal information</string>
    <!-- Description of a category of application permissions, listed so the user can choose whether they want to allow the application to do this. -->
    <string name="permgroupdesc_personalInfo">Direct access to your contacts
        and calendar stored on the phone.</string>

    <!-- Title of a category of application permissions, listed so the user can choose whether they want to allow the application to do this. -->
    <string name="permgrouplab_location">Your location</string>
    <!-- Description of a category of application permissions, listed so the user can choose whether they want to allow the application to do this. -->
    <string name="permgroupdesc_location">Monitor your physical location</string>

    <!-- Title of a category of application permissions, listed so the user can choose whether they want to allow the application to do this. -->
    <string name="permgrouplab_network">Network communication</string>
    <!-- Description of a category of application permissions, listed so the user can choose whether they want to allow the application to do this. -->
    <string name="permgroupdesc_network">Allow applications to access
        various network features.</string>

    <!-- Title of a category of application permissions, listed so the user can choose whether they want to allow the application to do this. -->
    <string name="permgrouplab_accounts">Your accounts</string>
    <!-- Description of a category of application permissions, listed so the user can choose whether they want to allow the application to do this. -->
    <string name="permgroupdesc_accounts">Access the available accounts.</string>

    <!-- Title of a category of application permissions, listed so the user can choose whether they want to allow the application to do this. -->
    <string name="permgrouplab_hardwareControls">Hardware controls</string>
    <!-- Description of a category of application permissions, listed so the user can choose whether they want to allow the application to do this. -->
    <string name="permgroupdesc_hardwareControls">Direct access to hardware on
        the handset.</string>

    <!-- Title of a category of application permissions, listed so the user can choose whether they want to allow the application to do this. -->
    <string name="permgrouplab_phoneCalls">Phone calls</string>
    <!-- Description of a category of application permissions, listed so the user can choose whether they want to allow the application to do this. -->
    <string name="permgroupdesc_phoneCalls">Monitor, record, and process
        phone calls.</string>

    <!-- Title of a category of application permissions, listed so the user can choose whether they want to allow the application to do this. -->
    <string name="permgrouplab_systemTools">System tools</string>
    <!-- Description of a category of application permissions, listed so the user can choose whether they want to allow the application to do this. -->
    <string name="permgroupdesc_systemTools">Lower-level access and control
        of the system.</string>

    <!-- Title of a category of application permissions, listed so the user can choose whether they want to allow the application to do this. -->
    <string name="permgrouplab_developmentTools">Development tools</string>
    <!-- Description of a category of application permissions, listed so the user can choose whether they want to allow the application to do this. -->
    <string name="permgroupdesc_developmentTools">Features only needed for
        application developers.</string>

    <!-- Title of a category of application permissions, listed so the user can choose whether they want to allow the application to do this. -->
    <string name="permgrouplab_storage">Storage</string>
    <!-- Description of a category of application permissions, listed so the user can choose whether they want to allow the application to do this. -->
    <string name="permgroupdesc_storage">Access the SD card.</string>

    <!--  Permissions -->

    <!-- Title of an application permission, listed so the user can choose whether they want to allow the application to do this. -->
    <string name="permlab_statusBar">disable or modify status bar</string>
    <!-- Description of an application permission, listed so the user can choose whether they want to allow the application to do this. -->
    <string name="permdesc_statusBar">Allows application to disable
        the status bar or add and remove system icons.</string>

    <!-- Title of an application permission, listed so the user can choose whether they want to allow the application to do this. -->
    <string name="permlab_statusBarService">status bar</string>
    <!-- Description of an application permission, listed so the user can choose whether they want to allow the application to do this. -->
    <string name="permdesc_statusBarService">Allows the application to be the status bar.</string>

    <!-- Title of an application permission, listed so the user can choose whether they want to allow the application to do this. -->
    <string name="permlab_expandStatusBar">expand/collapse status bar</string>
    <!-- Description of an application permission, listed so the user can choose whether they want to allow the application to do this. -->
    <string name="permdesc_expandStatusBar">Allows application to
        expand or collapse the status bar.</string>

    <!-- Title of an application permission, listed so the user can choose whether they want to allow the application to do this. -->
    <string name="permlab_processOutgoingCalls">intercept outgoing calls</string>
    <!-- Description of an application permission, listed so the user can choose whether they want to allow the application to do this. -->
    <string name="permdesc_processOutgoingCalls">Allows application to
        process outgoing calls and change the number to be dialed.  Malicious
        applications may monitor, redirect, or prevent outgoing calls.</string>

    <!-- Title of an application permission, listed so the user can choose whether they want to allow the application to do this. -->
    <string name="permlab_receiveSms">receive SMS</string>
    <!-- Description of an application permission, listed so the user can choose whether they want to allow the application to do this. -->
    <string name="permdesc_receiveSms">Allows application to receive
      and process SMS messages. Malicious applications may monitor
      your messages or delete them without showing them to you.</string>

    <!-- Title of an application permission, listed so the user can choose whether they want to allow the application to do this. -->
    <string name="permlab_receiveMms">receive MMS</string>
    <!-- Description of an application permission, listed so the user can choose whether they want to allow the application to do this. -->
    <string name="permdesc_receiveMms">Allows application to receive
      and process MMS messages. Malicious applications may monitor
      your messages or delete them without showing them to you.</string>

    <!-- Title of an application permission, listed so the user can choose whether they want to allow the application to do this. -->
    <string name="permlab_sendSms">send SMS messages</string>
    <!-- Description of an application permission, listed so the user can choose whether they want to allow the application to do this. -->
    <string name="permdesc_sendSms">Allows application to send SMS
      messages. Malicious applications may cost you money by sending
      messages without your confirmation.</string>

    <!-- Title of an application permission, listed so the user can choose whether they want to allow the application to do this. -->
    <string name="permlab_readSms">read SMS or MMS</string>
    <!-- Description of an application permission, listed so the user can choose whether they want to allow the application to do this. -->
    <string name="permdesc_readSms">Allows application to read
      SMS messages stored on your phone or SIM card. Malicious applications
      may read your confidential messages.</string>

    <!-- Title of an application permission, listed so the user can choose whether they want to allow the application to do this. -->
    <string name="permlab_writeSms">edit SMS or MMS</string>
    <!-- Description of an application permission, listed so the user can choose whether they want to allow the application to do this. -->
    <string name="permdesc_writeSms">Allows application to write
      to SMS messages stored on your phone or SIM card. Malicious applications
      may delete your messages.</string>

    <!-- Title of an application permission, listed so the user can choose whether they want to allow the application to do this. -->
    <string name="permlab_receiveWapPush">receive WAP</string>
    <!-- Description of an application permission, listed so the user can choose whether they want to allow the application to do this. -->
    <string name="permdesc_receiveWapPush">Allows application to receive
      and process WAP messages. Malicious applications may monitor
      your messages or delete them without showing them to you.</string>

    <!-- Title of an application permission, listed so the user can choose whether they want to allow the application to do this. -->
    <string name="permlab_getTasks">retrieve running applications</string>
    <!-- Description of an application permission, listed so the user can choose whether they want to allow the application to do this. -->
    <string name="permdesc_getTasks">Allows application to retrieve
        information about currently and recently running tasks. May allow
        malicious applications to discover private information about other applications.</string>

    <!-- Title of an application permission, listed so the user can choose whether they want to allow the application to do this. -->
    <string name="permlab_reorderTasks">reorder running applications</string>
    <!-- Description of an application permission, listed so the user can choose whether they want to allow the application to do this. -->
    <string name="permdesc_reorderTasks">Allows an application to move
        tasks to the foreground and background. Malicious applications can force
        themselves to the front without your control.</string>

    <!-- Title of an application permission, listed so the user can choose whether they want to allow the application to do this. -->
    <string name="permlab_setDebugApp">enable application debugging</string>
    <!-- Description of an application permission, listed so the user can choose whether they want to allow the application to do this. -->
    <string name="permdesc_setDebugApp">Allows an application to turn
        on debugging for another application. Malicious applications can use this
        to kill other applications.</string>

    <!-- Title of an application permission, listed so the user can choose whether they want to allow the application to do this. -->
    <string name="permlab_changeConfiguration">change your UI settings</string>
    <!-- Description of an application permission, listed so the user can choose whether they want to allow the application to do this. -->
    <string name="permdesc_changeConfiguration">Allows an application to
        change the current configuration, such as the locale or overall font
        size.</string>

    <!-- Title of an application permission, listed so the user can choose whether they want to allow the application to do this. -->
    <string name="permlab_enableCarMode">enable car mode</string>
    <!-- Description of an application permission, listed so the user can choose whether they want to allow the application to do this. -->
    <string name="permdesc_enableCarMode">Allows an application to
        enable the car mode.</string>

    <!-- Title of an application permission, listed so the user can choose whether they want to allow the application to do this. -->
    <string name="permlab_killBackgroundProcesses">kill background processes</string>
    <!-- Description of an application permission, listed so the user can choose whether they want to allow the application to do this. -->
    <string name="permdesc_killBackgroundProcesses">Allows an application to
        kill background processes of other applications, even if memory
        isn\'t low.</string>

    <!-- Title of an application permission, listed so the user can choose whether they want to allow the application to do this. -->
    <string name="permlab_forceStopPackages">force stop other applications</string>
    <!-- Description of an application permission, listed so the user can choose whether they want to allow the application to do this. -->
    <string name="permdesc_forceStopPackages">Allows an application to
        forcibly stop other applications.</string>

    <!-- Title of an application permission, listed so the user can choose whether they want to allow the application to do this. -->
    <string name="permlab_forceBack">force application to close</string>
    <!-- Description of an application permission, listed so the user can choose whether they want to allow the application to do this. -->
    <string name="permdesc_forceBack">Allows an application to force any
        activity that is in the foreground to close and go back.
        Should never be needed for normal applications.</string>

    <!-- Title of an application permission, listed so the user can choose whether they want to allow the application to do this. -->
    <string name="permlab_dump">retrieve system internal state</string>
    <!-- Description of an application permission, listed so the user can choose whether they want to allow the application to do this. -->
    <string name="permdesc_dump">Allows application to retrieve
        internal state of the system. Malicious applications may retrieve
        a wide variety of private and secure information that they should
        never normally need.</string>

    <!-- Title of an application permission, listed so the user can choose whether they want to allow the application to do this. -->
    <string name="permlab_shutdown">partial shutdown</string>
    <!-- Description of an application permission, listed so the user can choose whether they want to allow the application to do this. -->
    <string name="permdesc_shutdown">Puts the activity manager into a shutdown
        state.  Does not perform a complete shutdown.</string>

    <!-- Title of an application permission, listed so the user can choose whether they want to allow the application to do this. -->
    <string name="permlab_stopAppSwitches">prevent app switches</string>
    <!-- Description of an application permission, listed so the user can choose whether they want to allow the application to do this. -->
    <string name="permdesc_stopAppSwitches">Prevents the user from switching to
        another application.</string>

    <!-- Title of an application permission, listed so the user can choose whether they want to allow the application to do this. -->
    <string name="permlab_runSetActivityWatcher">monitor and control all application launching</string>
    <!-- Description of an application permission, listed so the user can choose whether they want to allow the application to do this. -->
    <string name="permdesc_runSetActivityWatcher">Allows an application to
        monitor and control how the system launches activities.
        Malicious applications may completely compromise the system. This
        permission is only needed for development, never for normal
        phone usage.</string>

    <!-- Title of an application permission, listed so the user can choose whether they want to allow the application to do this. -->
    <string name="permlab_broadcastPackageRemoved">send package removed broadcast</string>
    <!-- Description of an application permission, listed so the user can choose whether they want to allow the application to do this. -->
    <string name="permdesc_broadcastPackageRemoved">Allows an application to
        broadcast a notification that an application package has been removed.
        Malicious applications may use this to kill any other running
        application.</string>

    <!-- Title of an application permission, listed so the user can choose whether they want to allow the application to do this. -->
    <string name="permlab_broadcastSmsReceived">send SMS-received broadcast</string>
    <!-- Description of an application permission, listed so the user can choose whether they want to allow the application to do this. -->
    <string name="permdesc_broadcastSmsReceived">Allows an application to
        broadcast a notification that an SMS message has been received.
        Malicious applications may use this to forge incoming SMS messages.</string>

    <!-- Title of an application permission, listed so the user can choose whether they want to allow the application to do this. -->
    <string name="permlab_broadcastWapPush">send WAP-PUSH-received broadcast</string>
    <!-- Description of an application permission, listed so the user can choose whether they want to allow the application to do this. -->
    <string name="permdesc_broadcastWapPush">Allows an application to
        broadcast a notification that a WAP PUSH message has been received.
        Malicious applications may use this to forge MMS message receipt or to
        silently replace the content of any web page with malicious variants.</string>

    <!-- Title of an application permission, listed so the user can choose whether they want to allow the application to do this. -->
    <string name="permlab_setProcessLimit">limit number of running processes</string>
    <!-- Description of an application permission, listed so the user can choose whether they want to allow the application to do this. -->
    <string name="permdesc_setProcessLimit">Allows an application
        to control the maximum number of processes that will run. Never
        needed for normal applications.</string>

    <!-- Title of an application permission, listed so the user can choose whether they want to allow the application to do this. -->
    <string name="permlab_setAlwaysFinish">make all background applications close</string>
    <!-- Description of an application permission, listed so the user can choose whether they want to allow the application to do this. -->
    <string name="permdesc_setAlwaysFinish">Allows an application
        to control whether activities are always finished as soon as they
        go to the background. Never needed for normal applications.</string>

    <!-- Title of an application permission, listed so the user can choose whether they want to allow the application to do this. -->
    <string name="permlab_batteryStats">modify battery statistics</string>
    <!-- Description of an application permission, listed so the user can choose whether they want to allow the application to do this. -->
    <string name="permdesc_batteryStats">Allows the modification of
        collected battery statistics. Not for use by normal applications.</string>

    <!-- Title of an application permission, listed so the user can choose whether they want to allow the application to do this. -->
    <string name="permlab_backup">control system backup and restore</string>
    <!-- Description of an application permission, listed so the user can choose whether they want to allow the application to do this. -->
    <string name="permdesc_backup">Allows the application to control the system\'s backup and restore mechanism.  Not for use by normal applications.</string>

    <!-- Title of an application permission, listed so the user can choose whether they want to allow the application to do this. -->
    <string name="permlab_internalSystemWindow">display unauthorized windows</string>
    <!-- Description of an application permission, listed so the user can choose whether they want to allow the application to do this. -->
    <string name="permdesc_internalSystemWindow">Allows the creation of
        windows that are intended to be used by the internal system
        user interface. Not for use by normal applications.</string>

    <!-- Title of an application permission, listed so the user can choose whether they want to allow the application to do this. -->
    <string name="permlab_systemAlertWindow">display system-level alerts</string>
    <!-- Description of an application permission, listed so the user can choose whether they want to allow the application to do this. -->
    <string name="permdesc_systemAlertWindow">Allows an application to
        show system alert windows. Malicious applications can take over the
        entire screen of the phone.</string>

    <!-- Title of an application permission, listed so the user can choose whether they want to allow the application to do this. -->
    <string name="permlab_setAnimationScale">modify global animation speed</string>
    <!-- Description of an application permission, listed so the user can choose whether they want to allow the application to do this. -->
    <string name="permdesc_setAnimationScale">Allows an application to change
        the global animation speed (faster or slower animations) at any time.</string>

    <!-- Title of an application permission, listed so the user can choose whether they want to allow the application to do this. -->
    <string name="permlab_manageAppTokens">manage application tokens</string>
    <!-- Description of an application permission, listed so the user can choose whether they want to allow the application to do this. -->
    <string name="permdesc_manageAppTokens">Allows applications to
        create and manage their own tokens, bypassing their normal
        Z-ordering. Should never be needed for normal applications.</string>

    <!-- Title of an application permission, listed so the user can choose whether they want to allow the application to do this. -->
    <string name="permlab_injectEvents">press keys and control buttons</string>
    <!-- Description of an application permission, listed so the user can choose whether they want to allow the application to do this. -->
    <string name="permdesc_injectEvents">Allows an application to deliver
        its own input events (key presses, etc.) to other applications. Malicious
        applications can use this to take over the phone.</string>

    <!-- Title of an application permission, listed so the user can choose whether they want to allow the application to do this. -->
    <string name="permlab_readInputState">record what you type and actions you take</string>
    <!-- Description of an application permission, listed so the user can choose whether they want to allow the application to do this. -->
    <string name="permdesc_readInputState">Allows applications to watch the
        keys you press even when interacting with another application (such
        as entering a password). Should never be needed for normal applications.</string>

    <!-- Title of an application permission, listed so the user can choose whether they want to allow the application to do this. -->
    <string name="permlab_bindInputMethod">bind to an input method</string>
    <!-- Description of an application permission, listed so the user can choose whether they want to allow the application to do this. -->
    <string name="permdesc_bindInputMethod">Allows the holder to bind to the top-level
        interface of an input method. Should never be needed for normal applications.</string>

    <!-- Title of an application permission, listed so the user can choose whether they want to allow the application to do this. -->
    <string name="permlab_bindWallpaper">bind to a wallpaper</string>
    <!-- Description of an application permission, listed so the user can choose whether they want to allow the application to do this. -->
    <string name="permdesc_bindWallpaper">Allows the holder to bind to the top-level
        interface of a wallpaper. Should never be needed for normal applications.</string>

    <!-- Title of an application permission, listed so the user can choose whether they want to allow the application to do this. -->
    <string name="permlab_bindDeviceAdmin">interact with a device admin</string>
    <!-- Description of an application permission, listed so the user can choose whether they want to allow the application to do this. -->
    <string name="permdesc_bindDeviceAdmin">Allows the holder to send intents to
        a device administrator. Should never be needed for normal applications.</string>

    <!-- Title of an application permission, listed so the user can choose whether they want to allow the application to do this. -->
    <string name="permlab_setOrientation">change screen orientation</string>
    <!-- Description of an application permission, listed so the user can choose whether they want to allow the application to do this. -->
    <string name="permdesc_setOrientation">Allows an application to change
        the rotation of the screen at any time. Should never be needed for
        normal applications.</string>

    <!-- Title of an application permission, listed so the user can choose whether they want to allow the application to do this. -->
    <string name="permlab_signalPersistentProcesses">send Linux signals to applications</string>
    <!-- Description of an application permission, listed so the user can choose whether they want to allow the application to do this. -->
    <string name="permdesc_signalPersistentProcesses">Allows application to request that the
        supplied signal be sent to all persistent processes.</string>

    <!-- Title of an application permission, listed so the user can choose whether they want to allow the application to do this. -->
    <string name="permlab_persistentActivity">make application always run</string>
    <!-- Description of an application permission, listed so the user can choose whether they want to allow the application to do this. -->
    <string name="permdesc_persistentActivity">Allows an application to make
        parts of itself persistent, so the system can\'t use it for other
        applications.</string>

    <!-- Title of an application permission, listed so the user can choose whether they want to allow the application to do this. -->
    <string name="permlab_deletePackages">delete applications</string>
    <!-- Description of an application permission, listed so the user can choose whether they want to allow the application to do this. -->
    <string name="permdesc_deletePackages">Allows an application to delete
        Android packages. Malicious applications can use this to delete important applications.</string>

    <!-- Title of an application permission, listed so the user can choose whether they want to allow the application to do this. -->
    <string name="permlab_clearAppUserData">delete other applications\' data</string>
    <!-- Description of an application permission, listed so the user can choose whether they want to allow the application to do this. -->
    <string name="permdesc_clearAppUserData">Allows an application to clear user data.</string>
    <!-- Title of an application permission, listed so the user can choose whether they want to allow the application to do this. -->
    <string name="permlab_deleteCacheFiles">delete other applications\' caches</string>
    <!-- Description of an application permission, listed so the user can choose whether they want to allow the application to do this. -->
    <string name="permdesc_deleteCacheFiles">Allows an application to delete
        cache files.</string>

    <!-- Title of an application permission, listed so the user can choose whether they want to allow the application to do this. -->
    <string name="permlab_getPackageSize">measure application storage space</string>
    <!-- Description of an application permission, listed so the user can choose whether they want to allow the application to do this. -->
    <string name="permdesc_getPackageSize">Allows an application to retrieve
        its code, data, and cache sizes</string>

    <!-- Title of an application permission, listed so the user can choose whether they want to allow the application to do this. -->
    <string name="permlab_installPackages">directly install applications</string>
    <!-- Description of an application permission, listed so the user can choose whether they want to allow the application to do this. -->
    <string name="permdesc_installPackages">Allows an application to install new or updated
        Android packages. Malicious applications can use this to add new applications with arbitrarily
        powerful permissions.</string>

    <!-- Title of an application permission, listed so the user can choose whether they want to allow the application to do this. -->
    <string name="permlab_clearAppCache">delete all application cache data</string>
    <!-- Description of an application permission, listed so the user can choose whether they want to allow the application to do this. -->
    <string name="permdesc_clearAppCache">Allows an application to free phone storage
        by deleting files in application cache directory. Access is very
        restricted usually to system process.</string>

    <!-- Title of an application permission, listed so the user can choose whether they want to allow the application to do this. -->
    <string name="permlab_movePackage">Move application resources</string>
    <!-- Description of an application permission, listed so the user can choose whether they want to allow the application to do this. -->
    <string name="permdesc_movePackage">Allows an application to move application resources from internal to external media and vice versa.</string>

    <!-- Title of an application permission, listed so the user can choose whether they want to allow the application to do this. -->
    <string name="permlab_readLogs">read sensitive log data</string>
    <!-- Description of an application permission, listed so the user can choose whether they want to allow the application to do this. -->
    <string name="permdesc_readLogs">Allows an application to read from the
        system\'s various log files.  This allows it to discover general
        information about what you are doing with the phone, potentially
        including personal or private information.</string>

    <!-- Title of an application permission, listed so the user can choose whether they want to allow the application to do this. -->
    <string name="permlab_diagnostic">read/write to resources owned by diag</string>
    <!-- Description of an application permission, listed so the user can choose whether they want to allow the application to do this. -->
    <string name="permdesc_diagnostic">Allows an application to read and write to
    any resource owned by the diag group; for example, files in /dev. This could
    potentially affect system stability and security. This should be ONLY be used
    for hardware-specific diagnostics by the manufacturer or operator.</string>

    <!-- Title of an application permission, listed so the user can choose whether they want to allow the application to do this. -->
    <string name="permlab_changeComponentState">enable or disable application components</string>
    <!-- Description of an application permission, listed so the user can choose whether they want to allow the application to do this. -->
    <string name="permdesc_changeComponentState">Allows an application to change whether a
        component of another application is enabled or not. Malicious applications can use this
        to disable important phone capabilities. Care must be used with permission, as it is
        possible to get application components into an unusable, inconsistent, or unstable state.
    </string>

    <!-- Title of an application permission, listed so the user can choose whether they want to allow the application to do this. -->
    <string name="permlab_setPreferredApplications">set preferred applications</string>
    <!-- Description of an application permission, listed so the user can choose whether they want to allow the application to do this. -->
    <string name="permdesc_setPreferredApplications">Allows an application to
        modify your preferred applications. This can allow malicious applications
        to silently change the applications that are run, spoofing your
        existing applications to collect private data from you.</string>

    <!-- Title of an application permission, listed so the user can choose whether they want to allow the application to do this. -->
    <string name="permlab_writeSettings">modify global system settings</string>
    <!-- Description of an application permission, listed so the user can choose whether they want to allow the application to do this. -->
    <string name="permdesc_writeSettings">Allows an application to modify the
        system\'s settings data. Malicious applications can corrupt your system\'s
        configuration.</string>

    <string name="permlab_writeSecureSettings">modify secure system settings</string>
    <string name="permdesc_writeSecureSettings">Allows an application to modify the
        system\'s secure settings data. Not for use by normal applications.</string>

    <!-- Title of an application permission, listed so the user can choose whether they want to allow the application to do this. -->
    <string name="permlab_writeGservices">modify the Google services map</string>
    <!-- Description of an application permission, listed so the user can choose whether they want to allow the application to do this. -->
    <string name="permdesc_writeGservices">Allows an application to modify the
        Google services map.  Not for use by normal applications.</string>

    <!-- Title of an application permission, listed so the user can choose whether they want to allow the application to do this. -->
    <string name="permlab_receiveBootCompleted">automatically start at boot</string>
    <!-- Description of an application permission, listed so the user can choose whether they want to allow the application to do this. -->
    <string name="permdesc_receiveBootCompleted">Allows an application to
        have itself started as soon as the system has finished booting.
        This can make it take longer to start the phone and allow the
        application to slow down the overall phone by always running.</string>

    <!-- Title of an application permission, listed so the user can choose whether they want to allow the application to do this. -->
    <string name="permlab_broadcastSticky">send sticky broadcast</string>
    <!-- Description of an application permission, listed so the user can choose whether they want to allow the application to do this. -->
    <string name="permdesc_broadcastSticky">Allows an application to send
        sticky broadcasts, which remain after the broadcast ends.
        Malicious applications can make the phone slow or unstable by causing it
        to use too much memory.</string>

    <!-- Title of an application permission, listed so the user can choose whether they want to allow the application to do this. -->
    <string name="permlab_readContacts">read contact data</string>
    <!-- Description of an application permission, listed so the user can choose whether they want to allow the application to do this. -->
    <string name="permdesc_readContacts">Allows an application to read all
        of the contact (address) data stored on your phone. Malicious applications
        can use this to send your data to other people.</string>

    <!-- Title of an application permission, listed so the user can choose whether they want to allow the application to do this. -->
    <string name="permlab_writeContacts">write contact data</string>
    <!-- Description of an application permission, listed so the user can choose whether they want to allow the application to do this. -->
    <string name="permdesc_writeContacts">Allows an application to modify the
        contact (address) data stored on your phone. Malicious
        applications can use this to erase or modify your contact data.</string>

    <!-- Title of an application permission, listed so the user can choose whether they want to allow the application to do this. -->
    <string name="permlab_readCalendar">read calendar events</string>
    <!-- Description of an application permission, listed so the user can choose whether they want to allow the application to do this. -->
    <string name="permdesc_readCalendar">Allows an application to read all
        of the calendar events stored on your phone. Malicious applications
        can use this to send your calendar events to other people.</string>

    <!-- Title of an application permission, listed so the user can choose whether they want to allow the application to do this. -->
    <string name="permlab_writeCalendar">add or modify calendar events and send email to guests</string>
    <!-- Description of an application permission, listed so the user can choose whether they want to allow the application to do this. -->
    <string name="permdesc_writeCalendar">Allows an application to add or change the
        events on your calendar, which may send email to guests. Malicious applications can use this
        to erase or modify your calendar events or to send email to guests.</string>

    <!-- Title of an application permission, listed so the user can choose whether they want to allow the application to do this. -->
    <string name="permlab_accessMockLocation">mock location sources for testing</string>
    <!-- Description of an application permission, listed so the user can choose whether they want to allow the application to do this. -->
    <string name="permdesc_accessMockLocation">Create mock location sources for testing.
        Malicious applications can use this to override the location and/or status returned by real
        location sources such as GPS or Network providers.</string>

    <!-- Title of an application permission, listed so the user can choose whether they want to allow the application to do this. -->
    <string name="permlab_accessLocationExtraCommands">access extra location provider commands</string>
    <!-- Description of an application permission, listed so the user can choose whether they want to allow the application to do this. -->
    <string name="permdesc_accessLocationExtraCommands">Access extra location provider commands.
        Malicious applications could use this to interfere with the operation of the GPS
        or other location sources.</string>

    <!-- Title of an application permission, listed so the user can choose whether they want to allow the application to do this. -->
    <string name="permlab_installLocationProvider">permission to install a location provider</string>
    <!-- Description of an application permission, listed so the user can choose whether they want to allow the application to do this. -->
    <string name="permdesc_installLocationProvider">Create mock location sources for testing.
        Malicious applications can use this to override the location and/or status returned by real
        location sources such as GPS or Network providers or monitor and report your location to an external source.</string>

    <!-- Title of an application permission, listed so the user can choose whether they want to allow the application to do this. -->
    <string name="permlab_accessFineLocation">fine (GPS) location</string>
    <!-- Description of an application permission, listed so the user can choose whether they want to allow the application to do this. -->
    <string name="permdesc_accessFineLocation">Access fine location sources such as the
        Global Positioning System on the phone, where available.
        Malicious applications can use this to determine where you are, and may
        consume additional battery power.</string>

    <!-- Title of an application permission, listed so the user can choose whether they want to allow the application to do this. -->
    <string name="permlab_accessCoarseLocation">coarse (network-based) location</string>
    <!-- Description of an application permission, listed so the user can choose whether they want to allow the application to do this. -->
    <string name="permdesc_accessCoarseLocation">Access coarse location sources such as the cellular
        network database to determine an approximate phone location, where available. Malicious
        applications can use this to determine approximately where you are.</string>

    <!-- Title of an application permission, listed so the user can choose whether they want to allow the application to do this. -->
    <string name="permlab_accessSurfaceFlinger">access SurfaceFlinger</string>
    <!-- Description of an application permission, listed so the user can choose whether they want to allow the application to do this. -->
    <string name="permdesc_accessSurfaceFlinger">Allows application to use
        SurfaceFlinger low-level features.</string>

    <!-- Title of an application permission, listed so the user can choose whether they want to allow the application to do this. -->
    <string name="permlab_readFrameBuffer">read frame buffer</string>
    <!-- Description of an application permission, listed so the user can choose whether they want to allow the application to do this. -->
    <string name="permdesc_readFrameBuffer">Allows application to
        read the content of the frame buffer.</string>

    <!-- Title of an application permission, listed so the user can choose whether they want to allow the application to do this. -->
    <string name="permlab_modifyAudioSettings">change your audio settings</string>
    <!-- Description of an application permission, listed so the user can choose whether they want to allow the application to do this. -->
    <string name="permdesc_modifyAudioSettings">Allows application to modify
        global audio settings such as volume and routing.</string>

    <!-- Title of an application permission, listed so the user can choose whether they want to allow the application to do this. -->
    <string name="permlab_recordAudio">record audio</string>
    <!-- Description of an application permission, listed so the user can choose whether they want to allow the application to do this. -->
    <string name="permdesc_recordAudio">Allows application to access
        the audio record path.</string>

    <!-- Title of an application permission, listed so the user can choose whether they want to allow the application to do this. -->
    <string name="permlab_camera">take pictures and videos</string>
    <!-- Description of an application permission, listed so the user can choose whether they want to allow the application to do this. -->
    <string name="permdesc_camera">Allows application to take pictures and videos
        with the camera. This allows the application at any time to collect
        images the camera is seeing.</string>

    <!-- Title of an application permission, listed so the user can choose whether they want to allow the application to do this. -->
    <string name="permlab_brick">permanently disable phone</string>
    <!-- Description of an application permission, listed so the user can choose whether they want to allow the application to do this. -->
    <string name="permdesc_brick">Allows the application to
        disable the entire phone permanently. This is very dangerous.</string>

    <!-- Title of an application permission, listed so the user can choose whether they want to allow the application to do this. -->
    <string name="permlab_reboot">force phone reboot</string>
    <!-- Description of an application permission, listed so the user can choose whether they want to allow the application to do this. -->
    <string name="permdesc_reboot">Allows the application to
        force the phone to reboot.</string>

    <!-- Title of an application permission, listed so the user can choose whether they want to allow the application to do this. -->
    <string name="permlab_mount_unmount_filesystems">mount and unmount filesystems</string>
    <!-- Description of an application permission, listed so the user can choose whether they want to allow the application to do this. -->
    <string name="permdesc_mount_unmount_filesystems">Allows the application to mount and
        unmount filesystems for removable storage.</string>

    <!-- Title of an application permission, listed so the user can choose whether they want to allow the application to do this. -->
    <string name="permlab_mount_format_filesystems">format external storage</string>
    <!-- Description of an application permission, listed so the user can choose whether they want to allow the application to do this. -->
    <string name="permdesc_mount_format_filesystems">Allows the application to format removable storage.</string>

    <!-- Title of an application permission, listed so the user can choose whether they want to allow the application to do this. -->
    <string name="permlab_asec_access">get information on secure storage</string>
    <!-- Description of an application permission, listed so the user can choose whether they want to allow the application to do this. -->
    <string name="permdesc_asec_access">Allows the application to get information on secure storage.</string>

    <!-- Title of an application permission, listed so the user can choose whether they want to allow the application to do this. -->
    <string name="permlab_asec_create">create secure storage</string>
    <!-- Description of an application permission, listed so the user can choose whether they want to allow the application to do this. -->
    <string name="permdesc_asec_create">Allows the application to create secure storage.</string>

    <!-- Title of an application permission, listed so the user can choose whether they want to allow the application to do this. -->
    <string name="permlab_asec_destroy">destroy secure storage</string>
    <!-- Description of an application permission, listed so the user can choose whether they want to allow the application to do this. -->
    <string name="permdesc_asec_destroy">Allows the application to destroy secure storage.</string>

    <!-- Title of an application permission, listed so the user can choose whether they want to allow the application to do this. -->
    <string name="permlab_asec_mount_unmount">mount / unmount secure storage</string>
    <!-- Description of an application permission, listed so the user can choose whether they want to allow the application to do this. -->
    <string name="permdesc_asec_mount_unmount">Allows the application to mount / unmount secure storage.</string>

    <!-- Title of an application permission, listed so the user can choose whether they want to allow the application to do this. -->
    <string name="permlab_asec_rename">rename secure storage</string>
    <!-- Description of an application permission, listed so the user can choose whether they want to allow the application to do this. -->
    <string name="permdesc_asec_rename">Allows the application to rename secure storage.</string>

    <!-- Title of an application permission, listed so the user can choose whether they want to allow the application to do this. -->
    <string name="permlab_vibrate">control vibrator</string>
    <!-- Description of an application permission, listed so the user can choose whether they want to allow the application to do this. -->
    <string name="permdesc_vibrate">Allows the application to control
        the vibrator.</string>

    <!-- Title of an application permission, listed so the user can choose whether they want to allow the application to do this. -->
    <string name="permlab_flashlight">control flashlight</string>
    <!-- Description of an application permission, listed so the user can choose whether they want to allow the application to do this. -->
    <string name="permdesc_flashlight">Allows the application to control
        the flashlight.</string>

    <!-- Title of an application permission, listed so the user can choose whether they want to allow the application to do this. -->
    <string name="permlab_accessUsb">access USB devices</string>
    <!-- Description of an application permission, listed so the user can choose whether they want to allow the application to do this. -->
    <string name="permdesc_accessUsb">Allows the application to access USB devices.</string>

    <!-- Title of an application permission, listed so the user can choose whether they want to allow the application to do this. -->
    <string name="permlab_hardware_test">test hardware</string>
    <!-- Description of an application permission, listed so the user can choose whether they want to allow the application to do this. -->
    <string name="permdesc_hardware_test">Allows the application to control
        various peripherals for the purpose of hardware testing.</string>

    <!-- Title of an application permission, listed so the user can choose whether they want to allow the application to do this. -->
    <string name="permlab_callPhone">directly call phone numbers</string>
    <!-- Description of an application permission, listed so the user can choose whether they want to allow the application to do this. -->
    <string name="permdesc_callPhone">Allows the application to call
        phone numbers without your intervention. Malicious applications may
        cause unexpected calls on your phone bill. Note that this does not
        allow the application to call emergency numbers.</string>

    <!-- Title of an application permission, listed so the user can choose whether they want to allow the application to do this. -->
    <string name="permlab_callPrivileged">directly call any phone numbers</string>
    <!-- Description of an application permission, listed so the user can choose whether they want to allow the application to do this. -->
    <string name="permdesc_callPrivileged">Allows the application to call
        any phone number, including emergency numbers, without your intervention.
        Malicious applications may place unnecessary and illegal calls to emergency
        services.</string>

    <!-- Title of an application permission, listed so the user can choose whether they want to allow the application to do this. -->
    <string name="permlab_performCdmaProvisioning">directly start CDMA phone setup</string>
    <!-- Description of an application permission, listed so the user can choose whether they want to allow the application to do this. -->
    <string name="permdesc_performCdmaProvisioning">Allows the application to start CDMA provisioning.
        Malicious applications may unnecessarily start CDMA provisioning</string>

    <!-- Title of an application permission, listed so the user can choose whether they want to allow the application to do this. -->
    <string name="permlab_locationUpdates">control location update notifications</string>
    <!-- Description of an application permission, listed so the user can choose whether they want to allow the application to do this. -->
    <string name="permdesc_locationUpdates">Allows enabling/disabling location
        update notifications from the radio.  Not for use by normal applications.</string>

    <!-- Title of an application permission, listed so the user can choose whether they want to allow the application to do this. -->
    <string name="permlab_checkinProperties">access checkin properties</string>
    <!-- Description of an application permission, listed so the user can choose whether they want to allow the application to do this. -->
    <string name="permdesc_checkinProperties">Allows read/write access to
        properties uploaded by the checkin service.  Not for use by normal
        applications.</string>

    <!-- Title of an application permission, listed so the user can choose whether they want to allow the application to do this. -->
    <string name="permlab_bindGadget">choose widgets</string>
    <!-- Description of an application permission, listed so the user can choose whether they want to allow the application to do this. -->
    <string name="permdesc_bindGadget">Allows the application to tell the system
        which widgets can be used by which application.  With this permission,
        applications can give access to personal data to other applications.
        Not for use by normal applications.</string>

    <!-- Title of an application permission, listed so the user can choose whether they want to allow the application to do this. -->
    <string name="permlab_modifyPhoneState">modify phone state</string>
    <!-- Description of an application permission, listed so the user can choose whether they want to allow the application to do this. -->
    <string name="permdesc_modifyPhoneState">Allows the application to control the
        phone features of the device. An application with this permission can switch
        networks, turn the phone radio on and off and the like without ever notifying
        you.</string>

    <!-- Title of an application permission, listed so the user can choose whether they want to allow the application to do this. -->
    <string name="permlab_readPhoneState">read phone state and identity</string>
    <!-- Description of an application permission, listed so the user can choose whether they want to allow the application to do this. -->
    <string name="permdesc_readPhoneState">Allows the application to access the phone
        features of the device.  An application with this permission can determine the phone
        number and serial number of this phone, whether a call is active, the number that call
        is connected to and the like.</string>

    <!-- Title of an application permission, listed so the user can choose whether they want to allow the application to do this. -->
    <string name="permlab_wakeLock">prevent phone from sleeping</string>
    <!-- Description of an application permission, listed so the user can choose whether they want to allow the application to do this. -->
    <string name="permdesc_wakeLock">Allows an application to prevent
        the phone from going to sleep.</string>

    <!-- Title of an application permission, listed so the user can choose whether they want to allow the application to do this. -->
    <string name="permlab_devicePower">power phone on or off</string>
    <!-- Description of an application permission, listed so the user can choose whether they want to allow the application to do this. -->
    <string name="permdesc_devicePower">Allows the application to turn the
        phone on or off.</string>

    <!-- Title of an application permission, listed so the user can choose whether they want to allow the application to do this. -->
    <string name="permlab_factoryTest">run in factory test mode</string>
    <!-- Description of an application permission, listed so the user can choose whether they want to allow the application to do this. -->
    <string name="permdesc_factoryTest">Run as a low-level manufacturer test,
        allowing complete access to the phone hardware. Only available
        when a phone is running in manufacturer test mode.</string>

    <!-- Title of an application permission, listed so the user can choose whether they want to allow the application to do this. -->
    <string name="permlab_setWallpaper">set wallpaper</string>
    <!-- Description of an application permission, listed so the user can choose whether they want to allow the application to do this. -->
    <string name="permdesc_setWallpaper">Allows the application
        to set the system wallpaper.</string>

    <!-- Title of an application permission, listed so the user can choose whether they want to allow the application to do this. -->
    <string name="permlab_setWallpaperHints">set wallpaper size hints</string>
    <!-- Description of an application permission, listed so the user can choose whether they want to allow the application to do this. -->
    <string name="permdesc_setWallpaperHints">Allows the application
        to set the system wallpaper size hints.</string>

    <!-- Title of an application permission, listed so the user can choose whether they want to allow the application to do this. -->
    <string name="permlab_masterClear">reset system to factory defaults</string>
    <!-- Description of an application permission, listed so the user can choose whether they want to allow the application to do this. -->
    <string name="permdesc_masterClear">Allows an application to completely
        reset the system to its factory settings, erasing all data,
        configuration, and installed applications.</string>

    <!-- Title of an application permission, listed so the user can choose whether they want to allow the application to do this. -->
    <string name="permlab_setTime">set time</string>
    <!-- Description of an application permission, listed so the user can choose whether they want to allow the application to do this. -->
    <string name="permdesc_setTime">Allows an application to change
        the phone\'s clock time.</string>

    <!-- Title of an application permission, listed so the user can choose whether they want to allow the application to do this. -->
    <string name="permlab_setTimeZone">set time zone</string>
    <!-- Description of an application permission, listed so the user can choose whether they want to allow the application to do this. -->
    <string name="permdesc_setTimeZone">Allows an application to change
        the phone\'s time zone.</string>

    <!-- Title of an application permission, listed so the user can choose whether they want to allow the application to do this. -->
    <string name="permlab_accountManagerService">act as the AccountManagerService</string>
    <!-- Description of an application permission, listed so the user can choose whether they want to allow the application to do this. -->
    <string name="permdesc_accountManagerService">Allows an
    application to make calls to AccountAuthenticators</string>

    <!-- Title of an application permission, listed so the user can choose whether they want to allow the application to do this. -->
    <string name="permlab_getAccounts">discover known accounts</string>
    <!-- Description of an application permission, listed so the user can choose whether they want to allow the application to do this. -->
    <string name="permdesc_getAccounts">Allows an application to get
      the list of accounts known by the phone.</string>

    <!-- Title of an application permission, listed so the user can choose whether they want to allow the application to do this. -->
    <string name="permlab_authenticateAccounts">act as an account authenticator</string>
    <!-- Description of an application permission, listed so the user can choose whether they want to allow the application to do this. -->
    <string name="permdesc_authenticateAccounts">Allows an application
    to use the account authenticator capabilities of the
    AccountManager, including creating accounts and getting and
    setting their passwords.</string>

    <!-- Title of an application permission, listed so the user can choose whether they want to allow the application to do this. -->
    <string name="permlab_manageAccounts">manage the accounts list</string>
    <!-- Description of an application permission, listed so the user can choose whether they want to allow the application to do this. -->
    <string name="permdesc_manageAccounts">Allows an application to
    perform operations like adding, and removing accounts and deleting
    their password.</string>

    <!-- Title of an application permission, listed so the user can choose whether they want to allow the application to do this. -->
    <string name="permlab_useCredentials">use the authentication
    credentials of an account</string>
    <!-- Description of an application permission, listed so the user can choose whether they want to allow the application to do this. -->
    <string name="permdesc_useCredentials">Allows an application to
    request authentication tokens.</string>

    <!-- Title of an application permission, listed so the user can choose whether they want to allow the application to do this. -->
    <string name="permlab_accessNetworkState">view network state</string>
    <!-- Description of an application permission, listed so the user can choose whether they want to allow the application to do this. -->
    <string name="permdesc_accessNetworkState">Allows an application to view
      the state of all networks.</string>

    <!-- Title of an application permission, listed so the user can choose whether they want to allow the application to do this. -->
    <string name="permlab_createNetworkSockets">full Internet access</string>
    <!-- Description of an application permission, listed so the user can choose whether they want to allow the application to do this. -->
    <string name="permdesc_createNetworkSockets">Allows an application to
      create network sockets.</string>

    <!-- Title of an application permission, listed so the user can choose whether they want to allow the application to do this. -->
    <string name="permlab_writeApnSettings">write Access Point Name settings</string>
    <!-- Description of an application permission, listed so the user can choose whether they want to allow the application to do this. -->
    <string name="permdesc_writeApnSettings">Allows an application to modify the APN
        settings, such as Proxy and Port of any APN.</string>

    <!-- Title of an application permission, listed so the user can choose whether they want to allow the application to do this. -->
    <string name="permlab_changeNetworkState">change network connectivity</string>
    <!-- Description of an application permission, listed so the user can choose whether they want to allow the application to do this. -->
    <string name="permdesc_changeNetworkState">Allows an application to change
      the state of network connectivity.</string>

    <!-- Title of an application permission, listed so the user can choose whether they want to allow the application to do this. -->
    <string name="permlab_changeTetherState">Change tethered connectivity</string>
    <!-- Description of an application permission, listed so the user can choose whether they want to allow the applicaiton to do this. -->
    <string name="permdesc_changeTetherState">Allows an application to change
      the state of tethered network connectivity.</string>

    <!-- Title of an application permission, listed so the user can choose whether they want to allow the application to do this. -->
    <string name="permlab_changeBackgroundDataSetting">change background data usage setting</string>
    <!-- Description of an application permission, listed so the user can choose whether they want to allow the application to do this. -->
    <string name="permdesc_changeBackgroundDataSetting">Allows an application to change
      the background data usage setting.</string>

    <!-- Title of an application permission, listed so the user can choose whether they want to allow the application to do this. -->
    <string name="permlab_accessWifiState">view Wi-Fi state</string>
    <!-- Description of an application permission, listed so the user can choose whether they want to allow the application to do this. -->
    <string name="permdesc_accessWifiState">Allows an application to view
      the information about the state of Wi-Fi.</string>

    <!-- Title of an application permission, listed so the user can choose whether they want to allow the application to do this. -->
    <string name="permlab_changeWifiState">change Wi-Fi state</string>
    <!-- Description of an application permission, listed so the user can choose whether they want to allow the application to do this. -->
    <string name="permdesc_changeWifiState">Allows an application to connect
      to and disconnect from Wi-Fi access points, and to make changes to
      configured Wi-Fi networks.</string>

    <!-- Title of an application permission, listed so the user can choose whether they want to allow the application to do this. -->
    <string name="permlab_changeWifiMulticastState">allow Wi-Fi Multicast
      reception</string>
    <!-- Description of an application permission, listed so the user can choose whether they want to allow the application to do this. -->
    <string name="permdesc_changeWifiMulticastState">Allows an application to
      receive packets not directly addressed to your device.  This can be
      useful when discovering services offered near by.  It uses more power
      than the non-multicast mode.</string>

    <!-- Title of an application permission, listed so the user can choose whether they want to allow the application to do this. -->
    <string name="permlab_bluetoothAdmin">bluetooth administration</string>
    <!-- Description of an application permission, listed so the user can choose whether they want to allow the application to do this. -->
    <string name="permdesc_bluetoothAdmin">Allows an application to configure
      the local Bluetooth phone, and to discover and pair with remote
      devices.</string>

    <!-- Title of an application permission, listed so the user can choose whether they want to allow the application to do this. -->
    <string name="permlab_bluetooth">create Bluetooth connections</string>
    <!-- Description of an application permission, listed so the user can choose whether they want to allow the application to do this. -->
    <string name="permdesc_bluetooth">Allows an application to view
      configuration of the local Bluetooth phone, and to make and accept
      connections with paired devices.</string>

    <!-- Title of an application permission, listed so the user can choose whether they want to allow the application to do this. -->
    <string name="permlab_disableKeyguard">disable keylock</string>
    <!-- Description of an application permission, listed so the user can choose whether they want to allow the application to do this. -->
    <string name="permdesc_disableKeyguard">Allows an application to disable
      the keylock and any associated password security. A legitimate example of
      this is the phone disabling the keylock when receiving an incoming phone call,
      then re-enabling the keylock when the call is finished.</string>

    <!-- Title of an application permission, listed so the user can choose whether they want to allow the application to do this. -->
    <string name="permlab_readSyncSettings">read sync settings</string>
    <!-- Description of an application permission, listed so the user can choose whether they want to allow the application to do this. -->
    <string name="permdesc_readSyncSettings">Allows an application to read the sync settings,
        such as whether sync is enabled for Contacts.</string>

    <!-- Title of an application permission, listed so the user can choose whether they want to allow the application to do this. -->
    <string name="permlab_writeSyncSettings">write sync settings</string>
    <!-- Description of an application permission, listed so the user can choose whether they want to allow the application to do this. -->
    <string name="permdesc_writeSyncSettings">Allows an application to modify the sync
        settings, such as whether sync is enabled for Contacts.</string>

    <!-- Title of an application permission, listed so the user can choose whether they want to allow the application to do this. -->
    <string name="permlab_readSyncStats">read sync statistics</string>
    <!-- Description of an application permission, listed so the user can choose whether they want to allow the application to do this. -->
    <string name="permdesc_readSyncStats">Allows an application to read the sync stats; e.g., the
        history of syncs that have occurred.</string>

    <!-- Title of an application permission, listed so the user can choose whether they want to allow the application to do this. -->
    <string name="permlab_subscribedFeedsRead">read subscribed feeds</string>
    <!-- Description of an application permission, listed so the user can choose whether they want to allow the application to do this. -->
    <string name="permdesc_subscribedFeedsRead">Allows an application to get details about the currently synced feeds.</string>

    <!-- Title of an application permission, listed so the user can choose whether they want to allow the application to do this. -->
    <string name="permlab_subscribedFeedsWrite">write subscribed feeds</string>
    <!-- Description of an application permission, listed so the user can choose whether they want to allow the application to do this. -->
    <string name="permdesc_subscribedFeedsWrite">Allows an application to modify
      your currently synced feeds. This could allow a malicious application to
      change your synced feeds.</string>

    <!-- Title of an application permission, listed so the user can choose whether they want to allow the application to do this. -->
    <string name="permlab_readDictionary">read user defined dictionary</string>
    <!-- Description of an application permission, listed so the user can choose whether they want to allow the application to do this. -->
    <string name="permdesc_readDictionary">Allows an application to read any private
      words, names and phrases that the user may have stored in the user dictionary.</string>

    <!-- Title of an application permission, listed so the user can choose whether they want to allow the application to do this. -->
    <string name="permlab_writeDictionary">write to user defined dictionary</string>
    <!-- Description of an application permission, listed so the user can choose whether they want to allow the application to do this. -->
    <string name="permdesc_writeDictionary">Allows an application to write new words into the
      user dictionary.</string>

    <!-- Title of an application permission, listed so the user can choose whether they want to allow the application to do this. -->
    <string name="permlab_sdcardWrite">modify/delete SD card contents</string>
    <!-- Description of an application permission, listed so the user can choose whether they want to allow the application to do this. -->
    <string name="permdesc_sdcardWrite">Allows an application to write to the SD card.</string>

    <!-- Title of an application permission, listed so the user can choose whether they want to allow the application to do this. -->
    <string name="permlab_cache_filesystem">access the cache filesystem</string>
    <!-- Description of an application permission, listed so the user can choose whether they want to allow the application to do this. -->
    <string name="permdesc_cache_filesystem">Allows an application to read and write the cache filesystem.</string>

    <!-- Policy administration -->

    <!-- Title of policy access to limiting the user's password choices -->
    <string name="policylab_limitPassword">Limit password</string>
    <!-- Description of policy access to limiting the user's password choices -->
    <string name="policydesc_limitPassword">Restrict the types of passwords you
        are allowed to use.</string>
    <!-- Title of policy access to watch user login attempts -->
    <string name="policylab_watchLogin">Watch login attempts</string>
    <!-- Description of policy access to watch user login attempts -->
    <string name="policydesc_watchLogin">Monitor failed attempts to login to
        the device, to perform some action.</string>
    <!-- Title of policy access to reset user's password -->
    <string name="policylab_resetPassword">Reset password</string>
    <!-- Description of policy access to reset user's password -->
    <string name="policydesc_resetPassword">Force your password
        to a new value, requiring the administrator give it to you
        before you can log in.</string>
    <!-- Title of policy access to force lock the device -->
    <string name="policylab_forceLock">Force lock</string>
    <!-- Description of policy access to limiting the user's password choices -->
    <string name="policydesc_forceLock">Control when device locks,
        requiring you re-enter its password.</string>
    <!-- Title of policy access to wipe the user's data -->
    <string name="policylab_wipeData">Erase all data</string>
    <!-- Description of policy access to wipe the user's data -->
    <string name="policydesc_wipeData">Perform a factory reset, deleting
        all of your data without any confirmation.</string>
    <string name="policylab_setGlobalProxy">Set the device global proxy</string>
    <!-- Description of policy access to wipe the user's data -->
    <string name="policydesc_setGlobalProxy">Set the device global proxy
        to be used while policy is enabled. Only the first device admin
        sets the effective global proxy.</string>

    <!-- The order of these is important, don't reorder without changing Contacts.java --> <skip />
    <!-- Phone number types from android.provider.Contacts. This could be used when adding a new phone number for a contact, for example. -->
    <string-array name="phoneTypes">
        <item>Home</item>
        <item>Mobile</item>
        <item>Work</item>
        <item>Work Fax</item>
        <item>Home Fax</item>
        <item>Pager</item>
        <item>Other</item>
        <item>Custom</item>
    </string-array>

    <!-- The order of these is important, don't reorder without changing Contacts.java --> <skip />
    <!-- Email address types from android.provider.Contacts. This could be used when adding a new e-mail address for a contact, for example. -->
    <string-array name="emailAddressTypes">
        <item>Home</item>
        <item>Work</item>
        <item>Other</item>
        <item>Custom</item>
    </string-array>

    <!-- The order of these is important, don't reorder without changing Contacts.java --> <skip />
    <!-- Postal address types from android.provider.Contacts. This could be used when adding a new address for a contact, for example. -->
    <string-array name="postalAddressTypes">
        <item>Home</item>
        <item>Work</item>
        <item>Other</item>
        <item>Custom</item>
    </string-array>

    <!-- The order of these is important, don't reorder without changing Contacts.java --> <skip />
    <!-- Instant Messenger ID types from android.provider.Contacts. This could be used when adding a new IM for a contact, for example. -->
    <string-array name="imAddressTypes">
        <item>Home</item>
        <item>Work</item>
        <item>Other</item>
        <item>Custom</item>
    </string-array>

    <!-- The order of these is important, don't reorder without changing Contacts.java --> <skip />
    <!-- Organization types from android.provider.Contacts. This could be used when adding a new organization for a contact, for example. -->
    <string-array name="organizationTypes">
        <item>Work</item>
        <item>Other</item>
        <item>Custom</item>
    </string-array>

    <!-- The order of these is important, don't reorder without changing Contacts.java --> <skip />
    <!-- Instant Message protocols/providers from android.provider.Contacts -->
    <string-array name="imProtocols">
        <item>AIM</item>
        <item>Windows Live</item>
        <item>Yahoo</item>
        <item>Skype</item>
        <item>QQ</item>
        <item>Google Talk</item>
        <item>ICQ</item>
        <item>Jabber</item>
    </string-array>

    <!-- Custom phone number type -->
    <string name="phoneTypeCustom">Custom</string>
    <!-- Home phone number type -->
    <string name="phoneTypeHome">Home</string>
    <!-- Mobile phone number type -->
    <string name="phoneTypeMobile">Mobile</string>
    <!-- Work phone number type -->
    <string name="phoneTypeWork">Work</string>
    <!-- Work fax phone number type -->
    <string name="phoneTypeFaxWork">Work Fax</string>
    <!-- Home fax phone number type -->
    <string name="phoneTypeFaxHome">Home Fax</string>
    <!-- Pager phone number type -->
    <string name="phoneTypePager">Pager</string>
    <!-- Other phone number type -->
    <string name="phoneTypeOther">Other</string>
    <!-- Callback phone number type -->
    <string name="phoneTypeCallback">Callback</string>
    <!-- Car phone number type -->
    <string name="phoneTypeCar">Car</string>
    <!-- Company main phone number type -->
    <string name="phoneTypeCompanyMain">Company Main</string>
    <!-- ISDN phone number type -->
    <string name="phoneTypeIsdn">ISDN</string>
    <!-- Main phone number type -->
    <string name="phoneTypeMain">Main</string>
    <!-- Other fax phone number type -->
    <string name="phoneTypeOtherFax">Other Fax</string>
    <!-- Radio phone number type -->
    <string name="phoneTypeRadio">Radio</string>
    <!-- Telex phone number type -->
    <string name="phoneTypeTelex">Telex</string>
    <!-- TTY TDD phone number type -->
    <string name="phoneTypeTtyTdd">TTY TDD</string>
    <!-- Work mobile phone number type -->
    <string name="phoneTypeWorkMobile">Work Mobile</string>
    <!-- Work pager phone number type -->
    <string name="phoneTypeWorkPager">Work Pager</string>
    <!-- Assistant phone number type -->
    <string name="phoneTypeAssistant">Assistant</string>
    <!-- MMS phone number type -->
    <string name="phoneTypeMms">MMS</string>

    <!-- Label for a birthday event -->
    <string name="eventTypeBirthday">Birthday</string>
    <!-- Label for an anniversary event -->
    <string name="eventTypeAnniversary">Anniversary</string>
    <!-- Label for other events -->
    <string name="eventTypeOther">Event</string>

    <!-- Custom email type -->
    <string name="emailTypeCustom">Custom</string>
    <!-- Home email type -->
    <string name="emailTypeHome">Home</string>
    <!-- Work email type -->
    <string name="emailTypeWork">Work</string>
    <!-- Other email type -->
    <string name="emailTypeOther">Other</string>
    <!-- Mobile email type -->
    <string name="emailTypeMobile">Mobile</string>

    <!-- Custom postal address type -->
    <string name="postalTypeCustom">Custom</string>
    <!-- Home postal address type -->
    <string name="postalTypeHome">Home</string>
    <!-- Work postal address type -->
    <string name="postalTypeWork">Work</string>
    <!-- Other postal address type -->
    <string name="postalTypeOther">Other</string>

    <!-- Custom IM address type -->
    <string name="imTypeCustom">Custom</string>
    <!-- Home IM address type -->
    <string name="imTypeHome">Home</string>
    <!-- Work IM address type -->
    <string name="imTypeWork">Work</string>
    <!-- Other IM address type -->
    <string name="imTypeOther">Other</string>

    <!-- Custom IM protocol type -->
    <string name="imProtocolCustom">Custom</string>
    <!-- AIM IM protocol type -->
    <string name="imProtocolAim">AIM</string>
    <!-- MSN IM protocol type -->
    <string name="imProtocolMsn">Windows Live</string>
    <!-- Yahoo IM protocol type -->
    <string name="imProtocolYahoo">Yahoo</string>
    <!-- Skype IM protocol type -->
    <string name="imProtocolSkype">Skype</string>
    <!-- QQ IM protocol type -->
    <string name="imProtocolQq">QQ</string>
    <!-- Google Talk IM protocol type -->
    <string name="imProtocolGoogleTalk">Google Talk</string>
    <!-- ICQ IM protocol type -->
    <string name="imProtocolIcq">ICQ</string>
    <!-- Jabber IM protocol type -->
    <string name="imProtocolJabber">Jabber</string>
    <!-- NetMeeting IM protocol type -->
    <string name="imProtocolNetMeeting">NetMeeting</string>

    <!-- Work organization type -->
    <string name="orgTypeWork">Work</string>
    <!-- Other organization type -->
    <string name="orgTypeOther">Other</string>
    <!-- Custom organization type -->
    <string name="orgTypeCustom">Custom</string>

<<<<<<< HEAD
=======
    <!-- Custom SIP address type -->
    <string name="sipAddressTypeCustom">Custom</string>
    <!-- Home SIP address type -->
    <string name="sipAddressTypeHome">Home</string>
    <!-- Work SIP address type -->
    <string name="sipAddressTypeWork">Work</string>
    <!-- Other SIP address type -->
    <string name="sipAddressTypeOther">Other</string>

    <!-- Attbution of a contact status update, when the time of update is unknown -->
    <string name="contact_status_update_attribution">via <xliff:g id="source" example="Google Talk">%1$s</xliff:g></string>

    <!-- Attbution of a contact status update, when the time of update is known -->
    <string name="contact_status_update_attribution_with_date"><xliff:g id="date" example="3 hours ago">%1$s</xliff:g> via <xliff:g id="source" example="Google Talk">%2$s</xliff:g></string>

>>>>>>> 9c43fffc
    <!-- Instructions telling the user to enter their SIM PIN to unlock the keyguard.
         Displayed in one line in a large font.  -->
    <string name="keyguard_password_enter_pin_code">Enter PIN code</string>

    <!-- Instructions telling the user to enter their text password to unlock the keyguard.
         Displayed in one line in a large font.  -->
    <string name="keyguard_password_enter_password_code">Enter password to unlock</string>

    <!-- Instructions telling the user to enter their PIN password to unlock the keyguard.
         Displayed in one line in a large font.  -->
    <string name="keyguard_password_enter_pin_password_code">Enter PIN to unlock</string>

    <!-- Instructions telling the user that they entered the wrong pin while trying
         to unlock the keyguard.  Displayed in one line in a large font.  -->
    <string name="keyguard_password_wrong_pin_code">Incorrect PIN code!</string>

    <!-- Instructions telling the user how to unlock the phone. -->
    <string name="keyguard_label_text">To unlock, press Menu then 0.</string>

    <!-- This can be used in any application wanting to disable the text "Emergency number" -->
    <string name="emergency_call_dialog_number_for_display">Emergency number</string>

    <!--
       *** touch based lock / unlock ***
                                          --> <skip />

    <!-- On the keyguard screen, it shows the carrier the phone is connected to.  This is displayed if the phone is not connected to a carrier.-->
    <string name="lockscreen_carrier_default">(No service)</string>

    <!-- Shown in the lock screen to tell the user that the screen is locked. -->
    <string name="lockscreen_screen_locked">Screen locked.</string>

    <!-- when pattern lock is enabled, tell them about the emergency dial -->
    <string name="lockscreen_instructions_when_pattern_enabled">Press Menu to unlock or place emergency call.</string>

    <!-- On the keyguard screen, when pattern lock is disabled, only tell them to press menu to unlock.  This is shown in small font at the bottom. -->
    <string name="lockscreen_instructions_when_pattern_disabled">Press Menu to unlock.</string>

    <!-- On the unlock pattern screen, shown at the top of the unlock screen to tell the user what to do. Below this text is the place for theu ser to draw the pattern. -->
    <string name="lockscreen_pattern_instructions">Draw pattern to unlock</string>
    <!-- Button at the bottom of the unlock screen to make an emergency call. -->
    <string name="lockscreen_emergency_call">Emergency call</string>
    <!-- Button at the bottom of the unlock screen that lets the user return to a call -->
    <string name="lockscreen_return_to_call">Return to call</string>
    <!-- Shown to confirm that the user entered their lock pattern correctly. -->
    <string name="lockscreen_pattern_correct">Correct!</string>
    <!-- On the unlock pattern screen, shown when the user enters the wrong lock pattern and must try again. -->
    <string name="lockscreen_pattern_wrong">Sorry, try again</string>
    <!-- On the unlock password screen, shown when the user enters the wrong lock password and must try again. -->
    <string name="lockscreen_password_wrong">Sorry, try again</string>

    <!-- When the lock screen is showing and the phone plugged in, and the battery
         is not fully charged, show the current charge %.  -->
    <string name="lockscreen_plugged_in">Charging (<xliff:g id="number">%d</xliff:g><xliff:g id="percent">%%</xliff:g>)</string>
    <!-- When the lock screen is showing, the phone is plugged in and the battery is fully
         charged, say that it is charged. -->
    <string name="lockscreen_charged">Charged.</string>
    <!-- A short representation of charging information, e.g "34%" -->
    <string name="lockscreen_battery_short"><xliff:g id="number">%d</xliff:g><xliff:g id="percent">%%</xliff:g></string>

    <!-- When the lock screen is showing and the battery is low, warn user to plug
         in the phone soon. -->
    <string name="lockscreen_low_battery">Connect your charger.</string>

    <!-- Shown in the lock screen when there is no SIM card. -->
    <string name="lockscreen_missing_sim_message_short">No SIM card.</string>
    <!-- Shown in the lock screen when there is no SIM card. -->
    <string name="lockscreen_missing_sim_message">No SIM card in phone.</string>
    <!-- Shown in the lock screen to ask the user to insert a SIM card. -->
    <string name="lockscreen_missing_sim_instructions">Please insert a SIM card.</string>

    <!-- Shown in the lock screen when there is emergency calls only mode. -->
    <string name="emergency_calls_only" msgid="2485604591272668370">Emergency calls only</string>

    <!-- When the user inserts a sim card from an unsupported network, it becomes network
         locked -->
    <string name="lockscreen_network_locked_message">Network locked</string>


    <!-- When the user enters a wrong sim pin too many times, it becomes
         PUK locked (Pin Unlock Kode) -->
    <string name="lockscreen_sim_puk_locked_message">SIM card is PUK-locked.</string>
    <!-- Shown in the lock screen when the SIM has become PUK locked and the user must call customer care to unlock it. -->
    <string name="lockscreen_sim_puk_locked_instructions">Please see the User Guide or contact Customer Care.</string>

    <!-- Shown in the lock screen to tell the user that their SIM is locked and they must unlock it. -->
    <string name="lockscreen_sim_locked_message">SIM card is locked.</string>

    <!-- For the unlock screen, When the user enters a sim unlock code, it takes a little while to check
         whether it is valid, and to unlock the sim if it is valid.  we display a
         progress dialog in the meantime.  this is the emssage. -->
    <string name="lockscreen_sim_unlock_progress_dialog_message">Unlocking SIM card\u2026</string>

    <!-- For the unlock screen, Information message shown in dialog when user has too many failed attempts at
         drawing the unlock pattern -->
    <string name="lockscreen_too_many_failed_attempts_dialog_message">
        You have incorrectly drawn your unlock pattern <xliff:g id="number">%d</xliff:g> times.
        \n\nPlease try again in <xliff:g id="number">%d</xliff:g> seconds.
    </string>

    <!-- For the unlock screen, Information message shown in dialog when user has too many failed attempts at
         entering the password -->
    <string name="lockscreen_too_many_failed_password_attempts_dialog_message">
        You have incorrectly entered your password <xliff:g id="number">%d</xliff:g> times.
        \n\nPlease try again in <xliff:g id="number">%d</xliff:g> seconds.
    </string>

    <!-- For the unlock screen, Information message shown in dialog when user has too many failed attempts at
         entering the PIN -->
    <string name="lockscreen_too_many_failed_pin_attempts_dialog_message">
        You have incorrectly entered your PIN <xliff:g id="number">%d</xliff:g> times.
        \n\nPlease try again in <xliff:g id="number">%d</xliff:g> seconds.
    </string>

    <!-- For the unlock screen, Information message shown in dialog when user is almost at the limit
         where they will be locked out and may have to enter an alternate username/password to unlock the phone -->
    <string name="lockscreen_failed_attempts_almost_glogin">
        You have incorrectly drawn your unlock pattern <xliff:g id="number">%d</xliff:g> times.
       After <xliff:g id="number">%d</xliff:g> more unsuccessful attempts,
       you will be asked to unlock your phone using your Google sign-in.\n\n
       Please try again in <xliff:g id="number">%d</xliff:g> seconds.
    </string>

    <!-- On the unlock screen, countdown message shown while user is waiting to try again after too many
         failed attempts -->
    <string name="lockscreen_too_many_failed_attempts_countdown">Try again in <xliff:g id="number">%d</xliff:g> seconds.</string>

    <!-- On the unlock screen, message shown on button that appears once it's apparent the user may have forgotten
         their lock gesture -->
    <string name="lockscreen_forgot_pattern_button_text">Forgot pattern?</string>

    <!-- Title of the unlock screen that uses your Google login and password when the user hit
         the 'forgot pattern' button.-->
    <string name="lockscreen_glogin_forgot_pattern">Account unlock</string>
    <!-- Title of the unlock screen that uses your Google login and password when the user attempted
         too many patterns and we are forcing them to use their account instead. -->
    <string name="lockscreen_glogin_too_many_attempts">Too many pattern attempts!</string>
    <!-- In the unlock screen, message telling the user that they need to use their Google login and password to unlock the phone -->
    <string name="lockscreen_glogin_instructions">To unlock, sign in with your Google account</string>
    <!-- Hint caption for the username field when unlocking the phone using login and password -->
    <string name="lockscreen_glogin_username_hint">Username (email)</string>
    <!-- Hint caption for the password field when unlocking the phone using login and password -->
    <string name="lockscreen_glogin_password_hint">Password</string>
    <!-- Button to try to unlock the phone using username and password -->
    <string name="lockscreen_glogin_submit_button">Sign in</string>
    <!-- Displayed to the user when unlocking the phone with a username and password fails. -->
    <string name="lockscreen_glogin_invalid_input">Invalid username or password.</string>

    <!-- Displayed in a progress dialog while a username and password are being checked. -->
    <string name="lockscreen_glogin_checking_password">Checking...</string>
    <!-- Displayed on lock screen's left tab - unlock -->
    <string name="lockscreen_unlock_label">Unlock</string>
    <!-- Displayed on lock screen's right tab - turn sound on -->
    <string name="lockscreen_sound_on_label">Sound on</string>
    <!-- Displayed on lock screen's right tab - turn sound off -->
    <string name="lockscreen_sound_off_label">Sound off</string>

    <!-- Password keyboard strings. Used by LockScreen and Settings --><skip />
    <!-- Label for "switch to symbols" key.  Must be short to fit on key! -->
    <string name="password_keyboard_label_symbol_key">\?123</string>
    <!-- Label for "switch to alphabetic" key.  Must be short to fit on key! -->
    <string name="password_keyboard_label_alpha_key">ABC</string>
    <!-- Label for ALT modifier key.  Must be short to fit on key! -->
    <string name="password_keyboard_label_alt_key">ALT</string>

    <!-- A format string for 12-hour time of day, just the hour, not the minute, with lower-case "am" or "pm" (example: "3pm"). -->
    <string name="hour_ampm">"<xliff:g id="hour" example="3">%-l</xliff:g><xliff:g id="ampm" example="pm">%P</xliff:g>"</string>

    <!-- A format string for 12-hour time of day, just the hour, not the minute, with capital "AM" or "PM" (example: "3PM"). -->
    <string name="hour_cap_ampm">"<xliff:g id="hour" example="3">%-l</xliff:g><xliff:g id="ampm" example="PM">%p</xliff:g>"</string>

    <!-- Title of the alert when something went wrong in the factory test. -->
    <string name="factorytest_failed">Factory test failed</string>
    <!-- Error message displayed when a non-system application tries to start a factory test. -->
    <string name="factorytest_not_system">The FACTORY_TEST action
        is only supported for packages installed in /system/app.</string>
    <!-- Error message displayed when the factory test could not be started. -->
    <string name="factorytest_no_action">No package was found that provides the
        FACTORY_TEST action.</string>
    <!-- Button to restart the device after the factory test. -->
    <string name="factorytest_reboot">Reboot</string>

    <!-- Do not translate.  WebView User Agent string -->
    <string name="web_user_agent" translatable="false">Mozilla/5.0 (Linux; U; <xliff:g id="x">Android %s</xliff:g>)
        AppleWebKit/534.7 (KHTML, like Gecko) Version/4.0 <xliff:g id="mobile">%s</xliff:g>Safari/534.7</string>
    <!-- Do not translate.  WebView User Agent targeted content -->
    <string name="web_user_agent_target_content" translatable="false">"Mobile "</string>

    <!-- Title for a JavaScript dialog. "The page at <url of current page> says:" -->
    <string name="js_dialog_title">The page at \'<xliff:g id="title">%s</xliff:g>\' says:</string>
    <!-- Default title for a javascript dialog -->
    <string name="js_dialog_title_default">JavaScript</string>
    <!-- Message in a javascript dialog asking if the user wishes to leave the
             current page -->
    <string name="js_dialog_before_unload">Navigate away from this page?\n\n<xliff:g id="message">%s</xliff:g>\n\nSelect OK to continue, or Cancel to stay on the current page.</string>

    <!-- Title of the WebView save password dialog.  If the user enters a password in a form on a website, a dialog will come up asking if they want to save the password. -->
    <string name="save_password_label">Confirm</string>

    <!-- Toast for double-tap -->
    <string name="double_tap_toast">Tip: double-tap to zoom in and out.</string>

    <!-- Title of an application permission, listed so the user can choose whether
        they want to allow the application to do this. -->
    <string name="permlab_readHistoryBookmarks">read Browser\'s history and bookmarks</string>
    <!-- Description of an application permission, listed so the user can choose whether
        they want to allow the application to do this. -->
    <string name="permdesc_readHistoryBookmarks">Allows the application to read all
        the URLs that the Browser has visited, and all of the Browser\'s bookmarks.</string>
    <!-- Title of an application permission, listed so the user can choose whether
        they want to allow the application to do this. -->
    <string name="permlab_writeHistoryBookmarks">write Browser\'s history and bookmarks</string>
    <!-- Description of an application permission, listed so the user can choose whether
        they want to allow the application to do this. -->
    <string name="permdesc_writeHistoryBookmarks">Allows an application to modify the
        Browser\'s history or bookmarks stored on your phone. Malicious applications
        can use this to erase or modify your Browser\'s data.</string>

    <!-- Title of an application permission, listed so the user can choose whether
        they want to allow the application to do this. -->
    <string name="permlab_writeGeolocationPermissions">Modify Browser geolocation permissions</string>
    <!-- Description of an application permission, listed so the user can choose whether
        they want to allow the application to do this. -->
    <string name="permdesc_writeGeolocationPermissions">Allows an application to modify the
        Browser\'s geolocation permissions. Malicious applications
        can use this to allow sending location information to arbitrary web sites.</string>

    <!-- If the user enters a password in a form on a website, a dialog will come up asking if they want to save the password. Text in the save password dialog, asking if the browser should remember a password. -->
    <string name="save_password_message">Do you want the browser to remember this password?</string>
    <!-- If the user enters a password in a form on a website, a dialog will come up asking if they want to save the password. Button in the save password dialog, saying not to remember this password. -->
    <string name="save_password_notnow">Not now</string>
    <!-- If the user enters a password in a form on a website, a dialog will come up asking if they want to save the password. Button in the save password dialog, saying to remember this password. -->
    <string name="save_password_remember">Remember</string>
    <!-- Button in the save password dialog, saying never to remember this password. This should be short. Should be "Never for this site". But it is too long, use "Never" instead -->
    <string name="save_password_never">Never</string>

    <!-- Displayed to the user when they do not have permission to open a particular web page. -->
    <string name="open_permission_deny">You do not have permission to open this page.</string>

    <!-- Displayed to the user to confirm that they have copied text from a web page to the clipboard. -->
    <string name="text_copied">Text copied to clipboard.</string>

    <!-- Menu item displayed at the end of a menu to allow users to see another page worth of menu items. This is shown on any app's menu as long as the app has too many items in the menu.-->
    <string name="more_item_label">More</string>
    <!-- Prepended to the shortcut for a menu item to indicate that the user should hold the MENU button together with the shortcut to invoke the item. For example, if the shortcut to open a new tab in browser is MENU and B together, then this would be prepended to the letter "B" -->
    <string name="prepend_shortcut_label">Menu+</string>
    <!-- Displayed in place of the regular shortcut letter when a menu item has Menu+space for the shortcut. -->
    <string name="menu_space_shortcut_label">space</string>
    <!-- Displayed in place of the regular shortcut letter when a menu item has Menu+enter for the shortcut. -->
    <string name="menu_enter_shortcut_label">enter</string>
    <!-- Displayed in place of the regular shortcut letter when a menu item has Menu+delete for the shortcut. -->
    <string name="menu_delete_shortcut_label">delete</string>

    <!-- Strings used for search bar --><skip />

    <!-- This is the default button label in the system-wide search UI.
         It is also used by the home screen's search "widget". It should be short -->
    <string name="search_go">Search</string>

    <!-- String used to display the date. This is the string to say something happened 1 month ago. -->
    <string name="oneMonthDurationPast">1 month ago</string>
    <!-- String used to display the date. This is the string to say something happened more than 1 month ago. -->
    <string name="beforeOneMonthDurationPast">Before 1 month ago</string>

    <!-- This is used to express that something occurred some number of seconds in the past (e.g., 5 seconds ago). -->
    <plurals name="num_seconds_ago">
        <item quantity="one">1 second ago</item>
        <item quantity="other"><xliff:g id="count">%d</xliff:g> seconds ago</item>
    </plurals>

    <!-- This is used to express that something occurred some number of minutes in the past (e.g., 5 minutes ago). -->
    <plurals name="num_minutes_ago">
        <item quantity="one">1 minute ago</item>
        <item quantity="other"><xliff:g id="count">%d</xliff:g> minutes ago</item>
    </plurals>

    <!-- This is used to express that something occurred some number of hours in the past (e.g., 5 hours ago). -->
    <plurals name="num_hours_ago">
        <item quantity="one">1 hour ago</item>
        <item quantity="other"><xliff:g id="count">%d</xliff:g> hours ago</item>
    </plurals>

    <!-- This is used to express that something occurred within the last X days (e.g., Last 7 days). -->
    <plurals name="last_num_days">
        <item quantity="other">Last <xliff:g id="count">%d</xliff:g> days</item>
    </plurals>

    <!-- This is used to express that something has occurred within the last month -->
    <string name="last_month">Last month</string>

    <!-- This is used to express that something happened longer ago than the previous options -->
    <string name="older">Older</string>

    <!-- This is used to express that something occurred some number of days in the past (e.g., 5 days ago). -->
    <plurals name="num_days_ago">
        <item quantity="one">yesterday</item>
        <item quantity="other"><xliff:g id="count">%d</xliff:g> days ago</item>
    </plurals>

    <!-- This is used to express that something will occur some number of seconds in the future (e.g., in 5 seconds). -->
    <plurals name="in_num_seconds">
        <item quantity="one">in 1 second</item>
        <item quantity="other">in <xliff:g id="count">%d</xliff:g> seconds</item>
    </plurals>

    <!-- This is used to express that something will occur some number of minutes in the future (e.g., in 5 minutes). -->
    <plurals name="in_num_minutes">
        <item quantity="one">in 1 minute</item>
        <item quantity="other">in <xliff:g id="count">%d</xliff:g> minutes</item>
    </plurals>

    <!-- This is used to express that something will occur some number of hours in the future (e.g., in 5 hours). -->
    <plurals name="in_num_hours">
        <item quantity="one">in 1 hour</item>
        <item quantity="other">in <xliff:g id="count">%d</xliff:g> hours</item>
    </plurals>

    <!-- This is used to express that something will occur some number of days in the future (e.g., in 5 days). -->
    <plurals name="in_num_days">
        <item quantity="one">tomorrow</item>
        <item quantity="other">in <xliff:g id="count">%d</xliff:g> days</item>
    </plurals>

    <!-- This is used to express that something occurred some number of abbreviated seconds in the past (e.g., 5 secs ago). -->
    <plurals name="abbrev_num_seconds_ago">
        <item quantity="one">1 sec ago</item>
        <item quantity="other"><xliff:g id="count">%d</xliff:g> secs ago</item>
    </plurals>

    <!-- This is used to express that something occurred some number of abbreviated minutes in the past (e.g., 5 mins ago). -->
    <plurals name="abbrev_num_minutes_ago">
        <item quantity="one">1 min ago</item>
        <item quantity="other"><xliff:g id="count">%d</xliff:g> mins ago</item>
    </plurals>

    <!-- This is used to express that something occurred some number of abbreviated hours in the past (e.g., 5 hrs ago). -->
    <plurals name="abbrev_num_hours_ago">
        <item quantity="one">1 hour ago</item>
        <item quantity="other"><xliff:g id="count">%d</xliff:g> hours ago</item>
    </plurals>

    <!-- This is used to express that something occurred some number of abbreviated days in the past (e.g., 5 days ago). -->
    <plurals name="abbrev_num_days_ago">
        <item quantity="one">yesterday</item>
        <item quantity="other"><xliff:g id="count">%d</xliff:g> days ago</item>
    </plurals>

    <!-- This is used to express that something will occur some number of abbreviated seconds in the future (e.g., in 5 secs). -->
    <plurals name="abbrev_in_num_seconds">
        <item quantity="one">in 1 sec</item>
        <item quantity="other">in <xliff:g id="count">%d</xliff:g> secs</item>
    </plurals>

    <!-- This is used to express that something will occur some number of abbreviated minutes in the future (e.g., in 5 mins). -->
    <plurals name="abbrev_in_num_minutes">
        <item quantity="one">in 1 min</item>
        <item quantity="other">in <xliff:g id="count">%d</xliff:g> mins</item>
    </plurals>

    <!-- This is used to express that something will occur some number of abbreviated hours in the future (e.g., in 5 hrs). -->
    <plurals name="abbrev_in_num_hours">
        <item quantity="one">in 1 hour</item>
        <item quantity="other">in <xliff:g id="count">%d</xliff:g> hours</item>
    </plurals>

    <!-- This is used to express that something will occur some number of abbreviated days in the future (e.g., in 5 days). -->
    <plurals name="abbrev_in_num_days">
        <item quantity="one">tomorrow</item>
        <item quantity="other">in <xliff:g id="count">%d</xliff:g> days</item>
    </plurals>

    <!-- String used to display the date. Preposition for date display ("on May 29") -->
    <string name="preposition_for_date">on <xliff:g id="date" example="May 29">%s</xliff:g></string>
    <!-- String used to display the date. Preposition for time display ("at 2:33am") -->
    <string name="preposition_for_time">at <xliff:g id="time" example="2:33 am">%s</xliff:g></string>
    <!-- String used to display the date. Preposition for year display ("in 2008") -->
    <string name="preposition_for_year">in <xliff:g id="year" example="2003">%s</xliff:g></string>

    <!-- Appened to express the value is this unit of time: singular day -->
    <string name="day">day</string>
    <!-- Appened to express the value is this unit of time: plural days -->
    <string name="days">days</string>
    <!-- Appened to express the value is this unit of time: singular hour -->
    <string name="hour">hour</string>
    <!-- Appened to express the value is this unit of time: plural hours -->
    <string name="hours">hours</string>
    <!-- Appened to express the value is this unit of time: singular minute -->
    <string name="minute">min</string>
    <!-- Appened to express the value is this unit of time: plural minutes -->
    <string name="minutes">mins</string>
    <!-- Appened to express the value is this unit of time. -->
    <string name="second">sec</string>
    <!-- Appened to express the value is this unit of time. -->
    <string name="seconds">secs</string>
    <!-- Appened to express the value is this unit of time. -->
    <string name="week">week</string>
    <!-- Appened to express the value is this unit of time. -->
    <string name="weeks">weeks</string>
    <!-- Appened to express the value is this unit of time. -->
    <string name="year">year</string>
    <!-- Appened to express the value is this unit of time. -->
    <string name="years">years</string>


    <!-- Title for error alert when a video cannot be played.  it can be used by any app. -->
    <string name="VideoView_error_title">Cannot play video</string>
    <!-- Text for error alert when a video container is not valid for progressive download/playback. -->
    <string name="VideoView_error_text_invalid_progressive_playback">Sorry, this video is not valid for streaming to this device.</string>
    <!-- Text for error alert when a video cannot be played. it can be used by any app. -->
    <string name="VideoView_error_text_unknown">Sorry, this video cannot be played.</string>
    <!-- Button to close error alert when a video cannot be played -->
    <string name="VideoView_error_button">OK</string>




    <!-- Format indicating a relative expression and time.
         Example: "4 hours ago, 11:00 am" -->
    <string name="relative_time">"<xliff:g id="date" example="4 hours ago">%1$s</xliff:g>, <xliff:g id="time" example="11:00 am">%2$s</xliff:g>"</string>


    <!-- Quoted name for 12pm, lowercase -->
    <string name="noon">"noon"</string>
    <!-- Quoted name for 12pm, uppercase first letter -->
    <string name="Noon">"Noon"</string>
    <!-- Quoted name for 12am, lowercase -->
    <string name="midnight">"midnight"</string>
    <!-- Quoted name for 12am, uppercase first letter -->
    <string name="Midnight">"Midnight"</string>











    <!-- Format string for durations like "01:23" (1 minute, 23 seconds) -->
    <string name="elapsed_time_short_format_mm_ss"><xliff:g id="minutes" example="1">%1$02d</xliff:g>:<xliff:g id="seconds" example="23">%2$02d</xliff:g></string>

    <!-- Format string for times like "1:43:33" (1 hour, 43 minutes, 33 seconds) -->
    <string name="elapsed_time_short_format_h_mm_ss"><xliff:g id="hours" example="1">%1$d</xliff:g>:<xliff:g id="minutes" example="43">%2$02d</xliff:g>:<xliff:g id="seconds" example="33">%3$02d</xliff:g></string>

    <!-- Item on EditText context menu. This action is used to select all text in the edit field. -->
    <string name="selectAll">Select all</string>

    <!-- Item on EditText context menu.  This action is used to cut selected the text into the clipboard.  -->
    <string name="cut">Cut</string>

    <!-- Item on EditText context menu. This action is used to cut selected the text into the clipboard. -->
    <string name="copy">Copy</string>

    <!-- Item on EditText context menu. This action is used t o paste from the clipboard into the eidt field -->
    <string name="paste">Paste</string>

    <!-- Item on EditText context menu. This action is used to copy a URL from the edit field into the clipboard. -->
    <string name="copyUrl">Copy URL</string>

    <!-- Item on EditText context menu. Added only when the context menu is not empty, it enable selection context mode. [CHAR LIMIT=20] -->
    <string name="selectTextMode">Select text...</string>

    <!-- Text selection contextual mode title, displayed in the CAB. [CHAR LIMIT=20] -->
    <string name="textSelectionCABTitle">Text selection</string>

    <!-- EditText context menu -->
    <string name="inputMethod">Input method</string>

    <!-- Title for EditText context menu [CHAR LIMIT=20] -->
    <string name="editTextMenuTitle">Text actions</string>

    <!-- If the device is getting low on internal storage, a notification is shown to the user.  This is the title of that notification. -->
    <string name="low_internal_storage_view_title">Low on space</string>
    <!-- If the device is getting low on internal storage, a notification is shown to the user.  This is the message of that notification. -->
    <string name="low_internal_storage_view_text">Phone storage space is getting low.</string>

    <!-- Preference framework strings. -->
    <string name="ok">OK</string>
    <!-- Preference framework strings. -->
    <string name="cancel">Cancel</string>
    <!-- Preference framework strings. -->
    <string name="yes">OK</string>
    <!-- Preference framework strings. -->
    <string name="no">Cancel</string>
    <!-- This is the generic "attention" string to be used in attention dialogs.  Typically
         combined with setIcon(android.R.drawable.ic_dialog_alert) -->
    <string name="dialog_alert_title">Attention</string>

    <!-- Text shown by list fragment when waiting for data to display. -->
    <string name="loading">Loading...</string>

    <!-- Default text for a button that can be toggled on and off. -->
    <string name="capital_on">ON</string>
    <!-- Default text for a button that can be toggled on and off. -->
    <string name="capital_off">OFF</string>

    <!-- Title of intent resolver dialog when selecting an application to run. -->
    <string name="whichApplication">Complete action using</string>
    <!-- Option to always use the selected application resolution in the future. See the "Complete action using" dialog title-->
    <string name="alwaysUse">Use by default for this action.</string>
    <!-- Text displayed when the user selects the check box for setting default application.  See the "Use by default for this action" check box. -->
    <string name="clearDefaultHintMsg">Clear default in Home Settings &gt; Applications &gt; Manage applications.</string>
    <!-- Default title for the activity chooser, when one is not given. Android allows multiple activities to perform an action.  for example, there may be many ringtone pickers installed.  A dialog is shown to the user allowing him to pick which activity should be used.  This is the title. -->
    <string name="chooseActivity">Select an action</string>
    <!-- Text to display when there are no activities found to display in the
         activity chooser. See the "Select an action" title. -->
    <string name="noApplications">No applications can perform this action.</string>
    <!-- Title of the alert when an application has crashed. -->
    <string name="aerr_title">Sorry!</string>
    <!-- Text of the alert that is displayed when an application has crashed. -->
    <string name="aerr_application">The application <xliff:g id="application">%1$s</xliff:g>
        (process <xliff:g id="process">%2$s</xliff:g>) has stopped unexpectedly. Please try again.</string>
    <!-- Text of the alert that is displayed when an application has crashed. -->
    <string name="aerr_process">The process <xliff:g id="process">%1$s</xliff:g> has
        stopped unexpectedly. Please try again.</string>
    <!-- Title of the alert when an application is not responding. -->
    <string name="anr_title">Sorry!</string>
    <!-- Text of the alert that is displayed when an application is not responding. -->
    <string name="anr_activity_application">Activity <xliff:g id="activity">%1$s</xliff:g> (in application <xliff:g id="application">%2$s</xliff:g>) is not responding.</string>
    <!-- Text of the alert that is displayed when an application is not responding. -->
    <string name="anr_activity_process">Activity <xliff:g id="activity">%1$s</xliff:g> (in process <xliff:g id="process">%2$s</xliff:g>) is not responding.</string>
    <!-- Text of the alert that is displayed when an application is not responding. -->
    <string name="anr_application_process">Application <xliff:g id="application">%1$s</xliff:g> (in process <xliff:g id="process">%2$s</xliff:g>) is not responding.</string>
    <!-- Text of the alert that is displayed when an application is not responding. -->
    <string name="anr_process">Process <xliff:g id="process">%1$s</xliff:g> is not responding.</string>
    <!-- Button allowing the user to close an application that is not responding. This will kill the application. -->
    <string name="force_close">Force close</string>
    <!-- Button allowing the user to send a bug report for application which has encountered an error. -->
    <string name="report">Report</string>
    <!-- Button allowing the user to choose to wait for an application that is not responding to become responsive again. -->
    <string name="wait">Wait</string>
    <!-- [CHAR LIMIT=25] Title of the alert when application launches on top of another. -->
    <string name="launch_warning_title">Application redirected</string>
    <!-- [CHAR LIMIT=50] Title of the alert when application launches on top of another. -->
    <string name="launch_warning_replace"><xliff:g id="app_name">%1$s</xliff:g> is now running.</string>
    <!-- [CHAR LIMIT=50] Title of the alert when application launches on top of another. -->
    <string name="launch_warning_original"><xliff:g id="app_name">%1$s</xliff:g> was originally launched.</string>

    <!-- Text of the alert that is displayed when an application has violated StrictMode. -->
    <string name="smv_application">The application <xliff:g id="application">%1$s</xliff:g>
        (process <xliff:g id="process">%2$s</xliff:g>) has violated its self-enforced StrictMode policy.</string>
    <!-- Text of the alert that is displayed when an application has violated StrictMode. -->
    <string name="smv_process">The process <xliff:g id="process">%1$s</xliff:g> has
      has violated its self-enforced StrictMode policy.</string>

    <!-- Notification text to tell the user that a heavy-weight application is running. -->
    <string name="heavy_weight_notification"><xliff:g id="app">%1$s</xliff:g> running</string>

    <!-- Notification details to tell the user that a heavy-weight application is running. -->
    <string name="heavy_weight_notification_detail">Select to switch to application</string>

    <!-- Title of dialog prompting whether user wants to switch between heavy-weight apps. -->
    <string name="heavy_weight_switcher_title">Switch applications?</string>

    <!-- Descriptive text for switching to a new heavy-weight application. -->
    <string name="heavy_weight_switcher_text">Another application is already running
    that must be stopped before you can start a new one.</string>

    <string name="old_app_action">Return to <xliff:g id="old_app">%1$s</xliff:g></string>
    <string name="old_app_description">Don\'t start the new application.</string>

    <string name="new_app_action">Start <xliff:g id="old_app">%1$s</xliff:g></string>
    <string name="new_app_description">Stop the old application without saving.</string>

    <!-- Displayed in the title of the chooser for things to do with text that
         is to be sent to another application. For example, I can send
         text through SMS or IM.  A dialog with those choices would be shown,
         and this would be the title. -->
    <string name="sendText">Select an action for text</string>

    <!-- Title of the dialog where the user is adjusting the phone ringer volume -->
    <string name="volume_ringtone">Ringer volume</string>
    <!-- Title of the dialog where the user is adjusting the music volume -->
    <string name="volume_music">Media volume</string>
    <!-- Hint shown in the volume toast to inform the user that the media audio is playing through Bluetooth. -->
    <string name="volume_music_hint_playing_through_bluetooth">Playing through Bluetooth</string>
    <!-- Hint shown in the volume toast to inform the user that the current ringtone is the silent ringtone. -->
    <string name="volume_music_hint_silent_ringtone_selected">Silent ringtone selected</string>
    <!-- Title of the dialog where the user is adjusting the phone call volume -->
    <string name="volume_call">In-call volume</string>
    <!-- Title of the dialog where the user is adjusting the phone call volume when connected on bluetooth-->
    <string name="volume_bluetooth_call">Bluetooth in-call volume</string>
    <!-- Title of the dialog where the user is adjusting the audio volume for alarms -->
    <string name="volume_alarm">Alarm volume</string>
    <!-- Title of the dialog where the user is adjusting the audio volume for notifications -->
    <string name="volume_notification">Notification volume</string>
    <!-- Title of the dialog where the user is adjusting the general audio volume -->
    <string name="volume_unknown">Volume</string>

    <!-- Ringtone picker strings --> <skip />
    <!-- Choice in the ringtone picker.  If chosen, the default ringtone will be used. -->
    <string name="ringtone_default">Default ringtone</string>
    <!-- Choice in the ringtone picker.  If chosen, the default ringtone will be used. This fills in the actual ringtone's title into the message. -->
    <string name="ringtone_default_with_actual">Default ringtone (<xliff:g id="actual_ringtone">%1$s</xliff:g>)</string>
    <!-- Choice in the ringtone picker.  If chosen, there will be silence instead of a ringtone played. -->
    <string name="ringtone_silent">Silent</string>
    <!-- The title of the ringtone picker dialog. -->
    <string name="ringtone_picker_title">Ringtones</string>
    <!-- If there is ever a ringtone set for some setting, but that ringtone can no longer be resolved, t his is shown instead.  For example, if the ringtone was on a SD card and it had been removed, this woudl be shown for ringtones on that SD card. -->
    <string name="ringtone_unknown">Unknown ringtone</string>

    <!-- A notification is shown when there are open wireless networks nearby.  This is the notification's title. -->
    <plurals name="wifi_available">
        <item quantity="one">Wi-Fi network available</item>
        <item quantity="other">Wi-Fi networks available</item>
    </plurals>
    <!-- A notification is shown when there are open wireless networks nearby.  This is the notification's message. -->
    <plurals name="wifi_available_detailed">
        <item quantity="one">Open Wi-Fi network available</item>
        <item quantity="other">Open Wi-Fi networks available</item>
    </plurals>
    <!-- Do not translate. Default access point SSID used for tethering -->
    <string name="wifi_tether_configure_ssid_default" translatable="false">AndroidAP</string>

    <!-- Name of the dialog that lets the user choose an accented character to insert -->
    <string name="select_character">Insert character</string>

    <!-- SMS per-application rate control Dialog --> <skip />
    <!-- See SMS_DIALOG.  This is shown if the current application's name cannot be figuerd out. -->
    <string name="sms_control_default_app_name">Unknown application</string>
    <!-- SMS_DIALOG: An SMS dialog is shown if an application tries to send too many SMSes.  This is the title of that dialog. -->
    <string name="sms_control_title">Sending SMS messages</string>
    <!-- See SMS_DIALOG.  This is the message shown in that dialog. -->
    <string name="sms_control_message">A large number of SMS messages are being sent. Select \"OK\" to continue, or \"Cancel\" to stop sending.</string>
    <!-- See SMS_DIALOG.  This is a button choice to allow sending the SMSes. -->
    <string name="sms_control_yes">OK</string>
    <!-- See SMS_DIALOG.  This is a button choice to disallow sending the SMSes.. -->
    <string name="sms_control_no">Cancel</string>

    <!-- Name of the button in the date/time picker to accept the date/time change -->
    <string name="date_time_set">Set</string>

    <!-- Security Permissions strings-->
    <!-- The default permission group for any permissions that have not explicitly set a group. -->
    <string name="default_permission_group">Default</string>
    <!-- Do not translate. -->
    <string name="permissions_format"><xliff:g id="perm_line1">%1$s</xliff:g>, <xliff:g id="perm_line2">%2$s</xliff:g></string>
    <!-- Shown for an application when it doesn't require any permission grants. -->
    <string name="no_permissions">No permissions required</string>
    <!-- When installing an application, the less-dangerous permissions are hidden.  If the user showed those, this is the text to hide them again.  -->
    <string name="perms_hide"><b>Hide</b></string>
    <!-- When installing an application, the less-dangerous permissions are hidden.  This is the text to show those. -->
    <string name="perms_show_all"><b>Show all</b></string>

    <!-- USB storage dialog strings -->
    <!-- This is the title for the activity's window. -->
    <string name="usb_storage_activity_title">USB Mass Storage</string>

    <!-- See USB_STORAGE.  USB_STORAGE_DIALOG:  After the user selects the notification, a dialog is shown asking if he wants to mount.  This is the title. -->
    <string name="usb_storage_title">USB connected</string>
    <!-- See USB_STORAGE.    This is the message. -->
    <string name="usb_storage_message">You have connected your phone to your computer via USB. Select the button below if you want to copy files between your computer and your Android\u2018s SD card.</string>
    <!-- See USB_STORAGE.    This is the button text to mount the phone on the computer. -->
    <string name="usb_storage_button_mount">Turn on USB storage</string>
    <!-- See USB_STORAGE_DIALOG.  If there was an error mounting, this is the text. -->
    <string name="usb_storage_error_message">There is a problem using your SD card for USB storage.</string>
    <!-- USB_STORAGE: When the user connects the phone to a computer via USB, we show a notification asking if he wants to share files across.  This is the title -->
    <string name="usb_storage_notification_title">USB connected</string>
    <!-- See USB_STORAGE. This is the message. -->
    <string name="usb_storage_notification_message">Select to copy files to/from your computer.</string>

    <!-- USB_STORAGE_STOP: While USB storage is enabled, we show a notification dialog asking if he wants to stop. This is the title -->
    <string name="usb_storage_stop_notification_title">Turn off USB storage</string>
    <!-- See USB_STORAGE. This is the message. -->
    <string name="usb_storage_stop_notification_message">Select to turn off USB storage.</string>

    <!-- USB storage stop dialog strings -->
    <!-- This is the label for the activity, and should never be visible to the user. -->
    <!-- See USB_STORAGE_STOP.  USB_STORAGE_STOP_DIALOG:  After the user selects the notification, a dialog is shown asking if he wants to stop usb storage.  This is the title. -->
    <string name="usb_storage_stop_title">USB storage in use</string>
    <!-- See USB_STORAGE_STOP.    This is the message. -->
    <string name="usb_storage_stop_message">Before turning off USB storage, make sure you have unmounted (\u201cejected\u201d) your Android\u2018s SD card from your computer.</string>
    <!-- See USB_STORAGE_STOP.    This is the button text to stop usb storage. -->
    <string name="usb_storage_stop_button_mount">Turn off USB storage</string>
    <!-- See USB_STORAGE_STOP_DIALOG.  If there was an error stopping, this is the text. -->
    <string name="usb_storage_stop_error_message">There was a problem turning off USB storage. Check to make sure you have unmounted the USB host, then try again.</string>

    <!-- USB_STORAGE_KILL_STORAGE_USERS dialog  -->
    <string name="dlg_confirm_kill_storage_users_title">Turn on USB storage</string>
    <!-- USB_STORAGE_KILL_STORAGE_USERS dialog message text -->
    <string name="dlg_confirm_kill_storage_users_text">If you turn on USB storage, some applications you are using will stop and may be unavailable until you turn off USB storage.</string>
    <!-- USB_STORAGE_ERROR dialog  dialog-->
    <string name="dlg_error_title">USB operation failed</string>
    <!-- USB_STORAGE_ERROR dialog  ok button-->
    <string name="dlg_ok">OK</string>

    <!-- External media format dialog strings -->
    <!-- This is the label for the activity, and should never be visible to the user. -->
    <!-- See EXTMEDIA_FORMAT.  EXTMEDIA_FORMAT_DIALOG:  After the user selects the notification, a dialog is shown asking if he wants to format the SD card.  This is the title. -->
    <string name="extmedia_format_title">Format SD card</string>
    <!-- See EXTMEDIA_FORMAT.   This is the message. -->
    <string name="extmedia_format_message">Are you sure you want to format the SD card? All data on your card will be lost.</string>
    <!-- See EXTMEDIA_FORMAT.    This is the button text to format the sd card. -->
    <string name="extmedia_format_button_format">Format</string>

    <!-- Title of notification shown when ADB is actively connected to the phone. -->
    <string name="adb_active_notification_title">USB debugging connected</string>
    <!-- Message of notification shown when ADB is actively connected to the phone. -->
    <string name="adb_active_notification_message">Select to disable USB debugging.</string>

    <!-- Used to replace %s in urls retreived from the signin server with locales.  For Some        -->
    <!-- devices we don't support all the locales we ship to and need to replace the '%s' with a    -->
    <!-- locale string based on mcc values.  By default (0-length string) we don't replace the %s   -->
    <!-- at all and later replace it with a locale string based on the users chosen locale          -->
    <!-- DO NOT TRANSLATE -->
    <string name="locale_replacement">""</string>

    <!-- Title of the pop-up dialog in which the user switches input method components. -->
    <string name="select_input_method">Select input method</string>

    <string name="fast_scroll_alphabet">\u0020ABCDEFGHIJKLMNOPQRSTUVWXYZ</string>
    <string name="fast_scroll_numeric_alphabet">\u00200123456789ABCDEFGHIJKLMNOPQRSTUVWXYZ</string>

    <string name="candidates_style"><u>candidates</u></string>

    <!-- External media notification strings -->
    <!-- Shown when external media is being checked -->
    <string name="ext_media_checking_notification_title">Preparing SD card</string>
    <string name="ext_media_checking_notification_message">Checking for errors.</string>

    <!-- Shown when external media is blank (or unsupported filesystem) -->
    <string name="ext_media_nofs_notification_title">Blank SD card</string>
    <string name="ext_media_nofs_notification_message">SD card blank or has unsupported filesystem.</string>

    <!-- Shown when external media is unmountable (corrupt)) -->
    <string name="ext_media_unmountable_notification_title">Damaged SD card</string>
    <string name="ext_media_unmountable_notification_message">SD card damaged. You may have to reformat it.</string>

    <!-- Shown when external media is unsafely removed -->
    <string name="ext_media_badremoval_notification_title">SD card unexpectedly removed</string>
    <string name="ext_media_badremoval_notification_message">Unmount SD card before removing to avoid data loss.</string>

    <!-- Shown when external media has been safely removed -->
    <string name="ext_media_safe_unmount_notification_title">SD card safe to remove</string>
    <string name="ext_media_safe_unmount_notification_message">You can safely remove SD card.</string>

    <!-- Shown when external media is missing -->
    <string name="ext_media_nomedia_notification_title">Removed SD card</string>
    <string name="ext_media_nomedia_notification_message">SD card removed. Insert a new one.</string>

    <!-- Shown in LauncherActivity when the requested target Intent didn't return any matching Activities, leaving the list empty. -->
    <string name="activity_list_empty">No matching activities found</string>

    <!-- permission attributes related to package usage statistics -->
    <!-- Title of an application permission, listed so the user can choose whether they want to allow the application to do this. -->
    <string name="permlab_pkgUsageStats">update component usage statistics</string>
    <!-- Description of an application permission, listed so the user can choose whether they want to allow the application to do this. -->
    <string name="permdesc_pkgUsageStats">Allows the modification of collected component usage statistics. Not for use by normal applications.</string>

    <!-- permission attributes related to default container service -->
    <!-- Title of an application permission that lets an application use default container service. -->
    <string name="permlab_copyProtectedData">Allows to invoke default container service to copy content. Not for use by normal applications.</string>
    <!-- Description of an application permission,  used to invoke default container service to copy content. -->
    <string name="permdesc_copyProtectedData">Allows to invoke default container service to copy content. Not for use by normal applications.</string>

    <!-- Shown in the tutorial for tap twice for zoom control. -->
    <string name="tutorial_double_tap_to_zoom_message_short">Tap twice for zoom control</string>


    <!-- Shown in gadget hosts (e.g. the home screen) when there was an error inflating
    the gadget. -->
    <string name="gadget_host_error_inflating">Error inflating widget</string>

    <!-- Long label for a button on a full-screen input method for the "Go" action. -->
    <string name="ime_action_go">Go</string>

    <!-- Long label for a button on a full-screen input method for the "Search" action. -->
    <string name="ime_action_search">Search</string>

    <!-- Long label for a button on a full-screen input method for the "Send" action. -->
    <string name="ime_action_send">Send</string>

    <!-- Long label for a button on a full-screen input method for the "Next" action. -->
    <string name="ime_action_next">Next</string>

    <!-- Long label for a button on a full-screen input method for the "Done" action. -->
    <string name="ime_action_done">Done</string>

    <!-- Long label for a button on a full-screen input method for an unknown action. -->
    <string name="ime_action_default">Execute</string>

    <!-- Strings for search suggestions. These are going here because they are referenced by both
         ContactsProvider and GoogleContactsProvider -->
    <skip />


    <!-- This string appears (on two lines) when you type a number into contacts search, to let you dial the phone number you typed.  The first line will be in bigger type than the second. -->
    <string name="dial_number_using">Dial number\nusing <xliff:g id="number" example="555">%s</xliff:g></string>

    <!-- This string appears (on two lines) when you type a number into contacts search, to let you create a contact whose phone number is the number you typed.  The first line will be in bigger type than the second. -->
    <string name="create_contact_using">Create contact\nusing <xliff:g id="number" example="555">%s</xliff:g></string>

    <!-- This string array should be overridden by the manufacture to present a list of carrier-id,locale,wifi-channel sets.  This is used at startup to set system defaults by checking the system property ro.carrier for the carrier-id and searching through this array -->
    <!-- An Array of [[Carrier-ID]                     -->
    <!--              [default-locale]                 -->
    <!--              [default-wifi-allowed-channels]] -->
    <string-array translatable="false" name="carrier_properties">
    </string-array>

    <!-- Title for the selected state of a CompoundButton. -->
    <string name="accessibility_compound_button_selected">checked</string>

    <!-- Title for the unselected state of a CompoundButton. -->
    <string name="accessibility_compound_button_unselected">not checked</string>

    <string name="grant_credentials_permission_message_header">The following one or more applications request permission to access your account, now and in the future.</string>
    <string name="grant_credentials_permission_message_footer">Do you want to allow this request?</string>
    <string name="grant_permissions_header_text">Access Request</string>
    <string name="allow">Allow</string>
    <string name="deny">Deny</string>
    <string name="permission_request_notification_title">Permission Requested</string>
    <string name="permission_request_notification_with_subtitle">Permission Requested\nfor account <xliff:g id="account" example="foo@gmail.com">%s</xliff:g></string>

    <!-- Label to show for a service that is running because it is an input method. -->
    <string name="input_method_binding_label">Input method</string>
    <!-- Label to show for a service that is running because it is a sync adapter. -->
    <string name="sync_binding_label">Sync</string>
    <!-- Label to show for a service that is running because it is an accessibility module. -->
    <string name="accessibility_binding_label">Accessibility</string>
    <!-- Label to show for a service that is running because it is a wallpaper. -->
    <string name="wallpaper_binding_label">Wallpaper</string>
    <!-- Dialog title for user to select a different wallpaper from service list -->
    <string name="chooser_wallpaper">Change wallpaper</string>

    <!-- Do Not Translate: Alternate eri.xml -->
    <string name="alternate_eri_file">/data/eri.xml</string>

    <string name="pptp_vpn_description">Point-to-Point Tunneling Protocol</string>
    <string name="l2tp_vpn_description">Layer 2 Tunneling Protocol</string>
    <string name="l2tp_ipsec_psk_vpn_description">Pre-shared key based L2TP/IPSec VPN</string>
    <string name="l2tp_ipsec_crt_vpn_description">Certificate based L2TP/IPSec VPN</string>

    <!-- Localized strings for WebView -->
    <!-- Label for button in a WebView that will open a chooser to choose a file to upload -->
    <string name="upload_file">Choose file</string>
    <!-- Label for the file upload control when no file has been chosen yet -->
    <string name="no_file_chosen">No file chosen</string>
    <!-- Label for <input type="reset"> button in html -->
    <string name="reset">Reset</string>
    <!-- Label for <input type="submit"> button in html -->
    <string name="submit">Submit</string>

    <!-- Strings for car mode notification -->
    <!-- Shown when car mode is enabled -->
    <string name="car_mode_disable_notification_title">Car mode enabled</string>
    <string name="car_mode_disable_notification_message">Select to exit car mode.</string>

    <!-- Strings for tethered notification -->
    <!-- Shown when the device is tethered -->
    <string name="tethered_notification_title">Tethering or hotspot active</string>
    <string name="tethered_notification_message">Touch to configure</string>

    <!--  Strings for possible PreferenceActivity Back/Next buttons -->
    <string name="back_button_label">Back</string>
    <string name="next_button_label">Next</string>

    <!-- Optional button to Skip a PreferenceActivity [CHAR LIMIT=20] -->
    <string name="skip_button_label">Skip</string>

    <!-- Strings for throttling notification -->
    <!-- Shown when the user is in danger of being throttled -->
    <string name="throttle_warning_notification_title">High mobile data use</string>
    <string name="throttle_warning_notification_message">Touch to learn more about mobile data use</string>

    <!-- Strings for throttling notification -->
    <!-- Shown when the users bandwidth is reduced because of excessive data use -->
    <string name="throttled_notification_title">Mobile data limit exceeded</string>
    <string name="throttled_notification_message">Touch to learn more about mobile data use</string>

    <!-- Displayed on the Find dialog when there are no matches [CHAR LIMIT=NONE]-->
    <string name="no_matches">No matches</string>

    <!-- Find dialog hint text.  Also used in the menu item to open find on page [CHAR LIMIT=NONE] -->
    <string name="find_on_page">Find on page</string>

    <!-- Displayed on the Find dialog to display the index of the highlighted
         match and total number of matches found in the current page. [CHAR LIMIT=NONE] -->
    <plurals name="matches_found">
        <!-- Case of one match -->
        <item quantity="one">1 match</item>
        <!-- Case of multiple total matches -->
        <item quantity="other"><xliff:g id="index" example="2">%d</xliff:g> of <xliff:g id="total" example="137">%d</xliff:g></item>
    </plurals>


</resources><|MERGE_RESOLUTION|>--- conflicted
+++ resolved
@@ -1418,8 +1418,6 @@
     <!-- Custom organization type -->
     <string name="orgTypeCustom">Custom</string>
 
-<<<<<<< HEAD
-=======
     <!-- Custom SIP address type -->
     <string name="sipAddressTypeCustom">Custom</string>
     <!-- Home SIP address type -->
@@ -1429,13 +1427,6 @@
     <!-- Other SIP address type -->
     <string name="sipAddressTypeOther">Other</string>
 
-    <!-- Attbution of a contact status update, when the time of update is unknown -->
-    <string name="contact_status_update_attribution">via <xliff:g id="source" example="Google Talk">%1$s</xliff:g></string>
-
-    <!-- Attbution of a contact status update, when the time of update is known -->
-    <string name="contact_status_update_attribution_with_date"><xliff:g id="date" example="3 hours ago">%1$s</xliff:g> via <xliff:g id="source" example="Google Talk">%2$s</xliff:g></string>
-
->>>>>>> 9c43fffc
     <!-- Instructions telling the user to enter their SIM PIN to unlock the keyguard.
          Displayed in one line in a large font.  -->
     <string name="keyguard_password_enter_pin_code">Enter PIN code</string>
