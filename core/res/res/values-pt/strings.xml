<?xml version="1.0" encoding="UTF-8"?>
<!-- 
/* //device/apps/common/assets/res/any/strings.xml
**
** Copyright 2006, The Android Open Source Project
**
** Licensed under the Apache License, Version 2.0 (the "License");
** you may not use this file except in compliance with the License.
** You may obtain a copy of the License at
**
**     http://www.apache.org/licenses/LICENSE-2.0
**
** Unless required by applicable law or agreed to in writing, software
** distributed under the License is distributed on an "AS IS" BASIS,
** WITHOUT WARRANTIES OR CONDITIONS OF ANY KIND, either express or implied.
** See the License for the specific language governing permissions and
** limitations under the License.
*/
 -->

<resources xmlns:android="http://schemas.android.com/apk/res/android"
    xmlns:xliff="urn:oasis:names:tc:xliff:document:1.2">
    <string name="byteShort" msgid="8340973892742019101">"B"</string>
    <string name="kilobyteShort" msgid="5973789783504771878">"Kb"</string>
    <string name="megabyteShort" msgid="6355851576770428922">"MB"</string>
    <string name="gigabyteShort" msgid="3259882455212193214">"GB"</string>
    <string name="terabyteShort" msgid="231613018159186962">"TB"</string>
    <string name="petabyteShort" msgid="5637816680144990219">"PB"</string>
    <string name="fileSizeSuffix" msgid="7670819340156489359">"<xliff:g id="NUMBER">%1$s</xliff:g><xliff:g id="UNIT">%2$s</xliff:g>"</string>
    <string name="untitled" msgid="6071602020171759109">"&lt;sem título&gt;"</string>
    <string name="ellipsis" msgid="7899829516048813237">"…"</string>
    <string name="emptyPhoneNumber" msgid="7694063042079676517">"(Nenhum número de telefone)"</string>
    <string name="unknownName" msgid="2277556546742746522">"(Desconhecido)"</string>
    <string name="defaultVoiceMailAlphaTag" msgid="2660020990097733077">"Correio de voz"</string>
    <string name="defaultMsisdnAlphaTag" msgid="2850889754919584674">"MSISDN1"</string>
    <string name="mmiError" msgid="5154499457739052907">"Problema de conexão ou código MMI inválido."</string>
    <string name="mmiFdnError" msgid="5224398216385316471">"A operação é limitada somente a números de chamadas fixas."</string>
    <string name="serviceEnabled" msgid="8147278346414714315">"O serviço foi ativado."</string>
    <string name="serviceEnabledFor" msgid="6856228140453471041">"O serviço foi ativado para:"</string>
    <string name="serviceDisabled" msgid="1937553226592516411">"O serviço foi desativado."</string>
    <string name="serviceRegistered" msgid="6275019082598102493">"Registro bem-sucedido."</string>
    <string name="serviceErased" msgid="1288584695297200972">"Exclusão bem-sucedida."</string>
    <string name="passwordIncorrect" msgid="7612208839450128715">"Senha incorreta."</string>
    <string name="mmiComplete" msgid="8232527495411698359">"MMI concluído."</string>
    <string name="badPin" msgid="5085454289896032547">"O PIN antigo digitado não está correto."</string>
    <string name="badPuk" msgid="5702522162746042460">"O PUK digitado não está correto."</string>
    <string name="mismatchPin" msgid="3695902225843339274">"Os PINs digitados não correspondem."</string>
    <string name="invalidPin" msgid="3850018445187475377">"Digite um PIN com 4 a 8 números."</string>
    <string name="needPuk" msgid="919668385956251611">"O seu cartão SIM está bloqueado por um PUK. Digite o código PUK para desbloqueá-lo."</string>
    <string name="needPuk2" msgid="4526033371987193070">"Digite o PUK2 para desbloquear o cartão SIM."</string>
    <string name="ClipMmi" msgid="6952821216480289285">"ID do chamador de entrada"</string>
    <string name="ClirMmi" msgid="7784673673446833091">"ID do chamador de saída"</string>
    <string name="CfMmi" msgid="5123218989141573515">"Encaminhamento de chamada"</string>
    <string name="CwMmi" msgid="9129678056795016867">"Chamada em espera"</string>
    <string name="BaMmi" msgid="455193067926770581">"Bloqueio de chamadas"</string>
    <string name="PwdMmi" msgid="7043715687905254199">"Alteração da senha"</string>
    <string name="PinMmi" msgid="3113117780361190304">"Alteração do PIN"</string>
    <string name="CnipMmi" msgid="3110534680557857162">"Chamando número atual"</string>
    <string name="CnirMmi" msgid="3062102121430548731">"Chamando número restrito"</string>
    <string name="ThreeWCMmi" msgid="9051047170321190368">"Chamada com três participantes"</string>
    <string name="RuacMmi" msgid="7827887459138308886">"Rejeição das chamadas indesejadas"</string>
    <string name="CndMmi" msgid="3116446237081575808">"Chamando número de entrega"</string>
    <string name="DndMmi" msgid="1265478932418334331">"Não perturbe"</string>
    <string name="CLIRDefaultOnNextCallOn" msgid="429415409145781923">"O ID do chamador assume o padrão de restrito. Próxima chamada: Restrita"</string>
    <string name="CLIRDefaultOnNextCallOff" msgid="3092918006077864624">"O ID do chamador assume o padrão de restrito. Próxima chamada: Não restrita"</string>
    <string name="CLIRDefaultOffNextCallOn" msgid="6179425182856418465">"O ID do chamador assume o padrão de não restrito. Próxima chamada: Restrita"</string>
    <string name="CLIRDefaultOffNextCallOff" msgid="2567998633124408552">"O ID do chamador assume o padrão de não restrito. Próxima chamada: Não restrita"</string>
    <string name="serviceNotProvisioned" msgid="8614830180508686666">"O serviço não foi habilitado."</string>
    <string name="CLIRPermanent" msgid="5460892159398802465">"A configuração do ID do chamador não pode ser alterada."</string>
    <string name="RestrictedChangedTitle" msgid="5592189398956187498">"Acesso restrito alterado"</string>
    <string name="RestrictedOnData" msgid="8653794784690065540">"O serviço de dados está bloqueado."</string>
    <string name="RestrictedOnEmergency" msgid="6581163779072833665">"O serviço de emergência está bloqueado."</string>
    <string name="RestrictedOnNormal" msgid="4953867011389750673">"O serviço de voz está bloqueado."</string>
    <string name="RestrictedOnAllVoice" msgid="1459318899842232234">"Todos os serviços de voz estão bloqueados."</string>
    <string name="RestrictedOnSms" msgid="8314352327461638897">"O serviço de SMS está bloqueado."</string>
    <string name="RestrictedOnVoiceData" msgid="8244438624660371717">"Os serviços de voz/dados estão bloqueados."</string>
    <string name="RestrictedOnVoiceSms" msgid="1888588152792023873">"Os serviços de voz/SMS estão bloqueados."</string>
    <string name="RestrictedOnAll" msgid="2714924667937117304">"Todos os serviços de voz/dados/SMS estão bloqueados."</string>
    <string name="serviceClassVoice" msgid="1258393812335258019">"Voz"</string>
    <string name="serviceClassData" msgid="872456782077937893">"Dados"</string>
    <string name="serviceClassFAX" msgid="5566624998840486475">"FAX"</string>
    <string name="serviceClassSMS" msgid="2015460373701527489">"SMS"</string>
    <string name="serviceClassDataAsync" msgid="4523454783498551468">"Assíncrono"</string>
    <string name="serviceClassDataSync" msgid="7530000519646054776">"Sincronizar"</string>
    <string name="serviceClassPacket" msgid="6991006557993423453">"Pacote"</string>
    <string name="serviceClassPAD" msgid="3235259085648271037">"PAD"</string>
    <string name="roamingText0" msgid="7170335472198694945">"Indicador de roaming ativado"</string>
    <string name="roamingText1" msgid="5314861519752538922">"Indicador de roaming desativado"</string>
    <string name="roamingText2" msgid="8969929049081268115">"Indicador de roaming piscando"</string>
    <string name="roamingText3" msgid="5148255027043943317">"Fora da vizinhança"</string>
    <string name="roamingText4" msgid="8808456682550796530">"Ao ar livre"</string>
    <string name="roamingText5" msgid="7604063252850354350">"Roaming - Sistema recomendado"</string>
    <string name="roamingText6" msgid="2059440825782871513">"Roaming -  Sistema disponível"</string>
    <string name="roamingText7" msgid="7112078724097233605">"Roaming - Parceiro do Alliance"</string>
    <string name="roamingText8" msgid="5989569778604089291">"Roaming - Parceiro do Google Premium"</string>
    <string name="roamingText9" msgid="7969296811355152491">"Roaming - Funcionalidade de serviço completo"</string>
    <string name="roamingText10" msgid="3992906999815316417">"Roaming - Funcionalidade de serviço parcial"</string>
    <string name="roamingText11" msgid="4154476854426920970">"Banner de roaming ativado"</string>
    <string name="roamingText12" msgid="1189071119992726320">"Banner de roaming desativado"</string>
    <string name="roamingTextSearching" msgid="8360141885972279963">"Pesquisando serviço"</string>
    <string name="cfTemplateNotForwarded" msgid="1683685883841272560">"<xliff:g id="BEARER_SERVICE_CODE">{0}</xliff:g>: Não encaminhado"</string>
    <string name="cfTemplateForwarded" msgid="1302922117498590521">"<xliff:g id="BEARER_SERVICE_CODE">{0}</xliff:g>: <xliff:g id="DIALING_NUMBER">{1}</xliff:g>"</string>
    <string name="cfTemplateForwardedTime" msgid="9206251736527085256">"<xliff:g id="BEARER_SERVICE_CODE">{0}</xliff:g>: <xliff:g id="DIALING_NUMBER">{1}</xliff:g> após <xliff:g id="TIME_DELAY">{2}</xliff:g> segundos"</string>
    <string name="cfTemplateRegistered" msgid="5073237827620166285">"<xliff:g id="BEARER_SERVICE_CODE">{0}</xliff:g>: Não encaminhado"</string>
    <string name="cfTemplateRegisteredTime" msgid="6781621964320635172">"<xliff:g id="BEARER_SERVICE_CODE">{0}</xliff:g>: Não encaminhado"</string>
    <string name="fcComplete" msgid="3118848230966886575">"Código de recurso concluído."</string>
    <string name="fcError" msgid="3327560126588500777">"Problema de conexão ou código de recurso inválido."</string>
    <string name="httpErrorOk" msgid="1191919378083472204">"OK"</string>
    <string name="httpError" msgid="2567300624552921790">"A página da web contém um erro."</string>
    <string name="httpErrorLookup" msgid="4517085806977851374">"Não foi possível encontrar o URL."</string>
    <string name="httpErrorUnsupportedAuthScheme" msgid="2781440683514730227">"O esquema de autenticação do site não é suportado."</string>
    <string name="httpErrorAuth" msgid="7293960746955020542">"Falha na autenticação."</string>
    <string name="httpErrorProxyAuth" msgid="1788207010559081331">"Falha na autenticação por meio do servidor proxy."</string>
    <string name="httpErrorConnect" msgid="7623096283505770433">"Falha na conexão com o servidor."</string>
    <string name="httpErrorIO" msgid="5047872902739125260">"Falha de comunicação do servidor. Tente novamente mais tarde."</string>
    <string name="httpErrorTimeout" msgid="4743403703762883954">"O tempo limite de conexão com o servidor esgotou."</string>
    <string name="httpErrorRedirectLoop" msgid="8679596090392779516">"A página contém muitos redirecionamentos do servidor."</string>
    <string name="httpErrorUnsupportedScheme" msgid="5257172771607996054">"O protocolo não é suportado."</string>
    <string name="httpErrorFailedSslHandshake" msgid="3088290300440289771">"Não foi possível estabelecer uma conexão segura."</string>
    <string name="httpErrorBadUrl" msgid="6088183159988619736">"Não foi possível abrir a página porque o URL é inválido."</string>
    <string name="httpErrorFile" msgid="8250549644091165175">"Não foi possível acessar o arquivo."</string>
    <string name="httpErrorFileNotFound" msgid="5588380756326017105">"O arquivo solicitado não foi encontrado."</string>
    <string name="httpErrorTooManyRequests" msgid="1235396927087188253">"Há muitas solicitações sendo processadas. Tente novamente mais tarde."</string>
    <string name="notification_title" msgid="1259940370369187045">"Erro de login para <xliff:g id="ACCOUNT">%1$s</xliff:g>"</string>
    <string name="contentServiceSync" msgid="8353523060269335667">"Sincronizar"</string>
    <string name="contentServiceSyncNotificationTitle" msgid="397743349191901458">"Sincronizar"</string>
    <string name="contentServiceTooManyDeletesNotificationDesc" msgid="8100981435080696431">"Muitas exclusões de <xliff:g id="CONTENT_TYPE">%s</xliff:g>."</string>
    <string name="low_memory" msgid="6632412458436461203">"O armazenamento do telefone está cheio! Exclua alguns arquivos para liberar espaço."</string>
    <string name="me" msgid="6545696007631404292">"Eu"</string>
    <string name="power_dialog" msgid="1319919075463988638">"Opções do telefone"</string>
    <string name="silent_mode" msgid="7167703389802618663">"Modo silencioso"</string>
    <string name="turn_on_radio" msgid="3912793092339962371">"Ativar sem fio"</string>
    <string name="turn_off_radio" msgid="8198784949987062346">"Desativar a rede sem fio"</string>
    <string name="screen_lock" msgid="799094655496098153">"Bloquear tela"</string>
    <string name="power_off" msgid="4266614107412865048">"Desligar"</string>
    <string name="shutdown_progress" msgid="2281079257329981203">"Encerrando…"</string>
    <string name="shutdown_confirm" msgid="649792175242821353">"O seu telefone será desligado."</string>
    <string name="recent_tasks_title" msgid="3691764623638127888">"Recente"</string>
    <string name="no_recent_tasks" msgid="279702952298056674">"Nenhum aplicativo recente."</string>
    <string name="global_actions" msgid="2406416831541615258">"Opções do telefone"</string>
    <string name="global_action_lock" msgid="2844945191792119712">"Bloquear tela"</string>
    <string name="global_action_power_off" msgid="4471879440839879722">"Desligar"</string>
    <string name="global_action_toggle_silent_mode" msgid="8219525344246810925">"Modo silencioso"</string>
    <string name="global_action_silent_mode_on_status" msgid="3289841937003758806">"Som DESATIVADO"</string>
    <string name="global_action_silent_mode_off_status" msgid="1506046579177066419">"O som está ATIVADO"</string>
    <string name="global_actions_toggle_airplane_mode" msgid="5884330306926307456">"Modo de avião"</string>
    <string name="global_actions_airplane_mode_on_status" msgid="2719557982608919750">"Modo de avião ATIVADO"</string>
    <string name="global_actions_airplane_mode_off_status" msgid="5075070442854490296">"Modo de avião DESATIVADO"</string>
    <string name="safeMode" msgid="2788228061547930246">"Modo de segurança"</string>
    <string name="android_system_label" msgid="6577375335728551336">"Sistema Android"</string>
    <string name="permgrouplab_costMoney" msgid="5429808217861460401">"Serviços que geram gastos"</string>
    <string name="permgroupdesc_costMoney" msgid="8193824940620517189">"Permite que os aplicativos façam coisas que possam gerar gastos."</string>
    <string name="permgrouplab_messages" msgid="7521249148445456662">"Suas mensagens"</string>
    <string name="permgroupdesc_messages" msgid="7045736972019211994">"Lê e grava o seu SMS, e-mail e outras mensagens."</string>
    <string name="permgrouplab_personalInfo" msgid="3519163141070533474">"Suas informações pessoais"</string>
    <string name="permgroupdesc_personalInfo" msgid="5488050357388806068">"Acessa diretamente os seus contatos e agenda armazenados no telefone."</string>
    <string name="permgrouplab_location" msgid="635149742436692049">"Seu local"</string>
    <string name="permgroupdesc_location" msgid="2430258821648348660">"Monitora o seu local físico."</string>
    <string name="permgrouplab_network" msgid="5808983377727109831">"Comunicação da rede"</string>
    <string name="permgroupdesc_network" msgid="5035763698958415998">"Permite que os aplicativos acessem diversos recursos de rede."</string>
    <string name="permgrouplab_accounts" msgid="3359646291125325519">"Suas contas"</string>
    <string name="permgroupdesc_accounts" msgid="4948732641827091312">"Acessar as contas disponíveis."</string>
    <string name="permgrouplab_hardwareControls" msgid="7998214968791599326">"Controles de hardware"</string>
    <string name="permgroupdesc_hardwareControls" msgid="4357057861225462702">"Acessa o hardware diretamente no aparelho."</string>
    <string name="permgrouplab_phoneCalls" msgid="9067173988325865923">"Chamadas telefônicas"</string>
    <string name="permgroupdesc_phoneCalls" msgid="7489701620446183770">"Monitora, registra e processa chamadas telefônicas."</string>
    <string name="permgrouplab_systemTools" msgid="4652191644082714048">"Ferramentas do sistema"</string>
    <string name="permgroupdesc_systemTools" msgid="8162102602190734305">"Acesso de nível inferior e controle do sistema."</string>
    <string name="permgrouplab_developmentTools" msgid="3446164584710596513">"Ferramentas de desenvolvimento"</string>
    <string name="permgroupdesc_developmentTools" msgid="9056431193893809814">"Recursos necessários apenas para desenvolvedores de aplicativo."</string>
    <string name="permgrouplab_storage" msgid="1971118770546336966">"Armazenamento"</string>
    <string name="permgroupdesc_storage" product="nosdcard" msgid="7442318502446874999">"Acessa o armazenamento USB."</string>
    <string name="permgroupdesc_storage" product="default" msgid="9203302214915355774">"Acessar o cartão SD."</string>
    <string name="permlab_statusBar" msgid="7417192629601890791">"desativar ou modificar a barra de status"</string>
    <string name="permdesc_statusBar" msgid="1365473595331989732">"Permite que o aplicativo desative a barra de status ou adicione e remova ícones do sistema."</string>
    <string name="permlab_statusBarService" msgid="7247281911387931485">"barra de status"</string>
    <string name="permdesc_statusBarService" msgid="4097605867643520920">"Permite que o aplicativo seja a barra de status."</string>
    <string name="permlab_expandStatusBar" msgid="1148198785937489264">"expandir/recolher barra de status"</string>
    <string name="permdesc_expandStatusBar" msgid="7088604400110768665">"Permite que o aplicativo expanda ou recolha a barra de status."</string>
    <string name="permlab_processOutgoingCalls" msgid="1136262550878335980">"interceptar chamadas enviadas"</string>
    <string name="permdesc_processOutgoingCalls" msgid="2228988201852654461">"Permite que o aplicativo processe chamadas enviadas e altere o número a ser discado. Aplicativos maliciosos podem monitorar, redirecionar ou impedir a realização de chamadas."</string>
    <string name="permlab_receiveSms" msgid="2697628268086208535">"receber SMS"</string>
    <string name="permdesc_receiveSms" msgid="6298292335965966117">"Permite que o aplicativo receba e processe mensagens SMS. Aplicativos maliciosos podem monitorar as suas mensagens ou excluí-las sem mostrá-las a você."</string>
    <string name="permlab_receiveMms" msgid="8894700916188083287">"receber MMS"</string>
    <string name="permdesc_receiveMms" msgid="4563346832000174373">"Permite que o aplicativo receba e processe mensagens MMS. Aplicativos maliciosos podem monitorar as suas mensagens ou excluí-las sem mostrá-las a você."</string>
    <string name="permlab_sendSms" msgid="5600830612147671529">"enviar mensagens SMS"</string>
    <string name="permdesc_sendSms" msgid="1946540351763502120">"Permite que o aplicativo envie mensagens SMS. Aplicativos maliciosos podem gerar gastos enviando mensagens sem a sua confirmação."</string>
    <string name="permlab_readSms" msgid="4085333708122372256">"ler SMS ou MMS"</string>
    <string name="permdesc_readSms" msgid="3002170087197294591">"Permite que o aplicativo leia mensagens SMS armazenadas no seu telefone ou cartão SIM. Aplicativos maliciosos podem ler as suas mensagens confidenciais."</string>
    <string name="permlab_writeSms" msgid="6881122575154940744">"editar SMS ou MMS"</string>
    <string name="permdesc_writeSms" msgid="6299398896177548095">"Permite que o aplicativo grave mensagens SMS armazenadas no seu telefone ou cartão SIM. Aplicativos maliciosos podem excluir suas mensagens."</string>
    <string name="permlab_receiveWapPush" msgid="8258226427716551388">"receber WAP"</string>
    <string name="permdesc_receiveWapPush" msgid="5979623826128082171">"Permite que o aplicativo receba e processe mensagens WAP. Aplicativos maliciosos podem monitorar as suas mensagens ou excluí-las sem mostrá-las a você."</string>
    <string name="permlab_getTasks" msgid="5005277531132573353">"recuperar aplicativos em execução"</string>
    <string name="permdesc_getTasks" msgid="7048711358713443341">"Permite que o aplicativo recupere as informações sobre tarefas em execução no momento ou recentemente. Pode permitir que aplicativos maliciosos descubram informações particulares sobre outros aplicativos."</string>
    <string name="permlab_reorderTasks" msgid="5669588525059921549">"reorganizar aplicativos em execução"</string>
    <string name="permdesc_reorderTasks" msgid="126252774270522835">"Permite que um aplicativo mova as tarefas para o primeiro e para o segundo planos. Aplicativos maliciosos podem se forçar à frente sem o seu controle."</string>
    <string name="permlab_setDebugApp" msgid="4339730312925176742">"ativar depuração do aplicativo"</string>
    <string name="permdesc_setDebugApp" msgid="5584310661711990702">"Permite que um aplicativo ative a depuração de outro aplicativo. Aplicativos maliciosos podem usar isso para encerrar outros aplicativos."</string>
    <string name="permlab_changeConfiguration" msgid="8214475779521218295">"alterar as suas configurações de UI"</string>
    <string name="permdesc_changeConfiguration" msgid="3465121501528064399">"Permite que um aplicativo altere a configuração atual, como o local ou o tamanho geral da fonte."</string>
    <string name="permlab_enableCarMode" msgid="5684504058192921098">"ativar o modo de carro"</string>
    <string name="permdesc_enableCarMode" msgid="5673461159384850628">"Permite que um aplicativo ative o modo de carro."</string>
    <string name="permlab_killBackgroundProcesses" msgid="8373714752793061963">"interromper processos em segundo plano"</string>
    <string name="permdesc_killBackgroundProcesses" msgid="2908829602869383753">"Permite que um aplicativo interrompa processos em segundo plano de outros aplicativos, mesmo se a memória não estiver baixa."</string>
    <string name="permlab_forceStopPackages" msgid="1447830113260156236">"forçar a interrupção de outros aplicativos"</string>
    <string name="permdesc_forceStopPackages" msgid="7263036616161367402">"Permite que um aplicativo pare forçosamente outros aplicativos."</string>
    <string name="permlab_forceBack" msgid="1804196839880393631">"forçar fechamento do aplicativo"</string>
    <string name="permdesc_forceBack" msgid="6534109744159919013">"Permite que um aplicativo force o fechamento de qualquer atividade que esteja em primeiro plano. Aplicativos normais não devem precisar disso em momento algum."</string>
    <string name="permlab_dump" msgid="1681799862438954752">"recuperar o estado interno do sistema"</string>
    <string name="permdesc_dump" msgid="2198776174276275220">"Permite que um aplicativo recupere o estado interno do sistema. Aplicativos maliciosos podem recuperar uma grande variedade de informações privadas e de segurança que normalmente não precisariam."</string>
    <string name="permlab_shutdown" msgid="7185747824038909016">"desligamento parcial"</string>
    <string name="permdesc_shutdown" msgid="7046500838746291775">"Coloca o gerenciador de atividades em um estado de desligamento. Não executa o desligamento completo."</string>
    <string name="permlab_stopAppSwitches" msgid="4138608610717425573">"evitar trocas de aplicativo"</string>
    <string name="permdesc_stopAppSwitches" msgid="3857886086919033794">"Impede que o usuário passe para outro aplicativo."</string>
    <string name="permlab_runSetActivityWatcher" msgid="7811586187574696296">"monitorar e controlar toda inicialização de aplicativo"</string>
    <string name="permdesc_runSetActivityWatcher" msgid="3228701938345388092">"Permite que um aplicativo monitore e controle a maneira como o sistema inicia as atividades. Aplicativos maliciosos podem comprometer todo o sistema. Essa permissão é necessária apenas para desenvolvimento, nunca para uso normal do telefone."</string>
    <string name="permlab_broadcastPackageRemoved" msgid="2576333434893532475">"enviar transmissão removida do pacote"</string>
    <string name="permdesc_broadcastPackageRemoved" msgid="3453286591439891260">"Permite que um aplicativo transmita uma notificação informando que um pacote de aplicativo foi removido. Aplicativos maliciosos podem usar isso para encerrar qualquer outro aplicativo em execução."</string>
    <string name="permlab_broadcastSmsReceived" msgid="5689095009030336593">"enviar transmissão SMS recebida"</string>
    <string name="permdesc_broadcastSmsReceived" msgid="9122419277306740155">"Permite que um aplicativo transmita uma notificação de que uma mensagem SMS foi recebida. Aplicativos maliciosos podem usar isso para forjar o recebimento de mensagens SMS."</string>
    <string name="permlab_broadcastWapPush" msgid="3145347413028582371">"enviar transmissão WAP-PUSH recebida"</string>
    <string name="permdesc_broadcastWapPush" msgid="3955303669461378091">"Permite que um aplicativo transmita uma notificação de que uma mensagem WAP PUSH foi recebida. Aplicativos maliciosos podem usar isso para forjar o recebimento de mensagem MMS ou substituir silenciosamente o conteúdo de qualquer página da web por variantes maliciosas."</string>
    <string name="permlab_setProcessLimit" msgid="2451873664363662666">"limitar número de processos em execução"</string>
    <string name="permdesc_setProcessLimit" msgid="7824786028557379539">"Permite que um aplicativo controle o número máximo de processos que serão executados. Aplicativos normais não precisam disso em momento algum."</string>
    <string name="permlab_setAlwaysFinish" msgid="5342837862439543783">"fechar todos os aplicativos em segundo plano"</string>
    <string name="permdesc_setAlwaysFinish" msgid="8773936403987091620">"Permite que um aplicativo controle se as atividades são sempre concluídas assim que vão para o segundo plano. Aplicativos normais não precisam disso em momento algum."</string>
    <string name="permlab_batteryStats" msgid="7863923071360031652">"modificar estatísticas da bateria"</string>
    <string name="permdesc_batteryStats" msgid="5847319823772230560">"Permite a modificação das estatísticas de bateria coletadas. Não deve ser usado por aplicativos normais."</string>
    <string name="permlab_backup" msgid="470013022865453920">"controlar backup e restauração do sistema"</string>
    <string name="permdesc_backup" msgid="4837493065154256525">"Permite que o aplicativo controle o mecanismo de backup e restauração do sistema. Não deve ser usado por aplicativos normais."</string>
    <string name="permlab_internalSystemWindow" msgid="2148563628140193231">"exibir janelas não autorizadas"</string>
    <string name="permdesc_internalSystemWindow" msgid="5895082268284998469">"Permite a criação de janelas destinadas ao uso pela interface de usuário do sistema interno. Não deve ser usado por aplicativos normais."</string>
    <string name="permlab_systemAlertWindow" msgid="3372321942941168324">"exibir alertas de nível do sistema"</string>
    <string name="permdesc_systemAlertWindow" msgid="5109622689323490558">"Permite que um aplicativo mostre janelas de alerta do sistema. Aplicativos maliciosos podem assumir o controle de toda a tela do telefone."</string>
    <string name="permlab_setAnimationScale" msgid="2805103241153907174">"modificar velocidade de animação global"</string>
    <string name="permdesc_setAnimationScale" msgid="7181522138912391988">"Permite que um aplicativo altere a velocidade de animação global (animação mais rápida ou mais lenta) a qualquer momento."</string>
    <string name="permlab_manageAppTokens" msgid="17124341698093865">"gerenciar tokens do aplicativo"</string>
    <string name="permdesc_manageAppTokens" msgid="977127907524195988">"Permite que os aplicativos criem e gerenciem seus próprios tokens, ignorando a ordem Z normal. Aplicativos normais não devem precisar disso em momento algum."</string>
    <string name="permlab_injectEvents" msgid="1378746584023586600">"pressionar as teclas e os botões de controle"</string>
    <string name="permdesc_injectEvents" msgid="3946098050410874715">"Permite que um aplicativo use seus próprios eventos de entrada (pressionamentos de teclas etc.) em outros aplicativos. Aplicativos maliciosos podem usar isso para assumir o controle do telefone."</string>
    <string name="permlab_readInputState" msgid="469428900041249234">"registrar o que você digita e as ações que realiza"</string>
    <string name="permdesc_readInputState" msgid="5132879321450325445">"Permite que os aplicativos vejam as teclas que você pressiona, mesmo quando estiver interagindo com outro aplicativo (como ao digitar uma senha). Aplicativos normais não devem precisar disso em momento algum."</string>
    <string name="permlab_bindInputMethod" msgid="3360064620230515776">"vincular a um método de entrada"</string>
    <string name="permdesc_bindInputMethod" msgid="3734838321027317228">"Permite que o detentor se sujeite à interface de nível superior de um método de entrada. Aplicativos normais não devem precisar disso em momento algum."</string>
    <string name="permlab_bindWallpaper" msgid="8716400279937856462">"sujeitar-se a um plano de fundo"</string>
    <string name="permdesc_bindWallpaper" msgid="5287754520361915347">"Permite que o detentor se sujeite à interface de nível superior de um plano de fundo. Aplicativos normais não devem precisar disso em momento algum."</string>
    <string name="permlab_bindDeviceAdmin" msgid="8704986163711455010">"interagir com o administrador de um dispositivo"</string>
    <string name="permdesc_bindDeviceAdmin" msgid="8714424333082216979">"Permite que o detentor envie tentativas ao administrador de um dispositivo. Não é necessário para aplicativos normais."</string>
    <string name="permlab_setOrientation" msgid="3365947717163866844">"alterar orientação da tela"</string>
    <string name="permdesc_setOrientation" msgid="6335814461615851863">"Permite que um aplicativo altere a rotação da tela a qualquer momento. Aplicativos normais não devem precisar disso em momento algum."</string>
    <string name="permlab_signalPersistentProcesses" msgid="4255467255488653854">"enviar sinais de Linux para os aplicativos"</string>
    <string name="permdesc_signalPersistentProcesses" msgid="3565530463215015289">"Permite que o aplicativo solicite que o sinal fornecido seja enviado a todos os processos persistentes."</string>
    <string name="permlab_persistentActivity" msgid="8659652042401085862">"executar sempre o aplicativo"</string>
    <string name="permdesc_persistentActivity" msgid="5037199778265006008">"Permite que um aplicativo torne partes de si mesmo persistentes, de modo que o sistema não possa usar essas partes para outros aplicativos."</string>
    <string name="permlab_deletePackages" msgid="3343439331576348805">"excluir aplicativos"</string>
    <string name="permdesc_deletePackages" msgid="3634943677518723314">"Permite que um aplicativo exclua pacotes do Android. Aplicativos maliciosos podem usar isso para excluir aplicativos importantes."</string>
    <string name="permlab_clearAppUserData" msgid="2192134353540277878">"excluir dados de outros aplicativos"</string>
    <string name="permdesc_clearAppUserData" msgid="7546345080434325456">"Permite que um aplicativo limpe os dados do usuário."</string>
    <string name="permlab_deleteCacheFiles" msgid="1518556602634276725">"excluir os caches de outros aplicativos"</string>
    <string name="permdesc_deleteCacheFiles" msgid="2283074077168165971">"Permite que um aplicativo exclua os arquivos do cache."</string>
    <string name="permlab_getPackageSize" msgid="4799785352306641460">"medir espaço de armazenamento do aplicativo"</string>
    <string name="permdesc_getPackageSize" msgid="5557253039670753437">"Permite que um aplicativo recupere seu código, seus dados e os tamanhos do cache."</string>
    <string name="permlab_installPackages" msgid="335800214119051089">"instalar diretamente os aplicativos"</string>
    <string name="permdesc_installPackages" msgid="526669220850066132">"Permite que um aplicativo instale pacotes novos ou atualizados do Android. Aplicativos maliciosos podem usar isso para adicionar novos aplicativos com permissões arbitrariamente avançadas."</string>
    <string name="permlab_clearAppCache" msgid="4747698311163766540">"excluir todos os dados de cache do aplicativo"</string>
    <string name="permdesc_clearAppCache" msgid="7740465694193671402">"Permite que um aplicativo libere o espaço de armazenamento do telefone excluindo arquivos no diretório de cache do aplicativo. O acesso é normalmente muito restrito para o processo do sistema."</string>
    <string name="permlab_movePackage" msgid="728454979946503926">"Mover recursos do aplicativo"</string>
    <string name="permdesc_movePackage" msgid="6323049291923925277">"Permite que um aplicativo mova os recursos do aplicativo da mídia interna para a externa e vice-versa."</string>
    <string name="permlab_readLogs" msgid="6615778543198967614">"ler dados de registro de informações confidenciais"</string>
    <string name="permdesc_readLogs" msgid="8896449437464867766">"Permite que um aplicativo leia os diversos arquivos de registro do sistema. Isso permite que ele descubra informações gerais sobre o que você está fazendo com o telefone, inclusive possíveis informações pessoais ou privadas."</string>
    <string name="permlab_diagnostic" msgid="8076743953908000342">"ler/gravar em recursos pertencentes ao diag"</string>
    <string name="permdesc_diagnostic" msgid="3121238373951637049">"Permite que um aplicativo leia e grave em qualquer recurso que pertença ao grupo de diagnósticos; por exemplo, arquivos em /dev. Isso possivelmente pode afetar a estabilidade e a segurança do sistema. Isso deve ser usado APENAS para diagnósticos específicos do hardware realizados pelo fabricante ou pelo operador."</string>
    <string name="permlab_changeComponentState" msgid="79425198834329406">"ativar ou desativar os componentes do aplicativo"</string>
    <string name="permdesc_changeComponentState" msgid="4569107043246700630">"Permite que um aplicativo altere se um componente de outro aplicativo está ativado ou não. Aplicativos maliciosos podem usar isso para desativar recursos de telefone importantes. É preciso ter cuidado com a permissão, pois é possível deixar os componentes do aplicativo em um estado inutilizável, inconsistente ou instável."</string>
    <string name="permlab_setPreferredApplications" msgid="3393305202145172005">"definir os aplicativos preferidos"</string>
    <string name="permdesc_setPreferredApplications" msgid="760008293501937546">"Permite que um aplicativo modifique os seus aplicativos preferidos. Isso pode permitir que aplicativos maliciosos alterem silenciosamente os aplicativos em execução, falsificando os seus aplicativos existentes para coletar os seus dados particulares."</string>
    <string name="permlab_writeSettings" msgid="1365523497395143704">"modificar configurações globais do sistema"</string>
    <string name="permdesc_writeSettings" msgid="838789419871034696">"Permite que um aplicativo modifique os dados de configuração do sistema. Aplicativos maliciosos podem corromper a configuração do seu sistema."</string>
    <string name="permlab_writeSecureSettings" msgid="204676251876718288">"modificar configurações do sistema de segurança"</string>
    <string name="permdesc_writeSecureSettings" msgid="5497873143539034724">"Permite que um aplicativo modifique os dados de configuração de segurança do sistema. Não deve ser usado por aplicativos normais."</string>
    <string name="permlab_writeGservices" msgid="2149426664226152185">"modificar o mapa de serviços do Google"</string>
    <string name="permdesc_writeGservices" msgid="6602362746516676175">"Permite que um aplicativo modifique o mapa de serviços do Google. Não deve ser usado por aplicativos normais."</string>
    <string name="permlab_receiveBootCompleted" msgid="7776779842866993377">"iniciar automaticamente na inicialização"</string>
    <string name="permdesc_receiveBootCompleted" msgid="698336728415008796">"Permite que um aplicativo inicie assim que o sistema conclui a inicialização. Isso pode retardar a inicialização do telefone e permitir que o aplicativo deixe o telefone mais lento por estar sempre em execução."</string>
    <string name="permlab_broadcastSticky" msgid="7919126372606881614">"enviar transmissão persistente"</string>
    <string name="permdesc_broadcastSticky" msgid="1920045289234052219">"Permite que um aplicativo envie uma transmissão persistente, que permanece após o término da transmissão. Aplicativos maliciosos podem tornar o telefone lento ou instável fazendo com que ele use muita memória."</string>
    <string name="permlab_readContacts" msgid="6219652189510218240">"ler dados do contato"</string>
    <string name="permdesc_readContacts" msgid="3371591512896545975">"Permite que um aplicativo leia todos os dados de contato (endereço) armazenados no seu telefone. Aplicativos maliciosos podem usar isso para enviar os seus dados para outras pessoas."</string>
    <string name="permlab_writeContacts" msgid="644616215860933284">"gravar dados de contato"</string>
    <string name="permdesc_writeContacts" msgid="3924383579108183601">"Permite que um aplicativo modifique os dados de contato (endereço) armazenados no seu telefone. Aplicativos maliciosos podem usar isso para apagar ou modificar os seus dados de contato."</string>
    <string name="permlab_readCalendar" msgid="6898987798303840534">"ler eventos da agenda"</string>
    <string name="permdesc_readCalendar" msgid="5533029139652095734">"Permite que um aplicativo leia todos os eventos da agenda armazenados no seu telefone. Aplicativos maliciosos podem usar isso para enviar eventos da sua agenda para outras pessoas."</string>
    <string name="permlab_writeCalendar" msgid="3894879352594904361">"adicionar ou modificar eventos da agenda e enviar e-mail aos convidados"</string>
    <string name="permdesc_writeCalendar" msgid="2988871373544154221">"Permite que um aplicativo adicione ou altere os eventos na sua agenda, que pode enviar e-mail aos convidados. Aplicativos maliciosos podem usar isso para apagar ou modificar os eventos da sua agenda ou para enviar e-mail aos convidados."</string>
    <string name="permlab_accessMockLocation" msgid="8688334974036823330">"fontes de locais fictícios para teste"</string>
    <string name="permdesc_accessMockLocation" msgid="7648286063459727252">"Cria fontes de locais fictícios para teste. Aplicativos maliciosos podem usar isso para substituir o local e/ou o status retornado pelas fontes de locais reais como GPS ou provedores de rede."</string>
    <string name="permlab_accessLocationExtraCommands" msgid="2836308076720553837">"acessar comandos extras do provedor de localização"</string>
    <string name="permdesc_accessLocationExtraCommands" msgid="1948144701382451721">"Acessa comandos extras do provedor de localização. Aplicativos maliciosos podem usar isso para interferir na operação do GPS ou de outras fontes de localização."</string>
    <string name="permlab_installLocationProvider" msgid="6578101199825193873">"autorização para instalar um provedor de localização"</string>
    <string name="permdesc_installLocationProvider" msgid="5449175116732002106">"Cria fontes de locais fictícios para teste. Aplicativos maliciosos podem usar isso para substituir o local e/ou o status retornado pelas fontes de locais reais como GPS ou provedores de rede ou para monitorar e informar sua localização para uma fonte externa."</string>
    <string name="permlab_accessFineLocation" msgid="8116127007541369477">"localização exata (GPS)"</string>
    <string name="permdesc_accessFineLocation" msgid="7411213317434337331">"Acessa fontes de localização precisa como o GPS (Global Positioning System) no telefone, onde disponível. Aplicativos maliciosos podem usar isso para determinar onde você está e podem consumir energia adicional da bateria."</string>
    <string name="permlab_accessCoarseLocation" msgid="4642255009181975828">"local aproximado (com base na rede)"</string>
    <string name="permdesc_accessCoarseLocation" msgid="8235655958070862293">"Acessa fontes de localização aproximada como o banco de dados de rede celular para determinar a localização aproximada de um telefone, onde disponível. Aplicativos maliciosos podem usar isso para determinar aproximadamente onde você está."</string>
    <string name="permlab_accessSurfaceFlinger" msgid="2363969641792388947">"acessar SurfaceFlinger"</string>
    <string name="permdesc_accessSurfaceFlinger" msgid="6805241830020733025">"Permite que o aplicativo use recursos de nível inferior do SurfaceFlinger."</string>
    <string name="permlab_readFrameBuffer" msgid="6690504248178498136">"ler o buffer do frame"</string>
    <string name="permdesc_readFrameBuffer" msgid="7530020370469942528">"Permite que o aplicativo leia o conteúdo do buffer de frame."</string>
    <string name="permlab_modifyAudioSettings" msgid="6095859937069146086">"alterar as suas configurações de áudio"</string>
    <string name="permdesc_modifyAudioSettings" msgid="5793461287365991922">"Permite que o aplicativo modifique as configurações globais de áudio como volume e roteamento."</string>
    <string name="permlab_recordAudio" msgid="3876049771427466323">"gravar áudio"</string>
    <string name="permdesc_recordAudio" msgid="6493228261176552356">"Permite que um aplicativo acesse o caminho de gravação do áudio."</string>
    <string name="permlab_camera" msgid="3616391919559751192">"tirar fotos e gravar vídeos"</string>
    <string name="permdesc_camera" msgid="6004878235852154239">"Permite que o aplicativo tire fotos e grave vídeos com a câmera. Isso permite que o aplicativo colete imagens vistas pela câmera a qualquer momento."</string>
    <string name="permlab_brick" msgid="8337817093326370537">"desativar permanentemente o telefone"</string>
    <string name="permdesc_brick" msgid="5569526552607599221">"Permite que o aplicativo desative o telefone inteiro permanentemente. Isso é muito perigoso."</string>
    <string name="permlab_reboot" msgid="2898560872462638242">"forçar reinicialização do telefone"</string>
    <string name="permdesc_reboot" msgid="7914933292815491782">"Permite que o aplicativo force a reinicialização do telefone."</string>
    <string name="permlab_mount_unmount_filesystems" msgid="1761023272170956541">"montar e desmontar sistemas de arquivos"</string>
    <string name="permdesc_mount_unmount_filesystems" msgid="6253263792535859767">"Permite que o aplicativo monte e desmonte arquivos de sistema para armazenamento removível."</string>
    <string name="permlab_mount_format_filesystems" msgid="5523285143576718981">"formatar armazenamento externo"</string>
    <string name="permdesc_mount_format_filesystems" msgid="574060044906047386">"Permite que o aplicativo formate o armazenamento removível."</string>
    <string name="permlab_asec_access" msgid="3411338632002193846">"obter informações sobre o armazenamento interno"</string>
    <string name="permdesc_asec_access" msgid="8820326551687285439">"Permite que o aplicativo obtenha informações sobre armazenamento interno."</string>
    <string name="permlab_asec_create" msgid="6414757234789336327">"criar armazenamento interno"</string>
    <string name="permdesc_asec_create" msgid="2621346764995731250">"Permite que o aplicativo crie um armazenamento interno."</string>
    <string name="permlab_asec_destroy" msgid="526928328301618022">"destruir armazenamento interno"</string>
    <string name="permdesc_asec_destroy" msgid="2746706889208066256">"Permite que o aplicativo destrua o armazenamento interno."</string>
    <string name="permlab_asec_mount_unmount" msgid="2456287623689029744">"conectar/desconectar armazenamento interno"</string>
    <string name="permdesc_asec_mount_unmount" msgid="5934375590189368200">"Permite que o aplicativo conecte/desconecte o armazenamento interno."</string>
    <string name="permlab_asec_rename" msgid="7496633954080472417">"renomear armazenamento interno"</string>
    <string name="permdesc_asec_rename" msgid="2152829985238876790">"Permite que o aplicativo renomeie o armazenamento interno."</string>
    <string name="permlab_vibrate" msgid="7768356019980849603">"controlar o vibrador"</string>
    <string name="permdesc_vibrate" msgid="2886677177257789187">"Permite que o aplicativo controle o vibrador."</string>
    <string name="permlab_flashlight" msgid="2155920810121984215">"controlar lanterna"</string>
    <string name="permdesc_flashlight" msgid="6433045942283802309">"Permite que o aplicativo controle a lanterna."</string>
    <string name="permlab_manageUsb" msgid="1113453430645402723">"gerenciar preferências e permissões de aplicativos USB"</string>
    <string name="permdesc_manageUsb" msgid="6148489202092166164">"Permite que o aplicativo gerencie as preferências e as permissões de aplicativos USB."</string>
    <string name="permlab_hardware_test" msgid="4148290860400659146">"testar hardware"</string>
    <string name="permdesc_hardware_test" msgid="3668894686500081699">"Permite que o aplicativo controle diversos periféricos para teste do hardware."</string>
    <string name="permlab_callPhone" msgid="3925836347681847954">"chamar diretamente os números de telefone"</string>
    <string name="permdesc_callPhone" msgid="3369867353692722456">"Permite que o aplicativo ligue para números de telefones sem a sua intervenção. Aplicativos maliciosos podem causar chamadas inesperadas na conta do seu telefone. Observe que isso não permite que o aplicativo ligue para números de emergência."</string>
    <string name="permlab_callPrivileged" msgid="4198349211108497879">"chamar diretamente quaisquer números de telefone"</string>
    <string name="permdesc_callPrivileged" msgid="244405067160028452">"Permite que o aplicativo ligue para qualquer número de telefone, incluindo números de emergência, sem a sua intervenção. Aplicativos maliciosos podem fazer chamadas desnecessárias e ilegais para serviços de emergência."</string>
    <string name="permlab_performCdmaProvisioning" msgid="5604848095315421425">"iniciar a configuração do telefone CDMA diretamente"</string>
    <string name="permdesc_performCdmaProvisioning" msgid="6457447676108355905">"Permite que o aplicativo inicie o provisionamento CDMA. Aplicativos maliciosos podem iniciar o provisionamento CDMA desnecessariamente"</string>
    <string name="permlab_locationUpdates" msgid="7785408253364335740">"controlar as notificações de atualização do local"</string>
    <string name="permdesc_locationUpdates" msgid="2300018303720930256">"Permite a ativação/desativação de notificações de atualização do local a partir do rádio. Não deve ser usado por aplicativos normais."</string>
    <string name="permlab_checkinProperties" msgid="7855259461268734914">"acessar propriedades de verificação"</string>
    <string name="permdesc_checkinProperties" msgid="7150307006141883832">"Permite o acesso de leitura/gravação às propriedades enviadas pelo serviço de verificação. Não deve ser usado por aplicativos normais."</string>
    <string name="permlab_bindGadget" msgid="776905339015863471">"escolher widgets"</string>
    <string name="permdesc_bindGadget" msgid="2098697834497452046">"Permite que o aplicativo informe ao sistema quais widgets podem ser usados por quais aplicativos. Com essa permissão, os aplicativos podem conceder acesso aos dados pessoais a outros aplicativos. Não deve ser usado por aplicativos normais."</string>
    <string name="permlab_modifyPhoneState" msgid="8423923777659292228">"modificar estado do telefone"</string>
    <string name="permdesc_modifyPhoneState" msgid="3302284561346956587">"Permite que o aplicativo controle os recursos de telefone do dispositivo. Um aplicativo com essa permissão pode alternar redes, ligar e desligar o rádio do telefone e outras ações parecidas sem notificá-lo."</string>
    <string name="permlab_readPhoneState" msgid="2326172951448691631">"ler estado e identidade do telefone"</string>
    <string name="permdesc_readPhoneState" msgid="188877305147626781">"Permite que o aplicativo acesse os recursos de telefone do aparelho. Um aplicativo com essa autorização pode determinar o número e o número de série desse telefone, se uma chamada está ativa, o número ao qual a chamada está conectada e outras informações parecidas."</string>
    <string name="permlab_wakeLock" msgid="573480187941496130">"impedir modo de inatividade do telefone"</string>
    <string name="permdesc_wakeLock" msgid="7584036471227467099">"Permite que um aplicativo impeça o telefone de entrar no modo de inatividade."</string>
    <string name="permlab_devicePower" msgid="4928622470980943206">"ligar ou desligar o telefone"</string>
    <string name="permdesc_devicePower" msgid="4577331933252444818">"Permite que o aplicativo ative ou desative o telefone."</string>
    <string name="permlab_factoryTest" msgid="3715225492696416187">"executar no modo de teste de fábrica"</string>
    <string name="permdesc_factoryTest" msgid="8136644990319244802">"Executa como um teste do fabricante de nível inferior, permitindo o acesso completo ao hardware do telefone. Disponível apenas quando um telefone está em execução no modo de teste do fabricante."</string>
    <string name="permlab_setWallpaper" msgid="6627192333373465143">"definir plano de fundo"</string>
    <string name="permdesc_setWallpaper" msgid="6417041752170585837">"Permite que o aplicativo defina o plano de fundo do sistema."</string>
    <string name="permlab_setWallpaperHints" msgid="3600721069353106851">"definir sugestões de tamanho do plano de fundo"</string>
    <string name="permdesc_setWallpaperHints" msgid="6019479164008079626">"Permite que o aplicativo defina as dimensões do tamanho do plano de fundo do sistema."</string>
    <string name="permlab_masterClear" msgid="2315750423139697397">"redefinir o sistema para os padrões de fábrica"</string>
    <string name="permdesc_masterClear" msgid="5033465107545174514">"Permite que um aplicativo redefina completamente o sistema para as configurações de fábrica, apagando todos os dados, configuração e aplicativos instalados."</string>
    <string name="permlab_setTime" msgid="2021614829591775646">"definir hora"</string>
    <string name="permdesc_setTime" msgid="667294309287080045">"Permite que um aplicativo altere o horário do telefone."</string>
    <string name="permlab_setTimeZone" msgid="2945079801013077340">"definir fuso horário"</string>
    <string name="permdesc_setTimeZone" msgid="1902540227418179364">"Permite que um aplicativo altere o fuso horário do telefone."</string>
    <string name="permlab_accountManagerService" msgid="4829262349691386986">"agir como AccountManagerService"</string>
    <string name="permdesc_accountManagerService" msgid="6056903274106394752">"Permite que um aplicativo faça chamadas para AccountAuthenticators"</string>
    <string name="permlab_getAccounts" msgid="4549918644233460103">"descobrir contas conhecidas"</string>
    <string name="permdesc_getAccounts" msgid="6839262446413155394">"Permite que um aplicativo obtenha a lista de contas conhecidas pelo telefone."</string>
    <string name="permlab_authenticateAccounts" msgid="3940505577982882450">"agir como autenticador da conta"</string>
    <string name="permdesc_authenticateAccounts" msgid="4006839406474208874">"Permite que um aplicativo use os recursos do autenticador de conta do AccountManager, incluindo a criação de contas e a obtenção e definição de senhas."</string>
    <string name="permlab_manageAccounts" msgid="4440380488312204365">"gerenciar a lista de contas"</string>
    <string name="permdesc_manageAccounts" msgid="8804114016661104517">"Permite que um aplicativo execute operações como adição e remoção de contas e exclusão de senhas."</string>
    <string name="permlab_useCredentials" msgid="6401886092818819856">"usar as credenciais de autenticação de uma conta"</string>
    <string name="permdesc_useCredentials" msgid="7416570544619546974">"Permite que um aplicativo solicite tokens de autenticação."</string>
    <string name="permlab_accessNetworkState" msgid="6865575199464405769">"ver estado da rede"</string>
    <string name="permdesc_accessNetworkState" msgid="558721128707712766">"Permite que um aplicativo veja o estado de todas as redes."</string>
    <string name="permlab_createNetworkSockets" msgid="9121633680349549585">"acesso total da internet"</string>
    <string name="permdesc_createNetworkSockets" msgid="4593339106921772192">"Permite que um aplicativo crie soquetes de rede."</string>
    <string name="permlab_writeApnSettings" msgid="7823599210086622545">"gravar as configurações do Nome do ponto de acesso"</string>
    <string name="permdesc_writeApnSettings" msgid="7443433457842966680">"Permite que um aplicativo modifique as configurações de APN, como Proxy e Porta de qualquer APN."</string>
    <string name="permlab_changeNetworkState" msgid="958884291454327309">"alterar conectividade da rede"</string>
    <string name="permdesc_changeNetworkState" msgid="4199958910396387075">"Permite que um aplicativo altere o estado da conectividade de rede."</string>
    <string name="permlab_changeTetherState" msgid="2702121155761140799">"Alterar conectividade vinculada"</string>
    <string name="permdesc_changeTetherState" msgid="8905815579146349568">"Permite que um aplicativo altere o estado da conectividade de rede vinculada."</string>
    <string name="permlab_changeBackgroundDataSetting" msgid="1400666012671648741">"alterar configuração de uso dos dados de segundo plano"</string>
    <string name="permdesc_changeBackgroundDataSetting" msgid="1001482853266638864">"Permite que um aplicativo altere a configuração de uso dos dados de segundo plano."</string>
    <string name="permlab_accessWifiState" msgid="8100926650211034400">"visualizar estado da rede Wi-Fi"</string>
    <string name="permdesc_accessWifiState" msgid="485796529139236346">"Permite que um aplicativo veja as informações sobre o estado de Wi-Fi."</string>
    <string name="permlab_changeWifiState" msgid="7280632711057112137">"alterar o estado de Wi-Fi"</string>
    <string name="permdesc_changeWifiState" msgid="2950383153656873267">"Permite que um aplicativo se conecte e desconecte dos pontos de acesso Wi-Fi e faça alterações nas redes Wi-Fi configuradas."</string>
    <string name="permlab_changeWifiMulticastState" msgid="1368253871483254784">"permitir recebimento de multicast Wi-Fi"</string>
    <string name="permdesc_changeWifiMulticastState" msgid="8199464507656067553">"Permite que um aplicativo receba pacotes não endereçados diretamente para o seu aparelho. Isso pode ser útil ao detectar os serviços oferecidos nas proximidades. Ele consome mais energia do que o modo não-multicast."</string>
<<<<<<< HEAD

    <string name="permlab_accessWimaxState">visualizar status do WiMax</string>
    <string name="permdesc_accessWimaxState">Permitir uma aplicação visualizar
      a informação sobre o estado do WiMax.</string>
    <string name="permlab_changeWimaxState">trocar status do WiMax</string>
    <string name="permdesc_changeWimaxState">Permitir uma aplicação conectar
      e disconectar de redes WiMax.</string>

=======
    <string name="permlab_accessWimaxState" msgid="2800410363171809280">"visualizar estado do WiMAX"</string>
    <string name="permdesc_accessWimaxState" msgid="8298035866227524023">"Permite que um aplicativo veja as informações sobre o estado do WiMAX."</string>
    <string name="permlab_changeWimaxState" msgid="340465839241528618">"alterar estado do WiMAX"</string>
    <string name="permdesc_changeWimaxState" msgid="474918005058989421">"Permite que um aplicativo seja conectado e desconectado à uma rede WiMAX."</string>
>>>>>>> f0f1ceeb
    <string name="permlab_bluetoothAdmin" msgid="1092209628459341292">"administração de Bluetooth"</string>
    <string name="permdesc_bluetoothAdmin" msgid="7256289774667054555">"Permite que um aplicativo configure o telefone Bluetooth local, descubra e pareie com dispositivos remotos."</string>
    <string name="permlab_bluetooth" msgid="8361038707857018732">"criar conexões Bluetooth"</string>
    <string name="permdesc_bluetooth" msgid="762515380679392945">"Permite que um aplicativo veja a configuração do telefone Bluetooth local e que possa fazer e aceitar conexões com dispositivos pareados."</string>
    <string name="permlab_nfc" msgid="4423351274757876953">"controlar a comunicação a curta distância"</string>
    <string name="permdesc_nfc" msgid="9171401851954407226">"Permite que um aplicativo se comunique com tags, cartões e leitores de comunicação a curta distância (NFC)."</string>
    <string name="permlab_disableKeyguard" msgid="4977406164311535092">"desativar o bloqueio de teclas"</string>
    <string name="permdesc_disableKeyguard" msgid="3189763479326302017">"Permite que um aplicativo desative o bloqueio de teclas e qualquer segurança por senha associada. Um exemplo legítimo disso é a desativação do bloqueio de teclas pelo telefone ao receber uma chamada e a reativação do bloqueio quando a chamada é finalizada."</string>
    <string name="permlab_readSyncSettings" msgid="6201810008230503052">"ler as configurações de sincronização"</string>
    <string name="permdesc_readSyncSettings" msgid="5315925706353341823">"Permite que um aplicativo leia as configurações de sincronização, como se a sincronização está ativada para Contatos."</string>
    <string name="permlab_writeSyncSettings" msgid="6297138566442486462">"gravar configurações de sincronização"</string>
    <string name="permdesc_writeSyncSettings" msgid="2498201614431360044">"Permite que um aplicativo modifique as configurações de sincronização, como a ativação da sincronização para Contatos."</string>
    <string name="permlab_readSyncStats" msgid="7396577451360202448">"ler estatísticas de sincronização"</string>
    <string name="permdesc_readSyncStats" msgid="7511448343374465000">"Permite que um aplicativo leia as estatísticas de sincronização; por exemplo, o histórico de sincronizações ocorridas."</string>
    <string name="permlab_subscribedFeedsRead" msgid="4756609637053353318">"ler feeds inscritos"</string>
    <string name="permdesc_subscribedFeedsRead" msgid="3622200625634207660">"Permite que um aplicativo obtenha detalhes sobre os feeds sincronizados no momento."</string>
    <string name="permlab_subscribedFeedsWrite" msgid="9015246325408209296">"gravar feeds inscritos"</string>
    <string name="permdesc_subscribedFeedsWrite" msgid="8121607099326533878">"Permite que um aplicativo modifique os seus feeds atualmente sincronizados. Isso pode permitir que um aplicativo malicioso altere os seus feeds sincronizados."</string>
    <string name="permlab_readDictionary" msgid="432535716804748781">"ler dicionário definido pelo usuário"</string>
    <string name="permdesc_readDictionary" msgid="1082972603576360690">"Permite que um aplicativo leia quaisquer palavras, nomes e frases particulares armazenados pelo usuário no dicionário do usuário."</string>
    <string name="permlab_writeDictionary" msgid="6703109511836343341">"gravar no dicionário definido pelo usuário"</string>
    <string name="permdesc_writeDictionary" msgid="2241256206524082880">"Permite que um aplicativo grave novas palavras no dicionário do usuário."</string>
    <string name="permlab_sdcardWrite" product="nosdcard" msgid="85430876310764752">"modificar/excluir cont. USB"</string>
    <string name="permlab_sdcardWrite" product="default" msgid="8079403759001777291">"modificar/excluir conteúdo do cartão SD"</string>
    <string name="permdesc_sdcardWrite" product="nosdcard" msgid="6594393334785738252">"Perm. aplic. grave arm. USB."</string>
    <string name="permdesc_sdcardWrite" product="default" msgid="6643963204976471878">"Permite que um aplicativo grave no cartão SD."</string>
    <string name="permlab_cache_filesystem" msgid="5656487264819669824">"acessar o sistema de arquivos de cache"</string>
    <string name="permdesc_cache_filesystem" msgid="1624734528435659906">"Permite que um aplicativo leia e grave no sistema de arquivos de cache."</string>
    <string name="permlab_use_sip" msgid="5986952362795870502">"fazer/receber chamadas pela internet"</string>
    <string name="permdesc_use_sip" msgid="6320376185606661843">"Permite que um aplicativo use o serviço SIP para fazer/receber chamadas pela internet."</string>
    <string name="policylab_limitPassword" msgid="4497420728857585791">"Definir regras para senha"</string>
    <string name="policydesc_limitPassword" msgid="9083400080861728056">"Controla o tamanho e os caracteres permitidos nas senhas de desbloqueio de tela"</string>
    <string name="policylab_watchLogin" msgid="914130646942199503">"Monitorar tentativas de desbloqueio da tela"</string>
    <string name="policydesc_watchLogin" msgid="7227578260165172673">"Monitora o número de senhas incorretas inseridas ao desbloquear a tela e bloqueia o telefone ou apaga todos os dados do telefone se muitas senhas incorretas forem inseridas"</string>
    <string name="policylab_resetPassword" msgid="2620077191242688955">"Alterar a senha para desbloqueio da tela"</string>
    <string name="policydesc_resetPassword" msgid="5391240616981297361">"Altera a senha para desbloqueio da tela"</string>
    <string name="policylab_forceLock" msgid="2274085384704248431">"Bloquear a tela"</string>
    <string name="policydesc_forceLock" msgid="5696964126226028442">"Controla como e quando a tela é bloqueada"</string>
    <string name="policylab_wipeData" msgid="3910545446758639713">"Apagar todos os dados"</string>
    <string name="policydesc_wipeData" msgid="7669895333814222586">"Apaga os dados do telefone sem aviso, executando uma redefinição da configuração original"</string>
  <string-array name="phoneTypes">
    <item msgid="8901098336658710359">"Residencial"</item>
    <item msgid="869923650527136615">"Celular"</item>
    <item msgid="7897544654242874543">"Trabalho"</item>
    <item msgid="1103601433382158155">"Fax do trabalho"</item>
    <item msgid="1735177144948329370">"Fax doméstico"</item>
    <item msgid="603878674477207394">"Pager"</item>
    <item msgid="1650824275177931637">"Outros"</item>
    <item msgid="9192514806975898961">"Personalizado"</item>
  </string-array>
  <string-array name="emailAddressTypes">
    <item msgid="8073994352956129127">"Residencial"</item>
    <item msgid="7084237356602625604">"Trabalho"</item>
    <item msgid="1112044410659011023">"Outros"</item>
    <item msgid="2374913952870110618">"Personalizado"</item>
  </string-array>
  <string-array name="postalAddressTypes">
    <item msgid="6880257626740047286">"Residencial"</item>
    <item msgid="5629153956045109251">"Trabalho"</item>
    <item msgid="4966604264500343469">"Outros"</item>
    <item msgid="4932682847595299369">"Personalizado"</item>
  </string-array>
  <string-array name="imAddressTypes">
    <item msgid="1738585194601476694">"Residencial"</item>
    <item msgid="1359644565647383708">"Trabalho"</item>
    <item msgid="7868549401053615677">"Outros"</item>
    <item msgid="3145118944639869809">"Personalizado"</item>
  </string-array>
  <string-array name="organizationTypes">
    <item msgid="7546335612189115615">"Trabalho"</item>
    <item msgid="4378074129049520373">"Outros"</item>
    <item msgid="3455047468583965104">"Personalizado"</item>
  </string-array>
  <string-array name="imProtocols">
    <item msgid="8595261363518459565">"AIM"</item>
    <item msgid="7390473628275490700">"Windows Live"</item>
    <item msgid="7882877134931458217">"Yahoo"</item>
    <item msgid="5035376313200585242">"Skype"</item>
    <item msgid="7532363178459444943">"QQ"</item>
    <item msgid="3713441034299660749">"Google Talk"</item>
    <item msgid="2506857312718630823">"ICQ"</item>
    <item msgid="1648797903785279353">"Jabber"</item>
  </string-array>
    <string name="phoneTypeCustom" msgid="1644738059053355820">"Personalizado"</string>
    <string name="phoneTypeHome" msgid="2570923463033985887">"Residencial"</string>
    <string name="phoneTypeMobile" msgid="6501463557754751037">"Celular"</string>
    <string name="phoneTypeWork" msgid="8863939667059911633">"Comercial"</string>
    <string name="phoneTypeFaxWork" msgid="3517792160008890912">"Fax comercial"</string>
    <string name="phoneTypeFaxHome" msgid="2067265972322971467">"Fax residencial"</string>
    <string name="phoneTypePager" msgid="7582359955394921732">"Pager"</string>
    <string name="phoneTypeOther" msgid="1544425847868765990">"Outros"</string>
    <string name="phoneTypeCallback" msgid="2712175203065678206">"Retorno de chamada"</string>
    <string name="phoneTypeCar" msgid="8738360689616716982">"Carro"</string>
    <string name="phoneTypeCompanyMain" msgid="540434356461478916">"Empresa (principal)"</string>
    <string name="phoneTypeIsdn" msgid="8022453193171370337">"ISDN"</string>
    <string name="phoneTypeMain" msgid="6766137010628326916">"Principal"</string>
    <string name="phoneTypeOtherFax" msgid="8587657145072446565">"Outro fax"</string>
    <string name="phoneTypeRadio" msgid="4093738079908667513">"Rádio"</string>
    <string name="phoneTypeTelex" msgid="3367879952476250512">"Telex"</string>
    <string name="phoneTypeTtyTdd" msgid="8606514378585000044">"TTY TDD"</string>
    <string name="phoneTypeWorkMobile" msgid="1311426989184065709">"Celular comercial"</string>
    <string name="phoneTypeWorkPager" msgid="649938731231157056">"Pager comercial"</string>
    <string name="phoneTypeAssistant" msgid="5596772636128562884">"Assistente"</string>
    <string name="phoneTypeMms" msgid="7254492275502768992">"MMS"</string>
    <string name="eventTypeBirthday" msgid="2813379844211390740">"Aniversário"</string>
    <string name="eventTypeAnniversary" msgid="3876779744518284000">"Data comemorativa"</string>
    <string name="eventTypeOther" msgid="5834288791948564594">"Evento"</string>
    <string name="emailTypeCustom" msgid="8525960257804213846">"Personalizado"</string>
    <string name="emailTypeHome" msgid="449227236140433919">"Residencial"</string>
    <string name="emailTypeWork" msgid="3548058059601149973">"Comercial"</string>
    <string name="emailTypeOther" msgid="2923008695272639549">"Outros"</string>
    <string name="emailTypeMobile" msgid="119919005321166205">"Celular"</string>
    <string name="postalTypeCustom" msgid="8903206903060479902">"Personalizado"</string>
    <string name="postalTypeHome" msgid="8165756977184483097">"Residencial"</string>
    <string name="postalTypeWork" msgid="5268172772387694495">"Comercial"</string>
    <string name="postalTypeOther" msgid="2726111966623584341">"Outros"</string>
    <string name="imTypeCustom" msgid="2074028755527826046">"Personalizado"</string>
    <string name="imTypeHome" msgid="6241181032954263892">"Residencial"</string>
    <string name="imTypeWork" msgid="1371489290242433090">"Comercial"</string>
    <string name="imTypeOther" msgid="5377007495735915478">"Outros"</string>
    <string name="imProtocolCustom" msgid="6919453836618749992">"Personalizado"</string>
    <string name="imProtocolAim" msgid="7050360612368383417">"AIM"</string>
    <string name="imProtocolMsn" msgid="144556545420769442">"Windows Live"</string>
    <string name="imProtocolYahoo" msgid="8271439408469021273">"Yahoo"</string>
    <string name="imProtocolSkype" msgid="9019296744622832951">"Skype"</string>
    <string name="imProtocolQq" msgid="8887484379494111884">"QQ"</string>
    <string name="imProtocolGoogleTalk" msgid="3808393979157698766">"Google Talk"</string>
    <string name="imProtocolIcq" msgid="1574870433606517315">"ICQ"</string>
    <string name="imProtocolJabber" msgid="2279917630875771722">"Jabber"</string>
    <string name="imProtocolNetMeeting" msgid="8287625655986827971">"NetMeeting"</string>
    <string name="orgTypeWork" msgid="29268870505363872">"Comercial"</string>
    <string name="orgTypeOther" msgid="3951781131570124082">"Outros"</string>
    <string name="orgTypeCustom" msgid="225523415372088322">"Personalizado"</string>
    <string name="sipAddressTypeCustom" msgid="2473580593111590945">"Personalizado"</string>
    <string name="sipAddressTypeHome" msgid="6093598181069359295">"Página inicial"</string>
    <string name="sipAddressTypeWork" msgid="6920725730797099047">"Comercial"</string>
    <string name="sipAddressTypeOther" msgid="4408436162950119849">"Outros"</string>
    <string name="contact_status_update_attribution" msgid="5112589886094402795">"por meio de <xliff:g id="SOURCE">%1$s</xliff:g>"</string>
    <string name="contact_status_update_attribution_with_date" msgid="5945386376369979909">"<xliff:g id="DATE">%1$s</xliff:g> via <xliff:g id="SOURCE">%2$s</xliff:g>"</string>
    <string name="keyguard_password_enter_pin_code" msgid="3731488827218876115">"Digite o código PIN"</string>
    <string name="keyguard_password_enter_password_code" msgid="9138158344813213754">"Digite a senha para desbloquear"</string>
    <string name="keyguard_password_wrong_pin_code" msgid="1295984114338107718">"Código PIN incorreto!"</string>
    <string name="keyguard_label_text" msgid="861796461028298424">"Para desbloquear, pressione Menu e, em seguida, 0."</string>
    <string name="emergency_call_dialog_number_for_display" msgid="696192103195090970">"Número de emergência"</string>
    <string name="lockscreen_carrier_default" msgid="8812714795156374435">"(Sem serviço)"</string>
    <string name="lockscreen_screen_locked" msgid="7288443074806832904">"Tela bloqueada."</string>
    <string name="lockscreen_instructions_when_pattern_enabled" msgid="46154051614126049">"Pressione Menu para desbloquear ou fazer uma chamada de emergência."</string>
    <string name="lockscreen_instructions_when_pattern_disabled" msgid="686260028797158364">"Pressione Menu para desbloquear."</string>
    <string name="lockscreen_pattern_instructions" msgid="7478703254964810302">"Desenhe o padrão para desbloquear"</string>
    <string name="lockscreen_emergency_call" msgid="5347633784401285225">"Chamada de emergência"</string>
    <string name="lockscreen_return_to_call" msgid="5244259785500040021">"Retornar à chamada"</string>
    <string name="lockscreen_pattern_correct" msgid="9039008650362261237">"Correto!"</string>
    <string name="lockscreen_pattern_wrong" msgid="4817583279053112312">"Tente novamente"</string>
    <string name="lockscreen_plugged_in" msgid="613343852842944435">"Carregando (<xliff:g id="NUMBER">%d</xliff:g><xliff:g id="PERCENT">%%</xliff:g>)"</string>
    <string name="lockscreen_charged" msgid="4938930459620989972">"Carregado."</string>
    <string name="lockscreen_battery_short" msgid="3617549178603354656">"<xliff:g id="NUMBER">%d</xliff:g><xliff:g id="PERCENT">%%</xliff:g>"</string>
    <string name="lockscreen_low_battery" msgid="1482873981919249740">"Conecte o seu carregador."</string>
    <string name="lockscreen_missing_sim_message_short" msgid="7381499217732227295">"Sem cartão SIM."</string>
    <string name="lockscreen_missing_sim_message" msgid="2186920585695169078">"Não há um cartão SIM no telefone."</string>
    <string name="lockscreen_missing_sim_instructions" msgid="8874620818937719067">"Insira um cartão SIM."</string>
    <string name="emergency_calls_only" msgid="6733978304386365407">"Apenas chamadas de emergência"</string>
    <string name="lockscreen_network_locked_message" msgid="143389224986028501">"Rede bloqueada"</string>
    <string name="lockscreen_sim_puk_locked_message" msgid="7441797339976230">"O cartão SIM está bloqueado pelo PUK."</string>
    <string name="lockscreen_sim_puk_locked_instructions" msgid="635967534992394321">"Consulte o Guia do Usuário ou entre em contato com o Serviço de atendimento ao cliente."</string>
    <string name="lockscreen_sim_locked_message" msgid="8066660129206001039">"O cartão SIM está bloqueado."</string>
    <string name="lockscreen_sim_unlock_progress_dialog_message" msgid="595323214052881264">"Desbloqueando o cartão SIM…"</string>
    <string name="lockscreen_too_many_failed_attempts_dialog_message" msgid="3514742106066877476">"Você desenhou incorretamente o seu padrão de desbloqueio <xliff:g id="NUMBER_0">%d</xliff:g> vezes. "\n\n"Tente novamente em <xliff:g id="NUMBER_1">%d</xliff:g> segundos."</string>
    <string name="lockscreen_failed_attempts_almost_glogin" msgid="3351013842320127827">"Você desenhou o seu padrão de desbloqueio incorretamente <xliff:g id="NUMBER_0">%d</xliff:g> vezes. Mais <xliff:g id="NUMBER_1">%d</xliff:g> tentativas incorretas e você receberá uma solicitação para desbloquear o seu telefone usando o seu login do Google."\n\n" Tente novamente em <xliff:g id="NUMBER_2">%d</xliff:g> segundos."</string>
    <string name="lockscreen_too_many_failed_attempts_countdown" msgid="6251480343394389665">"Tente novamente em <xliff:g id="NUMBER">%d</xliff:g> segundos."</string>
    <string name="lockscreen_forgot_pattern_button_text" msgid="2626999449610695930">"Esqueceu o padrão?"</string>
    <string name="lockscreen_glogin_forgot_pattern" msgid="2588521501166032747">"Desbloqueio de conta"</string>
    <string name="lockscreen_glogin_too_many_attempts" msgid="2446246026221678244">"Muitas tentativas de padrão!"</string>
    <string name="lockscreen_glogin_instructions" msgid="1816635201812207709">"Para desbloquear, faça login com a sua Conta do Google."</string>
    <string name="lockscreen_glogin_username_hint" msgid="8846881424106484447">"Nome de usuário (e-mail)"</string>
    <string name="lockscreen_glogin_password_hint" msgid="5958028383954738528">"Senha"</string>
    <string name="lockscreen_glogin_submit_button" msgid="7130893694795786300">"Fazer login"</string>
    <string name="lockscreen_glogin_invalid_input" msgid="1364051473347485908">"Nome de usuário ou senha inválidos."</string>
    <string name="lockscreen_glogin_checking_password" msgid="6758890536332363322">"Verificando..."</string>
    <string name="lockscreen_unlock_label" msgid="737440483220667054">"Desbloquear"</string>
    <string name="lockscreen_sound_on_label" msgid="9068877576513425970">"Som ativado"</string>
    <string name="lockscreen_sound_off_label" msgid="996822825154319026">"Som desativado"</string>
    <string name="password_keyboard_label_symbol_key" msgid="992280756256536042">"?123"</string>
    <string name="password_keyboard_label_alpha_key" msgid="8001096175167485649">"ABC"</string>
    <string name="password_keyboard_label_alt_key" msgid="1284820942620288678">"ALT"</string>
    <string name="hour_ampm" msgid="4329881288269772723">"<xliff:g id="HOUR">%-l</xliff:g><xliff:g id="AMPM">%P</xliff:g>"</string>
    <string name="hour_cap_ampm" msgid="1829009197680861107">"<xliff:g id="HOUR">%-l</xliff:g><xliff:g id="AMPM">%p</xliff:g>"</string>
    <string name="factorytest_failed" msgid="5410270329114212041">"Falha no teste de fábrica"</string>
    <string name="factorytest_not_system" msgid="4435201656767276723">"A ação FACTORY_TEST é suportada apenas para pacotes instalados em /system/app."</string>
    <string name="factorytest_no_action" msgid="872991874799998561">"Nenhum pacote que forneça a ação FACTORY_TEST foi encontrado."</string>
    <string name="factorytest_reboot" msgid="6320168203050791643">"Reiniciar"</string>
    <string name="js_dialog_title" msgid="8143918455087008109">"A página em \"<xliff:g id="TITLE">%s</xliff:g>\" mostra:"</string>
    <string name="js_dialog_title_default" msgid="6961903213729667573">"JavaScript"</string>
    <string name="js_dialog_before_unload" msgid="1901675448179653089">"Deseja sair desta página?"\n\n"<xliff:g id="MESSAGE">%s</xliff:g>"\n\n"Selecione OK para continuar ou Cancelar para permanecer na página atual."</string>
    <string name="save_password_label" msgid="6860261758665825069">"Confirmar"</string>
    <string name="double_tap_toast" msgid="1068216937244567247">"Dica: toque duas vezes para aumentar e diminuir o zoom."</string>
    <string name="permlab_readHistoryBookmarks" msgid="1284843728203412135">"ler histórico e favoritos do Navegador"</string>
    <string name="permdesc_readHistoryBookmarks" msgid="4981489815467617191">"Permite que o aplicativo leia todos os URLs visitados pelo Navegador e todos os favoritos do Navegador."</string>
    <string name="permlab_writeHistoryBookmarks" msgid="9009434109836280374">"gravar histórico e favoritos do Navegador"</string>
    <string name="permdesc_writeHistoryBookmarks" msgid="945571990357114950">"Permite que um aplicativo modifique o histórico ou os favoritos do Navegador armazenados no seu telefone. Aplicativos maliciosos podem usar isso para apagar ou modificar os dados do seu Navegador."</string>
    <string name="permlab_setAlarm" msgid="5924401328803615165">"definir alarme no despertador"</string>
    <string name="permdesc_setAlarm" msgid="5966966598149875082">"Permite que o aplicativo defina um alarme em um aplicativo de despertador instalado. Talvez alguns aplicativos de despertador não implementem esse recurso."</string>
    <string name="permlab_writeGeolocationPermissions" msgid="4715212655598275532">"Modifique as permissões de geolocalização do seu navegador"</string>
    <string name="permdesc_writeGeolocationPermissions" msgid="4011908282980861679">"Permite que um aplicativo modifique as permissões de geolocalização do navegador. Aplicativos maliciosos podem usar isso para permitir o envio de informações de localização a sites arbitrários."</string>
    <string name="save_password_message" msgid="767344687139195790">"Deseja que o navegador lembre desta senha?"</string>
    <string name="save_password_notnow" msgid="6389675316706699758">"Agora não"</string>
    <string name="save_password_remember" msgid="6491879678996749466">"Lembrar"</string>
    <string name="save_password_never" msgid="8274330296785855105">"Nunca"</string>
    <string name="open_permission_deny" msgid="5661861460947222274">"Você não tem permissão para abrir esta página."</string>
    <string name="text_copied" msgid="4985729524670131385">"Texto copiado para a área de transferência."</string>
    <string name="more_item_label" msgid="4650918923083320495">"Mais"</string>
    <string name="prepend_shortcut_label" msgid="2572214461676015642">"Menu+"</string>
    <string name="menu_space_shortcut_label" msgid="2410328639272162537">"espaço"</string>
    <string name="menu_enter_shortcut_label" msgid="2743362785111309668">"enter"</string>
    <string name="menu_delete_shortcut_label" msgid="3658178007202748164">"excluir"</string>
    <string name="search_go" msgid="8298016669822141719">"Pesquisar"</string>
    <string name="oneMonthDurationPast" msgid="7396384508953779925">"1 mês atrás"</string>
    <string name="beforeOneMonthDurationPast" msgid="909134546836499826">"Antes de 1 mês atrás"</string>
  <plurals name="num_seconds_ago">
    <item quantity="one" msgid="4869870056547896011">"1 segundo atrás"</item>
    <item quantity="other" msgid="3903706804349556379">"<xliff:g id="COUNT">%d</xliff:g> segundos atrás"</item>
  </plurals>
  <plurals name="num_minutes_ago">
    <item quantity="one" msgid="3306787433088810191">"1 minuto atrás"</item>
    <item quantity="other" msgid="2176942008915455116">"<xliff:g id="COUNT">%d</xliff:g> minutos atrás"</item>
  </plurals>
  <plurals name="num_hours_ago">
    <item quantity="one" msgid="9150797944610821849">"1 hora atrás"</item>
    <item quantity="other" msgid="2467273239587587569">"<xliff:g id="COUNT">%d</xliff:g> horas atrás"</item>
  </plurals>
  <plurals name="last_num_days">
    <item quantity="other" msgid="3069992808164318268">"Últimos <xliff:g id="COUNT">%d</xliff:g> dias"</item>
  </plurals>
    <string name="last_month" msgid="3959346739979055432">"Mês passado"</string>
    <string name="older" msgid="5211975022815554840">"Mais antigos"</string>
  <plurals name="num_days_ago">
    <item quantity="one" msgid="861358534398115820">"ontem"</item>
    <item quantity="other" msgid="2479586466153314633">"<xliff:g id="COUNT">%d</xliff:g> dias atrás"</item>
  </plurals>
  <plurals name="in_num_seconds">
    <item quantity="one" msgid="2729745560954905102">"em 1 segundo"</item>
    <item quantity="other" msgid="1241926116443974687">"em <xliff:g id="COUNT">%d</xliff:g> segundos"</item>
  </plurals>
  <plurals name="in_num_minutes">
    <item quantity="one" msgid="8793095251325200395">"em 1 minuto"</item>
    <item quantity="other" msgid="3330713936399448749">"em <xliff:g id="COUNT">%d</xliff:g> minutos"</item>
  </plurals>
  <plurals name="in_num_hours">
    <item quantity="one" msgid="7164353342477769999">"em 1 hora"</item>
    <item quantity="other" msgid="547290677353727389">"Em <xliff:g id="COUNT">%d</xliff:g> horas"</item>
  </plurals>
  <plurals name="in_num_days">
    <item quantity="one" msgid="5413088743009839518">"amanhã"</item>
    <item quantity="other" msgid="5109449375100953247">"em <xliff:g id="COUNT">%d</xliff:g> dias"</item>
  </plurals>
  <plurals name="abbrev_num_seconds_ago">
    <item quantity="one" msgid="1849036840200069118">"1 seg. atrás"</item>
    <item quantity="other" msgid="3699169366650930415">"<xliff:g id="COUNT">%d</xliff:g> segundos   atrás"</item>
  </plurals>
  <plurals name="abbrev_num_minutes_ago">
    <item quantity="one" msgid="6361490147113871545">"1 minuto atrás"</item>
    <item quantity="other" msgid="851164968597150710">"<xliff:g id="COUNT">%d</xliff:g> minutos atrás"</item>
  </plurals>
  <plurals name="abbrev_num_hours_ago">
    <item quantity="one" msgid="4796212039724722116">"1 hora atrás"</item>
    <item quantity="other" msgid="6889970745748538901">"<xliff:g id="COUNT">%d</xliff:g> horas atrás"</item>
  </plurals>
  <plurals name="abbrev_num_days_ago">
    <item quantity="one" msgid="8463161711492680309">"ontem"</item>
    <item quantity="other" msgid="3453342639616481191">"<xliff:g id="COUNT">%d</xliff:g> dias atrás"</item>
  </plurals>
  <plurals name="abbrev_in_num_seconds">
    <item quantity="one" msgid="5842225370795066299">"em 1 segundo"</item>
    <item quantity="other" msgid="5495880108825805108">"em <xliff:g id="COUNT">%d</xliff:g> segundos"</item>
  </plurals>
  <plurals name="abbrev_in_num_minutes">
    <item quantity="one" msgid="562786149928284878">"em 1 minuto"</item>
    <item quantity="other" msgid="4216113292706568726">"em <xliff:g id="COUNT">%d</xliff:g> minutos"</item>
  </plurals>
  <plurals name="abbrev_in_num_hours">
    <item quantity="one" msgid="3274708118124045246">"em 1 hora"</item>
    <item quantity="other" msgid="3705373766798013406">"em <xliff:g id="COUNT">%d</xliff:g> horas"</item>
  </plurals>
  <plurals name="abbrev_in_num_days">
    <item quantity="one" msgid="2178576254385739855">"amanhã"</item>
    <item quantity="other" msgid="2973062968038355991">"em <xliff:g id="COUNT">%d</xliff:g> dias"</item>
  </plurals>
    <string name="preposition_for_date" msgid="9093949757757445117">"em <xliff:g id="DATE">%s</xliff:g>"</string>
    <string name="preposition_for_time" msgid="5506831244263083793">"às <xliff:g id="TIME">%s</xliff:g>"</string>
    <string name="preposition_for_year" msgid="5040395640711867177">"em <xliff:g id="YEAR">%s</xliff:g>"</string>
    <string name="day" msgid="8144195776058119424">"dia"</string>
    <string name="days" msgid="4774547661021344602">"dias"</string>
    <string name="hour" msgid="2126771916426189481">"hora"</string>
    <string name="hours" msgid="894424005266852993">"horas"</string>
    <string name="minute" msgid="9148878657703769868">"min."</string>
    <string name="minutes" msgid="5646001005827034509">"min."</string>
    <string name="second" msgid="3184235808021478">"seg."</string>
    <string name="seconds" msgid="3161515347216589235">"segundos"</string>
    <string name="week" msgid="5617961537173061583">"semana"</string>
    <string name="weeks" msgid="6509623834583944518">"semanas"</string>
    <string name="year" msgid="4001118221013892076">"ano"</string>
    <string name="years" msgid="6881577717993213522">"anos"</string>
    <string name="VideoView_error_title" msgid="3359437293118172396">"Não é possível reproduzir o vídeo"</string>
    <string name="VideoView_error_text_invalid_progressive_playback" msgid="897920883624437033">"Este vídeo não é válido para transmissão com este dispositivo."</string>
    <string name="VideoView_error_text_unknown" msgid="710301040038083944">"Este vídeo não pode ser reproduzido."</string>
    <string name="VideoView_error_button" msgid="2822238215100679592">"OK"</string>
    <string name="relative_time" msgid="1818557177829411417">"<xliff:g id="DATE">%1$s</xliff:g>, <xliff:g id="TIME">%2$s</xliff:g>"</string>
    <string name="noon" msgid="7245353528818587908">"meio-dia"</string>
    <string name="Noon" msgid="3342127745230013127">"Meio-dia"</string>
    <string name="midnight" msgid="7166259508850457595">"meia-noite"</string>
    <string name="Midnight" msgid="5630806906897892201">"Meia-noite"</string>
    <string name="elapsed_time_short_format_mm_ss" msgid="4431555943828711473">"<xliff:g id="MINUTES">%1$02d</xliff:g>:<xliff:g id="SECONDS">%2$02d</xliff:g>"</string>
    <string name="elapsed_time_short_format_h_mm_ss" msgid="1846071997616654124">"<xliff:g id="HOURS">%1$d</xliff:g>:<xliff:g id="MINUTES">%2$02d</xliff:g>:<xliff:g id="SECONDS">%3$02d</xliff:g>"</string>
    <string name="selectAll" msgid="6876518925844129331">"Selecionar tudo"</string>
    <string name="selectText" msgid="4862359311088898878">"Selecionar palavra"</string>
    <string name="cut" msgid="3092569408438626261">"Recortar"</string>
    <string name="copy" msgid="2681946229533511987">"Copiar"</string>
    <string name="paste" msgid="5629880836805036433">"Colar"</string>
    <string name="copyUrl" msgid="2538211579596067402">"Copiar URL"</string>
    <string name="inputMethod" msgid="1653630062304567879">"Método de entrada"</string>
    <string name="addToDictionary" msgid="8793624991686948709">"Adicionar \"<xliff:g id="WORD">%s</xliff:g>\" ao dicionário"</string>
    <string name="editTextMenuTitle" msgid="1672989176958581452">"Editar texto"</string>
    <string name="low_internal_storage_view_title" msgid="1399732408701697546">"Pouco espaço"</string>
    <string name="low_internal_storage_view_text" msgid="635106544616378836">"O espaço de armazenamento do telefone está ficando baixo."</string>
    <string name="ok" msgid="5970060430562524910">"OK"</string>
    <string name="cancel" msgid="6442560571259935130">"Cancelar"</string>
    <string name="yes" msgid="5362982303337969312">"OK"</string>
    <string name="no" msgid="5141531044935541497">"Cancelar"</string>
    <string name="dialog_alert_title" msgid="2049658708609043103">"Atenção"</string>
    <string name="capital_on" msgid="1544682755514494298">"ATIVADO"</string>
    <string name="capital_off" msgid="6815870386972805832">"DESATIVADO"</string>
    <string name="whichApplication" msgid="4533185947064773386">"Complete a ação usando"</string>
    <string name="alwaysUse" msgid="4583018368000610438">"Usar como padrão para esta ação."</string>
    <string name="clearDefaultHintMsg" msgid="4815455344600932173">"Limpar o padrão em Configurações da página inicial &gt; Aplicativos &gt; Gerenciar aplicativos."</string>
    <string name="chooseActivity" msgid="1009246475582238425">"Selecionar uma ação"</string>
    <string name="chooseUsbActivity" msgid="7892597146032121735">"Selecione um aplicativo para o dispositivo USB"</string>
    <string name="noApplications" msgid="1691104391758345586">"Nenhum aplicativo pode realizar esta ação."</string>
    <string name="aerr_title" msgid="653922989522758100">"Desculpe!"</string>
    <string name="aerr_application" msgid="4683614104336409186">"O aplicativo <xliff:g id="APPLICATION">%1$s</xliff:g> (processo <xliff:g id="PROCESS">%2$s</xliff:g>) parou inesperadamente. Tente novamente."</string>
    <string name="aerr_process" msgid="1551785535966089511">"O processo <xliff:g id="PROCESS">%1$s</xliff:g> parou inesperadamente. Tente novamente."</string>
    <string name="anr_title" msgid="3100070910664756057">"Desculpe!"</string>
    <string name="anr_activity_application" msgid="3538242413112507636">"A atividade <xliff:g id="ACTIVITY">%1$s</xliff:g> (no aplicativo <xliff:g id="APPLICATION">%2$s</xliff:g>) não está respondendo."</string>
    <string name="anr_activity_process" msgid="5420826626009561014">"A atividade <xliff:g id="ACTIVITY">%1$s</xliff:g> (no processo <xliff:g id="PROCESS">%2$s</xliff:g>) não está respondendo."</string>
    <string name="anr_application_process" msgid="4185842666452210193">"O aplicativo <xliff:g id="APPLICATION">%1$s</xliff:g> (no processo <xliff:g id="PROCESS">%2$s</xliff:g>) não está respondendo."</string>
    <string name="anr_process" msgid="1246866008169975783">"O processo <xliff:g id="PROCESS">%1$s</xliff:g> não está respondendo."</string>
    <string name="force_close" msgid="3653416315450806396">"Forçar fechamento"</string>
    <string name="report" msgid="4060218260984795706">"Informar"</string>
    <string name="wait" msgid="7147118217226317732">"Aguardar"</string>
    <string name="launch_warning_title" msgid="8323761616052121936">"Aplicativo redirecionado"</string>
    <string name="launch_warning_replace" msgid="6202498949970281412">"<xliff:g id="APP_NAME">%1$s</xliff:g> não está em execução."</string>
    <string name="launch_warning_original" msgid="188102023021668683">"<xliff:g id="APP_NAME">%1$s</xliff:g> foi iniciado."</string>
    <string name="smv_application" msgid="295583804361236288">"O aplicativo <xliff:g id="APPLICATION">%1$s</xliff:g> (processo <xliff:g id="PROCESS">%2$s</xliff:g>) violou a política StrictMode imposta automaticamente."</string>
    <string name="smv_process" msgid="5120397012047462446">"O processo <xliff:g id="PROCESS">%1$s</xliff:g> violou a política StrictMode imposta automaticamente."</string>
    <string name="heavy_weight_notification" msgid="9087063985776626166">"<xliff:g id="APP">%1$s</xliff:g> em execução"</string>
    <string name="heavy_weight_notification_detail" msgid="2423977499339403402">"Selecionar para alternar para o aplicativo"</string>
    <string name="heavy_weight_switcher_title" msgid="1135403633766694316">"Alternar aplicativos?"</string>
    <string name="heavy_weight_switcher_text" msgid="4592075610079319667">"Outro aplicativo já está em execução e deve ser interrompido antes que você inicie um novo aplicativo."</string>
    <string name="old_app_action" msgid="493129172238566282">"Voltar para <xliff:g id="OLD_APP">%1$s</xliff:g>"</string>
    <string name="old_app_description" msgid="942967900237208466">"Não inicie o novo aplicativo."</string>
    <string name="new_app_action" msgid="5472756926945440706">"Iniciar <xliff:g id="OLD_APP">%1$s</xliff:g>"</string>
    <string name="new_app_description" msgid="6830398339826789493">"Pare o aplicativo antigo sem salvar."</string>
    <string name="sendText" msgid="5132506121645618310">"Selecione uma ação para o texto"</string>
    <string name="volume_ringtone" msgid="6885421406845734650">"Volume da campainha"</string>
    <string name="volume_music" msgid="5421651157138628171">"Volume da mídia"</string>
    <string name="volume_music_hint_playing_through_bluetooth" msgid="9165984379394601533">"Reproduzindo por meio de Bluetooth"</string>
    <string name="volume_music_hint_silent_ringtone_selected" msgid="6158339745293431194">"Toque silencioso selecionado"</string>
    <string name="volume_call" msgid="3941680041282788711">"Volume na chamada"</string>
    <string name="volume_bluetooth_call" msgid="2002891926351151534">"Volume de chamada Bluetooth"</string>
    <string name="volume_alarm" msgid="1985191616042689100">"Volume do alarme"</string>
    <string name="volume_notification" msgid="2422265656744276715">"Volume da notificação"</string>
    <string name="volume_unknown" msgid="1400219669770445902">"Volume"</string>
    <string name="ringtone_default" msgid="3789758980357696936">"Toque padrão"</string>
    <string name="ringtone_default_with_actual" msgid="8129563480895990372">"Toque padrão (<xliff:g id="ACTUAL_RINGTONE">%1$s</xliff:g>)"</string>
    <string name="ringtone_silent" msgid="4440324407807468713">"Silencioso"</string>
    <string name="ringtone_picker_title" msgid="3515143939175119094">"Toques"</string>
    <string name="ringtone_unknown" msgid="5477919988701784788">"Toque desconhecido"</string>
  <plurals name="wifi_available">
    <item quantity="one" msgid="6654123987418168693">"Rede Wi-Fi disponível"</item>
    <item quantity="other" msgid="4192424489168397386">"Redes Wi-Fi disponíveis"</item>
  </plurals>
  <plurals name="wifi_available_detailed">
    <item quantity="one" msgid="1634101450343277345">"Rede Wi-Fi aberta disponível"</item>
    <item quantity="other" msgid="7915895323644292768">"Redes Wi-Fi abertas disponíveis"</item>
  </plurals>
    <string name="select_character" msgid="3365550120617701745">"Inserir caractere"</string>
    <string name="sms_control_default_app_name" msgid="7630529934366549163">"Aplicativo desconhecido"</string>
    <string name="sms_control_title" msgid="7296612781128917719">"Enviando mensagens SMS"</string>
    <string name="sms_control_message" msgid="1289331457999236205">"Muitas mensagens SMS estão sendo enviadas. Selecione \"OK\" para continuar ou \"Cancelar\" para interromper o envio."</string>
    <string name="sms_control_yes" msgid="2532062172402615953">"OK"</string>
    <string name="sms_control_no" msgid="1715320703137199869">"Cancelar"</string>
    <string name="date_time_set" msgid="5777075614321087758">"Definir"</string>
    <string name="default_permission_group" msgid="2690160991405646128">"Padrão"</string>
    <string name="no_permissions" msgid="7283357728219338112">"Nenhuma permissão necessária"</string>
    <string name="perms_hide" msgid="7283915391320676226"><b>"Ocultar"</b></string>
    <string name="perms_show_all" msgid="2671791163933091180"><b>"Mostrar todas"</b></string>
    <string name="usb_storage_activity_title" msgid="2399289999608900443">"Armazenamento USB em massa"</string>
    <string name="usb_storage_title" msgid="5901459041398751495">"Conectado por USB"</string>
    <string name="usb_storage_message" product="nosdcard" msgid="115779324551502062">"Você conectou o telefone ao computador via USB. Selecione o botão abaixo se quiser copiar arquivos entre seu computador e o armazenamento USB do Android."</string>
    <string name="usb_storage_message" product="default" msgid="4796759646167247178">"Você conectou o telefone ao computador via USB. Selecione o botão abaixo se quiser copiar arquivos entre o computador e o cartão SD do seu Android."</string>
    <string name="usb_storage_button_mount" msgid="1052259930369508235">"Ativar o armazenamento USB"</string>
    <string name="usb_storage_error_message" product="nosdcard" msgid="3276413764430468454">"Há um problema com o uso do seu armazenamento USB para armazenamento USB em massa."</string>
    <string name="usb_storage_error_message" product="default" msgid="120810397713773275">"Há um problema com o uso do seu cartão SD para armazenamento USB em massa."</string>
    <string name="usb_storage_notification_title" msgid="8175892554757216525">"Conectado por USB"</string>
    <string name="usb_storage_notification_message" msgid="7380082404288219341">"Selecione para copiar arquivos para/do seu computador."</string>
    <string name="usb_storage_stop_notification_title" msgid="2336058396663516017">"Desativar o armazenamento USB"</string>
    <string name="usb_storage_stop_notification_message" msgid="2591813490269841539">"Selecione para desativar o armazenamento USB."</string>
    <string name="usb_storage_stop_title" msgid="660129851708775853">"Armazenamento USB em uso"</string>
    <string name="usb_storage_stop_message" product="nosdcard" msgid="1368842269463745067">"Antes de desativar o armazenamento USB, verifique se desconectou (“ejetou”) o armazenamento USB do Android do computador."</string>
    <string name="usb_storage_stop_message" product="default" msgid="3613713396426604104">"Antes de desativar o armazenamento USB, verifique se desconectou (“ejetou”) o cartão SD do Android do computador."</string>
    <string name="usb_storage_stop_button_mount" msgid="7060218034900696029">"Desativar o armazenamento USB"</string>
    <string name="usb_storage_stop_error_message" msgid="143881914840412108">"Houve um problema ao desativar o armazenamento USB. Verifique se desconectou o host USB e tente novamente."</string>
    <string name="dlg_confirm_kill_storage_users_title" msgid="963039033470478697">"Ativar o armazenamento USB"</string>
    <string name="dlg_confirm_kill_storage_users_text" msgid="3202838234780505886">"Se você ativar o armazenamento USB, alguns aplicativos que estão em uso serão interrompidos e poderão não estar disponíveis até você desativar o armazenamento USB."</string>
    <string name="dlg_error_title" msgid="8048999973837339174">"Falha de operação de USB"</string>
    <string name="dlg_ok" msgid="7376953167039865701">"OK"</string>
    <string name="extmedia_format_title" product="nosdcard" msgid="7980995592595097841">"Formatar armaz. USB"</string>
    <string name="extmedia_format_title" product="default" msgid="8663247929551095854">"Formatar cartão SD"</string>
    <string name="extmedia_format_message" product="nosdcard" msgid="8296908079722897772">"Formatar o armazenamento USB, apagando todos os arquivos armazenados? A ação não pode ser revertida!"</string>
    <string name="extmedia_format_message" product="default" msgid="3621369962433523619">"Tem certeza de que deseja formatar o cartão SD? Todos os dados no seu cartão serão perdidos."</string>
    <string name="extmedia_format_button_format" msgid="4131064560127478695">"Formatar"</string>
    <string name="adb_active_notification_title" msgid="6729044778949189918">"Depuração USB conectada"</string>
    <string name="adb_active_notification_message" msgid="8470296818270110396">"Selecione para desativar a depuração USB."</string>
    <string name="select_input_method" msgid="6865512749462072765">"Selecionar método de entrada"</string>
    <string name="fast_scroll_alphabet" msgid="5433275485499039199">" ABCDEFGHIJKLMNOPQRSTUVWXYZ"</string>
    <string name="fast_scroll_numeric_alphabet" msgid="4030170524595123610">" 0123456789ABCDEFGHIJKLMNOPQRSTUVWXYZ"</string>
    <string name="candidates_style" msgid="4333913089637062257"><u>"candidatos"</u></string>
    <string name="ext_media_checking_notification_title" product="nosdcard" msgid="3449816005351468560">"Preparando armazenamento USB"</string>
    <string name="ext_media_checking_notification_title" product="default" msgid="5457603418970994050">"Preparando o cartão SD"</string>
    <string name="ext_media_checking_notification_message" msgid="8287319882926737053">"Procurando erros."</string>
    <string name="ext_media_nofs_notification_title" product="nosdcard" msgid="7788040745686229307">"Armazenamento USB vazio"</string>
    <string name="ext_media_nofs_notification_title" product="default" msgid="780477838241212997">"Cartão SD em branco"</string>
    <string name="ext_media_nofs_notification_message" product="nosdcard" msgid="8623130522556087311">"O armazenamento USB está vazio ou possui sistema de arquivos incompatível."</string>
    <string name="ext_media_nofs_notification_message" product="default" msgid="3817704088027829380">"Cartão SD vazio ou com sistema de arquivos incompatível."</string>
    <string name="ext_media_unmountable_notification_title" product="nosdcard" msgid="2090046769532713563">"Armazenamento USB danificado"</string>
    <string name="ext_media_unmountable_notification_title" product="default" msgid="6410723906019100189">"Cartão SD danificado"</string>
    <string name="ext_media_unmountable_notification_message" product="nosdcard" msgid="529021299294450667">"O armazenamento USB está danificado. Talvez seja necessário reformatá-lo."</string>
    <string name="ext_media_unmountable_notification_message" product="default" msgid="6902531775948238989">"O cartão SD está danificado. Talvez seja necessário reformatá-lo."</string>
    <string name="ext_media_badremoval_notification_title" product="nosdcard" msgid="1661683031330951073">"Armaz. USB remov. inesperad."</string>
    <string name="ext_media_badremoval_notification_title" product="default" msgid="6872152882604407837">"Cartão SD removido inesperadamente."</string>
    <string name="ext_media_badremoval_notification_message" product="nosdcard" msgid="4329848819865594241">"Desconecte o armazenamento USB antes da remoção para evitar a perda de dados."</string>
    <string name="ext_media_badremoval_notification_message" product="default" msgid="7260183293747448241">"Desmonte o cartão SD antes da remoção para evitar a perda de dados."</string>
    <string name="ext_media_safe_unmount_notification_title" product="nosdcard" msgid="3967973893270360230">"É seguro remover armaz. USB"</string>
    <string name="ext_media_safe_unmount_notification_title" product="default" msgid="6729801130790616200">"O cartão SD já pode ser removido com segurança."</string>
    <string name="ext_media_safe_unmount_notification_message" product="nosdcard" msgid="6142195361606493530">"Você pode remover com segurança o armazenamento USB."</string>
    <string name="ext_media_safe_unmount_notification_message" product="default" msgid="568841278138377604">"Você pode remover o cartão SD com segurança."</string>
    <string name="ext_media_nomedia_notification_title" product="nosdcard" msgid="4486377230140227651">"Armazenamento USB removido"</string>
    <string name="ext_media_nomedia_notification_title" product="default" msgid="8902518030404381318">"Cartão SD removido"</string>
    <string name="ext_media_nomedia_notification_message" product="nosdcard" msgid="6921126162580574143">"Armazenamento USB removido. Insira nova mídia."</string>
    <string name="ext_media_nomedia_notification_message" product="default" msgid="3870120652983659641">"Cartão SD removido. Insira um novo."</string>
    <string name="activity_list_empty" msgid="4168820609403385789">"Nenhum atividade correspondente foi encontrada"</string>
    <string name="permlab_pkgUsageStats" msgid="8787352074326748892">"atualizar estatísticas de uso do componente"</string>
    <string name="permdesc_pkgUsageStats" msgid="891553695716752835">"Permite a modificação das estatísticas de uso do componente coletadas. Não deve ser usado por aplicativos normais."</string>
    <string name="permlab_copyProtectedData" msgid="1660908117394854464">"Permite a invocação do serviço de recipiente padrão para copiar o conteúdo. Não deve ser usado por aplicativos normais."</string>
    <string name="permdesc_copyProtectedData" msgid="537780957633976401">"Permite a invocação do serviço de recipiente padrão para copiar o conteúdo. Não deve ser usado por aplicativos normais."</string>
    <string name="tutorial_double_tap_to_zoom_message_short" msgid="1311810005957319690">"Toque duas vezes para ter controle do zoom"</string>
    <string name="gadget_host_error_inflating" msgid="2613287218853846830">"Erro ao aumentar o widget"</string>
    <string name="ime_action_go" msgid="8320845651737369027">"Ir"</string>
    <string name="ime_action_search" msgid="658110271822807811">"Pesquisar"</string>
    <string name="ime_action_send" msgid="2316166556349314424">"Enviar"</string>
    <string name="ime_action_next" msgid="3138843904009813834">"Avançar"</string>
    <string name="ime_action_done" msgid="8971516117910934605">"Concluído"</string>
    <string name="ime_action_default" msgid="2840921885558045721">"Executar"</string>
    <string name="dial_number_using" msgid="5789176425167573586">"Discar número"\n"usando <xliff:g id="NUMBER">%s</xliff:g>"</string>
    <string name="create_contact_using" msgid="4947405226788104538">"Criar contato "\n"usando <xliff:g id="NUMBER">%s</xliff:g>"</string>
    <string name="accessibility_compound_button_selected" msgid="5612776946036285686">"selecionado"</string>
    <string name="accessibility_compound_button_unselected" msgid="8864512895673924091">"não selecionado"</string>
    <string name="grant_credentials_permission_message_header" msgid="6824538733852821001">"O aplicativo a seguir ou outros aplicativos solicitam permissão para acessar a sua conta, agora e no futuro."</string>
    <string name="grant_credentials_permission_message_footer" msgid="3125211343379376561">"Deseja permitir essa solicitação?"</string>
    <string name="grant_permissions_header_text" msgid="2722567482180797717">"Solicitação de acesso"</string>
    <string name="allow" msgid="7225948811296386551">"Permitir"</string>
    <string name="deny" msgid="2081879885755434506">"Negar"</string>
    <string name="permission_request_notification_title" msgid="5390555465778213840">"Autorização solicitada"</string>
    <string name="permission_request_notification_with_subtitle" msgid="4325409589686688000">"Solicitada a permissão"\n"para a conta <xliff:g id="ACCOUNT">%s</xliff:g>"</string>
    <string name="input_method_binding_label" msgid="1283557179944992649">"Método de entrada"</string>
    <string name="sync_binding_label" msgid="3687969138375092423">"Sincronizar"</string>
    <string name="accessibility_binding_label" msgid="4148120742096474641">"Acessibilidade"</string>
    <string name="wallpaper_binding_label" msgid="1240087844304687662">"Plano de fundo"</string>
    <string name="chooser_wallpaper" msgid="7873476199295190279">"Alterar plano de fundo"</string>
    <string name="pptp_vpn_description" msgid="2688045385181439401">"Protocolo de encapsulamento ponto a ponto"</string>
    <string name="l2tp_vpn_description" msgid="3750692169378923304">"Protocolo de encapsulamento de camada 2"</string>
    <string name="l2tp_ipsec_psk_vpn_description" msgid="3945043564008303239">"VPN L2TP/IPSec com base em chave pré-compartilhada"</string>
    <string name="l2tp_ipsec_crt_vpn_description" msgid="5382714073103653577">"VPN L2TP/IPSec com base em certificado"</string>
    <string name="upload_file" msgid="2897957172366730416">"Escolher arquivo"</string>
    <string name="reset" msgid="2448168080964209908">"Redefinir"</string>
    <string name="submit" msgid="1602335572089911941">"Enviar"</string>
    <string name="description_star" msgid="2654319874908576133">"favorito"</string>
    <string name="car_mode_disable_notification_title" msgid="3164768212003864316">"Modo de carro ativado"</string>
    <string name="car_mode_disable_notification_message" msgid="668663626721675614">"Selecione para sair do modo de carro."</string>
    <string name="tethered_notification_title" msgid="3146694234398202601">"Vínculo ou ponto de acesso ativo"</string>
    <string name="tethered_notification_message" msgid="3067108323903048927">"Toque para configurar"</string>
    <string name="throttle_warning_notification_title" msgid="4890894267454867276">"Alto uso de dados do celular"</string>
    <string name="throttle_warning_notification_message" msgid="2609734763845705708">"Toque para saber mais sobre uso de dados do celular"</string>
    <string name="throttled_notification_title" msgid="6269541897729781332">"Limite de dados do celular excedido"</string>
    <string name="throttled_notification_message" msgid="4712369856601275146">"Toque para saber mais sobre o uso de dados do celular"</string>
    <string name="progress_unmounting" product="nosdcard" msgid="535863554318797377">"Desconectando armazenamento USB..."</string>
    <string name="progress_unmounting" product="default" msgid="5556813978958789471">"Desconectando cartão SD..."</string>
    <string name="progress_erasing" product="nosdcard" msgid="4183664626203056915">"Apagando o armazenamento USB..."</string>
    <string name="progress_erasing" product="default" msgid="2115214724367534095">"Apagando cartão SD..."</string>
    <string name="format_error" product="nosdcard" msgid="4320339096529911637">"Falha ao apagar o armazenamento USB."</string>
    <string name="format_error" product="default" msgid="1343380371925238343">"Falha ao apagar o cartão SD."</string>
    <string name="media_bad_removal" msgid="7960864061016603281">"O cartão SD foi removido antes de ser desconectado."</string>
    <string name="media_checking" product="nosdcard" msgid="418188720009569693">"O armazenamento USB está sendo verificado no momento."</string>
    <string name="media_checking" product="default" msgid="7334762503904827481">"O cartão SD está sendo verificado no momento."</string>
    <string name="media_removed" msgid="7001526905057952097">"O cartão SD foi removido."</string>
    <string name="media_shared" product="nosdcard" msgid="5830814349250834225">"O armazenamento USB está em uso por um computador no momento."</string>
    <string name="media_shared" product="default" msgid="5706130568133540435">"O cartão SD está em uso por um computador no momento."</string>
    <string name="media_unknown_state" msgid="729192782197290385">"Mídia externa em estado desconhecido."</string>
    <string name="app_killed_message">Application killed</string>
    <string name="phone_goggles_problem_count">Problema #%1$d: </string>
    <string name="phone_goggles_description">Resolva o %1$d resolvendo problemas matemáticos em menos de %2$d segundos para poder realizar a sua comunicação.</string>
    <plurals name="phone_goggles_countdown">
        <item quantity="one">%d segundos restando</item>
        <item quantity="other">%d segundos restando</item>
    </plurals>
    <string name="lockscreen_phone_label">Telefone</string>
    <string name="lockscreen_messaging_label">Mensagem</string>
    <string name="lockscreen_discharging">Descarregando (%d%%)</string>
    <string name="global_action_reboot">Reiniciar</string>
    <string name="global_action_choose_profile">Escolher perfil</string>
    <string name="reboot_system">Reiniciar telefone</string>
    <string name="reboot_progress">Reiniciando\u2026</string>
    <string name="reboot_confirm">Seu telefone irá reiniciar.</string>
    <string name="wildcardProfile">Outro</string>
    <string name="profileNameDefault">Padrão</string>
    <string name="profileNameWork">Trabalho</string>
    <string name="profileNameHome">Casa</string>
    <string name="profileNameSilent">Silencioso</string>
    <string name="profileNameNight">Noite</string>
    <string name="profileGroupPhone">Telefone</string>
    <string name="profileGroupCalendar">Calendário</string>
    <string name="profileGroupGmail">Gmail</string>
    <string name="profileGroupEmail">Email</string>
    <string name="profileGroupSMS">SMS</string>
    <string name="global_action_back">Voltar</string>
</resources><|MERGE_RESOLUTION|>--- conflicted
+++ resolved
@@ -399,21 +399,10 @@
     <string name="permdesc_changeWifiState" msgid="2950383153656873267">"Permite que um aplicativo se conecte e desconecte dos pontos de acesso Wi-Fi e faça alterações nas redes Wi-Fi configuradas."</string>
     <string name="permlab_changeWifiMulticastState" msgid="1368253871483254784">"permitir recebimento de multicast Wi-Fi"</string>
     <string name="permdesc_changeWifiMulticastState" msgid="8199464507656067553">"Permite que um aplicativo receba pacotes não endereçados diretamente para o seu aparelho. Isso pode ser útil ao detectar os serviços oferecidos nas proximidades. Ele consome mais energia do que o modo não-multicast."</string>
-<<<<<<< HEAD
-
-    <string name="permlab_accessWimaxState">visualizar status do WiMax</string>
-    <string name="permdesc_accessWimaxState">Permitir uma aplicação visualizar
-      a informação sobre o estado do WiMax.</string>
-    <string name="permlab_changeWimaxState">trocar status do WiMax</string>
-    <string name="permdesc_changeWimaxState">Permitir uma aplicação conectar
-      e disconectar de redes WiMax.</string>
-
-=======
     <string name="permlab_accessWimaxState" msgid="2800410363171809280">"visualizar estado do WiMAX"</string>
     <string name="permdesc_accessWimaxState" msgid="8298035866227524023">"Permite que um aplicativo veja as informações sobre o estado do WiMAX."</string>
     <string name="permlab_changeWimaxState" msgid="340465839241528618">"alterar estado do WiMAX"</string>
     <string name="permdesc_changeWimaxState" msgid="474918005058989421">"Permite que um aplicativo seja conectado e desconectado à uma rede WiMAX."</string>
->>>>>>> f0f1ceeb
     <string name="permlab_bluetoothAdmin" msgid="1092209628459341292">"administração de Bluetooth"</string>
     <string name="permdesc_bluetoothAdmin" msgid="7256289774667054555">"Permite que um aplicativo configure o telefone Bluetooth local, descubra e pareie com dispositivos remotos."</string>
     <string name="permlab_bluetooth" msgid="8361038707857018732">"criar conexões Bluetooth"</string>
