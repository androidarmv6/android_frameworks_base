/*
 * Copyright (C) 2007-2008 Esmertec AG.
 * Copyright (C) 2007-2008 The Android Open Source Project
 *
 * Licensed under the Apache License, Version 2.0 (the "License");
 * you may not use this file except in compliance with the License.
 * You may obtain a copy of the License at
 *
 *      http://www.apache.org/licenses/LICENSE-2.0
 *
 * Unless required by applicable law or agreed to in writing, software
 * distributed under the License is distributed on an "AS IS" BASIS,
 * WITHOUT WARRANTIES OR CONDITIONS OF ANY KIND, either express or implied.
 * See the License for the specific language governing permissions and
 * limitations under the License.
 */

package com.google.android.mms.pdu;

import com.google.android.mms.ContentType;
import com.google.android.mms.InvalidHeaderValueException;

import android.util.Config;
import android.util.Log;

import java.io.ByteArrayInputStream;
import java.io.ByteArrayOutputStream;
import java.io.UnsupportedEncodingException;
import java.util.Arrays;
import java.util.HashMap;

import android.content.res.Resources;

public class PduParser {
    /**
     *  The next are WAP values defined in WSP specification.
     */
    private static final int QUOTE = 127;
    private static final int LENGTH_QUOTE = 31;
    private static final int TEXT_MIN = 32;
    private static final int TEXT_MAX = 127;
    private static final int SHORT_INTEGER_MAX = 127;
    private static final int SHORT_LENGTH_MAX = 30;
    private static final int LONG_INTEGER_LENGTH_MAX = 8;
    private static final int QUOTED_STRING_FLAG = 34;
    private static final int END_STRING_FLAG = 0x00;
    //The next two are used by the interface "parseWapString" to
    //distinguish Text-String and Quoted-String.
    private static final int TYPE_TEXT_STRING = 0;
    private static final int TYPE_QUOTED_STRING = 1;
    private static final int TYPE_TOKEN_STRING = 2;

    /**
     * Specify the part position.
     */
    private static final int THE_FIRST_PART = 0;
    private static final int THE_LAST_PART = 1;

    /**
     * The pdu data.
     */
    private ByteArrayInputStream mPduDataStream = null;

    /**
     * Store pdu headers
     */
    private PduHeaders mHeaders = null;

    /**
     * Store pdu parts.
     */
    private PduBody mBody = null;

    /**
     * Store the "type" parameter in "Content-Type" header field.
     */
    private static byte[] mTypeParam = null;

    /**
     * Store the "start" parameter in "Content-Type" header field.
     */
    private static byte[] mStartParam = null;

    /**
     * The log tag.
     */
    private static final String LOG_TAG = "PduParser";
    private static final boolean DEBUG = false;
    private static final boolean LOCAL_LOGV = DEBUG ? Config.LOGD : Config.LOGV;

    /**
     * Constructor.
     *
     * @param pduDataStream pdu data to be parsed
     */
    public PduParser(byte[] pduDataStream) {
        mPduDataStream = new ByteArrayInputStream(pduDataStream);
    }

    /**
     * Parse the pdu.
     *
     * @return the pdu structure if parsing successfully.
     *         null if parsing error happened or mandatory fields are not set.
     */
    public GenericPdu parse(){
        if (mPduDataStream == null) {
            return null;
        }

        /* parse headers */
        mHeaders = parseHeaders(mPduDataStream);
        if (null == mHeaders) {
            // Parse headers failed.
            return null;
        }

        /* get the message type */
        int messageType = mHeaders.getOctet(PduHeaders.MESSAGE_TYPE);

        /* check mandatory header fields */
        if (false == checkMandatoryHeader(mHeaders)) {
            log("check mandatory headers failed!");
            return null;
        }

        if ((PduHeaders.MESSAGE_TYPE_SEND_REQ == messageType) ||
                (PduHeaders.MESSAGE_TYPE_RETRIEVE_CONF == messageType)) {
            /* need to parse the parts */
            mBody = parseParts(mPduDataStream);
            if (null == mBody) {
                // Parse parts failed.
                return null;
            }
        }

        switch (messageType) {
            case PduHeaders.MESSAGE_TYPE_SEND_REQ:
                SendReq sendReq = new SendReq(mHeaders, mBody);
                return sendReq;
            case PduHeaders.MESSAGE_TYPE_SEND_CONF:
                SendConf sendConf = new SendConf(mHeaders);
                return sendConf;
            case PduHeaders.MESSAGE_TYPE_NOTIFICATION_IND:
                NotificationInd notificationInd =
                    new NotificationInd(mHeaders);
                return notificationInd;
            case PduHeaders.MESSAGE_TYPE_NOTIFYRESP_IND:
                NotifyRespInd notifyRespInd =
                    new NotifyRespInd(mHeaders);
                return notifyRespInd;
            case PduHeaders.MESSAGE_TYPE_RETRIEVE_CONF:
                RetrieveConf retrieveConf =
                    new RetrieveConf(mHeaders, mBody);

                byte[] contentType = retrieveConf.getContentType();
                if (null == contentType) {
                    return null;
                }
                String ctTypeStr = new String(contentType);
                if (ctTypeStr.equals(ContentType.MULTIPART_MIXED)
                        || ctTypeStr.equals(ContentType.MULTIPART_RELATED)
                        || ctTypeStr.equals(ContentType.MULTIPART_ALTERNATIVE)) {
                    // The MMS content type must be "application/vnd.wap.multipart.mixed"
                    // or "application/vnd.wap.multipart.related"
                    // or "application/vnd.wap.multipart.alternative"
                    return retrieveConf;
                } else if (ctTypeStr.equals(ContentType.MULTIPART_ALTERNATIVE)) {
                    // "application/vnd.wap.multipart.alternative"
                    // should take only the first part.
                    PduPart firstPart = mBody.getPart(0);
                    mBody.removeAll();
                    mBody.addPart(0, firstPart);
                    return retrieveConf;
                }
                return null;
            case PduHeaders.MESSAGE_TYPE_DELIVERY_IND:
                DeliveryInd deliveryInd =
                    new DeliveryInd(mHeaders);
                return deliveryInd;
            case PduHeaders.MESSAGE_TYPE_ACKNOWLEDGE_IND:
                AcknowledgeInd acknowledgeInd =
                    new AcknowledgeInd(mHeaders);
                return acknowledgeInd;
            case PduHeaders.MESSAGE_TYPE_READ_ORIG_IND:
                ReadOrigInd readOrigInd =
                    new ReadOrigInd(mHeaders);
                return readOrigInd;
            case PduHeaders.MESSAGE_TYPE_READ_REC_IND:
                ReadRecInd readRecInd =
                    new ReadRecInd(mHeaders);
                return readRecInd;
            default:
                log("Parser doesn't support this message type in this version!");
            return null;
        }
    }

    /**
     * Parse pdu headers.
     *
     * @param pduDataStream pdu data input stream
     * @return headers in PduHeaders structure, null when parse fail
     */
    protected PduHeaders parseHeaders(ByteArrayInputStream pduDataStream){
        if (pduDataStream == null) {
            return null;
        }

        boolean keepParsing = true;
        PduHeaders headers = new PduHeaders();

        while (keepParsing && (pduDataStream.available() > 0)) {
            pduDataStream.mark(1);
            int headerField = extractByteValue(pduDataStream);
            /* parse custom text header */
            if ((headerField >= TEXT_MIN) && (headerField <= TEXT_MAX)) {
                pduDataStream.reset();
                byte [] bVal = parseWapString(pduDataStream, TYPE_TEXT_STRING);
                if (LOCAL_LOGV) {
                    Log.v(LOG_TAG, "TextHeader: " + new String(bVal));
                }
                /* we should ignore it at the moment */
                continue;
            }
            switch (headerField) {
                case PduHeaders.MESSAGE_TYPE:
                {
                    int messageType = extractByteValue(pduDataStream);
                    switch (messageType) {
                        // We don't support these kind of messages now.
                        case PduHeaders.MESSAGE_TYPE_FORWARD_REQ:
                        case PduHeaders.MESSAGE_TYPE_FORWARD_CONF:
                        case PduHeaders.MESSAGE_TYPE_MBOX_STORE_REQ:
                        case PduHeaders.MESSAGE_TYPE_MBOX_STORE_CONF:
                        case PduHeaders.MESSAGE_TYPE_MBOX_VIEW_REQ:
                        case PduHeaders.MESSAGE_TYPE_MBOX_VIEW_CONF:
                        case PduHeaders.MESSAGE_TYPE_MBOX_UPLOAD_REQ:
                        case PduHeaders.MESSAGE_TYPE_MBOX_UPLOAD_CONF:
                        case PduHeaders.MESSAGE_TYPE_MBOX_DELETE_REQ:
                        case PduHeaders.MESSAGE_TYPE_MBOX_DELETE_CONF:
                        case PduHeaders.MESSAGE_TYPE_MBOX_DESCR:
                        case PduHeaders.MESSAGE_TYPE_DELETE_REQ:
                        case PduHeaders.MESSAGE_TYPE_DELETE_CONF:
                        case PduHeaders.MESSAGE_TYPE_CANCEL_REQ:
                        case PduHeaders.MESSAGE_TYPE_CANCEL_CONF:
                            return null;
                    }
                    try {
                        headers.setOctet(messageType, headerField);
                    } catch(InvalidHeaderValueException e) {
                        log("Set invalid Octet value: " + messageType +
                                " into the header filed: " + headerField);
                        return null;
                    } catch(RuntimeException e) {
                        log(headerField + "is not Octet header field!");
                        return null;
                    }
                    break;
                }
                /* Octect value */
                case PduHeaders.REPORT_ALLOWED:
                case PduHeaders.ADAPTATION_ALLOWED:
                case PduHeaders.DELIVERY_REPORT:
                case PduHeaders.DRM_CONTENT:
                case PduHeaders.DISTRIBUTION_INDICATOR:
                case PduHeaders.QUOTAS:
                case PduHeaders.READ_REPORT:
                case PduHeaders.STORE:
                case PduHeaders.STORED:
                case PduHeaders.TOTALS:
                case PduHeaders.SENDER_VISIBILITY:
                case PduHeaders.READ_STATUS:
                case PduHeaders.CANCEL_STATUS:
                case PduHeaders.PRIORITY:
                case PduHeaders.STATUS:
                case PduHeaders.REPLY_CHARGING:
                case PduHeaders.MM_STATE:
                case PduHeaders.RECOMMENDED_RETRIEVAL_MODE:
                case PduHeaders.CONTENT_CLASS:
                case PduHeaders.RETRIEVE_STATUS:
                case PduHeaders.STORE_STATUS:
                    /**
                     * The following field has a different value when
                     * used in the M-Mbox-Delete.conf and M-Delete.conf PDU.
                     * For now we ignore this fact, since we do not support these PDUs
                     */
                case PduHeaders.RESPONSE_STATUS:
                {
                    int value = extractByteValue(pduDataStream);

                    try {
                        headers.setOctet(value, headerField);
                    } catch(InvalidHeaderValueException e) {
                        log("Set invalid Octet value: " + value +
                                " into the header filed: " + headerField);
                        return null;
                    } catch(RuntimeException e) {
                        log(headerField + "is not Octet header field!");
                        return null;
                    }
                    break;
                }

                /* Long-Integer */
                case PduHeaders.DATE:
                case PduHeaders.REPLY_CHARGING_SIZE:
                case PduHeaders.MESSAGE_SIZE:
                {
                    try {
                        long value = parseLongInteger(pduDataStream);
                        headers.setLongInteger(value, headerField);
                    } catch(RuntimeException e) {
                        log(headerField + "is not Long-Integer header field!");
                        return null;
                    }
                    break;
                }

                /* Integer-Value */
                case PduHeaders.MESSAGE_COUNT:
                case PduHeaders.START:
                case PduHeaders.LIMIT:
                {
                    try {
                        long value = parseIntegerValue(pduDataStream);
                        headers.setLongInteger(value, headerField);
                    } catch(RuntimeException e) {
                        log(headerField + "is not Long-Integer header field!");
                        return null;
                    }
                    break;
                }

                /* Text-String */
                case PduHeaders.TRANSACTION_ID:
                case PduHeaders.REPLY_CHARGING_ID:
                case PduHeaders.AUX_APPLIC_ID:
                case PduHeaders.APPLIC_ID:
                case PduHeaders.REPLY_APPLIC_ID:
                    /**
                     * The next three header fields are email addresses
                     * as defined in RFC2822,
                     * not including the characters "<" and ">"
                     */
                case PduHeaders.MESSAGE_ID:
                case PduHeaders.REPLACE_ID:
                case PduHeaders.CANCEL_ID:
                    /**
                     * The following field has a different value when
                     * used in the M-Mbox-Delete.conf and M-Delete.conf PDU.
                     * For now we ignore this fact, since we do not support these PDUs
                     */
                case PduHeaders.CONTENT_LOCATION:
                {
                    byte[] value = parseWapString(pduDataStream, TYPE_TEXT_STRING);
                    if (null != value) {
                        try {
                            headers.setTextString(value, headerField);
                        } catch(NullPointerException e) {
                            log("null pointer error!");
                        } catch(RuntimeException e) {
                            log(headerField + "is not Text-String header field!");
                            return null;
                        }
                    }
                    break;
                }

                /* Encoded-string-value */
                case PduHeaders.SUBJECT:
                case PduHeaders.RECOMMENDED_RETRIEVAL_MODE_TEXT:
                case PduHeaders.RETRIEVE_TEXT:
                case PduHeaders.STATUS_TEXT:
                case PduHeaders.STORE_STATUS_TEXT:
                    /* the next one is not support
                     * M-Mbox-Delete.conf and M-Delete.conf now */
                case PduHeaders.RESPONSE_TEXT:
                {
                    EncodedStringValue value =
                        parseEncodedStringValue(pduDataStream);
                    if (null != value) {
                        try {
                            headers.setEncodedStringValue(value, headerField);
                        } catch(NullPointerException e) {
                            log("null pointer error!");
                        } catch (RuntimeException e) {
                            log(headerField + "is not Encoded-String-Value header field!");
                            return null;
                        }
                    }
                    break;
                }

                /* Addressing model */
                case PduHeaders.BCC:
                case PduHeaders.CC:
                case PduHeaders.TO:
                {
                    EncodedStringValue value =
                        parseEncodedStringValue(pduDataStream);
                    if (null != value) {
                        byte[] address = value.getTextString();
                        if (null != address) {
                            String str = new String(address);
                            int endIndex = str.indexOf("/");
                            if (endIndex > 0) {
                                str = str.substring(0, endIndex);
                            }
                            try {
                                value.setTextString(str.getBytes());
                            } catch(NullPointerException e) {
                                log("null pointer error!");
                                return null;
                            }
                        }

                        try {
                            headers.appendEncodedStringValue(value, headerField);
                        } catch(NullPointerException e) {
                            log("null pointer error!");
                        } catch(RuntimeException e) {
                            log(headerField + "is not Encoded-String-Value header field!");
                            return null;
                        }
                    }
                    break;
                }

                /* Value-length
                 * (Absolute-token Date-value | Relative-token Delta-seconds-value) */
                case PduHeaders.DELIVERY_TIME:
                case PduHeaders.EXPIRY:
                case PduHeaders.REPLY_CHARGING_DEADLINE:
                {
                    /* parse Value-length */
                    parseValueLength(pduDataStream);

                    /* Absolute-token or Relative-token */
                    int token = extractByteValue(pduDataStream);

                    /* Date-value or Delta-seconds-value */
                    long timeValue;
                    try {
                        timeValue = parseLongInteger(pduDataStream);
                    } catch(RuntimeException e) {
                        log(headerField + "is not Long-Integer header field!");
                        return null;
                    }
                    if (PduHeaders.VALUE_RELATIVE_TOKEN == token) {
                        /* need to convert the Delta-seconds-value
                         * into Date-value */
                        timeValue = System.currentTimeMillis()/1000 + timeValue;
                    }

                    try {
                        headers.setLongInteger(timeValue, headerField);
                    } catch(RuntimeException e) {
                        log(headerField + "is not Long-Integer header field!");
                        return null;
                    }
                    break;
                }

                case PduHeaders.FROM: {
                    /* From-value =
                     * Value-length
                     * (Address-present-token Encoded-string-value | Insert-address-token)
                     */
                    EncodedStringValue from = null;
                    parseValueLength(pduDataStream); /* parse value-length */

                    /* Address-present-token or Insert-address-token */
                    int fromToken = extractByteValue(pduDataStream);

                    /* Address-present-token or Insert-address-token */
                    if (PduHeaders.FROM_ADDRESS_PRESENT_TOKEN == fromToken) {
                        /* Encoded-string-value */
                        from = parseEncodedStringValue(pduDataStream);
                        if (null != from) {
                            byte[] address = from.getTextString();
                            if (null != address) {
                                String str = new String(address);
                                int endIndex = str.indexOf("/");
                                if (endIndex > 0) {
                                    str = str.substring(0, endIndex);
                                }
                                try {
                                    from.setTextString(str.getBytes());
                                } catch(NullPointerException e) {
                                    log("null pointer error!");
                                    return null;
                                }
                            }
                        }
                    } else {
                        try {
                            from = new EncodedStringValue(
                                    PduHeaders.FROM_INSERT_ADDRESS_TOKEN_STR.getBytes());
                        } catch(NullPointerException e) {
                            log(headerField + "is not Encoded-String-Value header field!");
                            return null;
                        }
                    }

                    try {
                        headers.setEncodedStringValue(from, PduHeaders.FROM);
                    } catch(NullPointerException e) {
                        log("null pointer error!");
                    } catch(RuntimeException e) {
                        log(headerField + "is not Encoded-String-Value header field!");
                        return null;
                    }
                    break;
                }

                case PduHeaders.MESSAGE_CLASS: {
                    /* Message-class-value = Class-identifier | Token-text */
                    pduDataStream.mark(1);
                    int messageClass = extractByteValue(pduDataStream);

                    if (messageClass >= PduHeaders.MESSAGE_CLASS_PERSONAL) {
                        /* Class-identifier */
                        try {
                            if (PduHeaders.MESSAGE_CLASS_PERSONAL == messageClass) {
                                headers.setTextString(
                                        PduHeaders.MESSAGE_CLASS_PERSONAL_STR.getBytes(),
                                        PduHeaders.MESSAGE_CLASS);
                            } else if (PduHeaders.MESSAGE_CLASS_ADVERTISEMENT == messageClass) {
                                headers.setTextString(
                                        PduHeaders.MESSAGE_CLASS_ADVERTISEMENT_STR.getBytes(),
                                        PduHeaders.MESSAGE_CLASS);
                            } else if (PduHeaders.MESSAGE_CLASS_INFORMATIONAL == messageClass) {
                                headers.setTextString(
                                        PduHeaders.MESSAGE_CLASS_INFORMATIONAL_STR.getBytes(),
                                        PduHeaders.MESSAGE_CLASS);
                            } else if (PduHeaders.MESSAGE_CLASS_AUTO == messageClass) {
                                headers.setTextString(
                                        PduHeaders.MESSAGE_CLASS_AUTO_STR.getBytes(),
                                        PduHeaders.MESSAGE_CLASS);
                            }
                        } catch(NullPointerException e) {
                            log("null pointer error!");
                        } catch(RuntimeException e) {
                            log(headerField + "is not Text-String header field!");
                            return null;
                        }
                    } else {
                        /* Token-text */
                        pduDataStream.reset();
                        byte[] messageClassString = parseWapString(pduDataStream, TYPE_TEXT_STRING);
                        if (null != messageClassString) {
                            try {
                                headers.setTextString(messageClassString, PduHeaders.MESSAGE_CLASS);
                            } catch(NullPointerException e) {
                                log("null pointer error!");
                            } catch(RuntimeException e) {
                                log(headerField + "is not Text-String header field!");
                                return null;
                            }
                        }
                    }
                    break;
                }

                case PduHeaders.MMS_VERSION: {
                    int version = parseShortInteger(pduDataStream);

                    try {
                        headers.setOctet(version, PduHeaders.MMS_VERSION);
                    } catch(InvalidHeaderValueException e) {
                        log("Set invalid Octet value: " + version +
                                " into the header filed: " + headerField);
                        return null;
                    } catch(RuntimeException e) {
                        log(headerField + "is not Octet header field!");
                        return null;
                    }
                    break;
                }

                case PduHeaders.PREVIOUSLY_SENT_BY: {
                    /* Previously-sent-by-value =
                     * Value-length Forwarded-count-value Encoded-string-value */
                    /* parse value-length */
                    parseValueLength(pduDataStream);

                    /* parse Forwarded-count-value */
                    try {
                        parseIntegerValue(pduDataStream);
                    } catch(RuntimeException e) {
                        log(headerField + " is not Integer-Value");
                        return null;
                    }

                    /* parse Encoded-string-value */
                    EncodedStringValue previouslySentBy =
                        parseEncodedStringValue(pduDataStream);
                    if (null != previouslySentBy) {
                        try {
                            headers.setEncodedStringValue(previouslySentBy,
                                    PduHeaders.PREVIOUSLY_SENT_BY);
                        } catch(NullPointerException e) {
                            log("null pointer error!");
                        } catch(RuntimeException e) {
                            log(headerField + "is not Encoded-String-Value header field!");
                            return null;
                        }
                    }
                    break;
                }

                case PduHeaders.PREVIOUSLY_SENT_DATE: {
                    /* Previously-sent-date-value =
                     * Value-length Forwarded-count-value Date-value */
                    /* parse value-length */
                    parseValueLength(pduDataStream);

                    /* parse Forwarded-count-value */
                    try {
                        parseIntegerValue(pduDataStream);
                    } catch(RuntimeException e) {
                        log(headerField + " is not Integer-Value");
                        return null;
                    }

                    /* Date-value */
                    try {
                        long perviouslySentDate = parseLongInteger(pduDataStream);
                        headers.setLongInteger(perviouslySentDate,
                                PduHeaders.PREVIOUSLY_SENT_DATE);
                    } catch(RuntimeException e) {
                        log(headerField + "is not Long-Integer header field!");
                        return null;
                    }
                    break;
                }

                case PduHeaders.MM_FLAGS: {
                    /* MM-flags-value =
                     * Value-length
                     * ( Add-token | Remove-token | Filter-token )
                     * Encoded-string-value
                     */

                    /* parse Value-length */
                    parseValueLength(pduDataStream);

                    /* Add-token | Remove-token | Filter-token */
                    extractByteValue(pduDataStream);

                    /* Encoded-string-value */
                    parseEncodedStringValue(pduDataStream);

                    /* not store this header filed in "headers",
                     * because now PduHeaders doesn't support it */
                    break;
                }

                /* Value-length
                 * (Message-total-token | Size-total-token) Integer-Value */
                case PduHeaders.MBOX_TOTALS:
                case PduHeaders.MBOX_QUOTAS:
                {
                    /* Value-length */
                    parseValueLength(pduDataStream);

                    /* Message-total-token | Size-total-token */
                    extractByteValue(pduDataStream);

                    /*Integer-Value*/
                    try {
                        parseIntegerValue(pduDataStream);
                    } catch(RuntimeException e) {
                        log(headerField + " is not Integer-Value");
                        return null;
                    }

                    /* not store these headers filed in "headers",
                    because now PduHeaders doesn't support them */
                    break;
                }

                case PduHeaders.ELEMENT_DESCRIPTOR: {
                    parseContentType(pduDataStream, null);

                    /* not store this header filed in "headers",
                    because now PduHeaders doesn't support it */
                    break;
                }

                case PduHeaders.CONTENT_TYPE: {
                    HashMap<Integer, Object> map =
                        new HashMap<Integer, Object>();
                    byte[] contentType =
                        parseContentType(pduDataStream, map);

                    if (null != contentType) {
                        try {
                            headers.setTextString(contentType, PduHeaders.CONTENT_TYPE);
                        } catch(NullPointerException e) {
                            log("null pointer error!");
                        } catch(RuntimeException e) {
                            log(headerField + "is not Text-String header field!");
                            return null;
                        }
                    }

                    /* get start parameter */
                    mStartParam = (byte[]) map.get(PduPart.P_START);

                    /* get charset parameter */
                    mTypeParam= (byte[]) map.get(PduPart.P_TYPE);

                    keepParsing = false;
                    break;
                }

                case PduHeaders.CONTENT:
                case PduHeaders.ADDITIONAL_HEADERS:
                case PduHeaders.ATTRIBUTES:
                default: {
                    log("Unknown header");
                }
            }
        }

        return headers;
    }

    /**
     * Parse pdu parts.
     *
     * @param pduDataStream pdu data input stream
     * @return parts in PduBody structure
     */
    protected static PduBody parseParts(ByteArrayInputStream pduDataStream) {
        if (pduDataStream == null) {
            return null;
        }

        int count = parseUnsignedInt(pduDataStream); // get the number of parts
        PduBody body = new PduBody();

        for (int i = 0 ; i < count ; i++) {
            int headerLength = parseUnsignedInt(pduDataStream);
            int dataLength = parseUnsignedInt(pduDataStream);
            PduPart part = new PduPart();
            int startPos = pduDataStream.available();
            if (startPos <= 0) {
                // Invalid part.
                return null;
            }

            /* parse part's content-type */
            HashMap<Integer, Object> map = new HashMap<Integer, Object>();
            byte[] contentType = parseContentType(pduDataStream, map);
            if (null != contentType) {
                part.setContentType(contentType);
            } else {
                part.setContentType((PduContentTypes.contentTypes[0]).getBytes()); //"*/*"
            }

            /* get name parameter */
            byte[] name = (byte[]) map.get(PduPart.P_NAME);
            if (null != name) {
                part.setName(name);
            }

            /* get charset parameter */
            Integer charset = (Integer) map.get(PduPart.P_CHARSET);
            if (null != charset) {
                part.setCharset(charset);
            }

            /* parse part's headers */
            int endPos = pduDataStream.available();
            int partHeaderLen = headerLength - (startPos - endPos);
            if (partHeaderLen > 0) {
                if (false == parsePartHeaders(pduDataStream, part, partHeaderLen)) {
                    // Parse part header faild.
                    return null;
                }
            } else if (partHeaderLen < 0) {
                // Invalid length of content-type.
                return null;
            }

            /* FIXME: check content-id, name, filename and content location,
             * if not set anyone of them, generate a default content-location
             */
            if ((null == part.getContentLocation())
                    && (null == part.getName())
                    && (null == part.getFilename())
                    && (null == part.getContentId())) {
                part.setContentLocation(Long.toOctalString(
                        System.currentTimeMillis()).getBytes());
            }

            /* get part's data */
            if (dataLength > 0) {
                byte[] partData = new byte[dataLength];
                String partContentType = new String(part.getContentType());
                pduDataStream.read(partData, 0, dataLength);
                if (partContentType.equalsIgnoreCase(ContentType.MULTIPART_ALTERNATIVE)) {
                    // parse "multipart/vnd.wap.multipart.alternative".
                    PduBody childBody = parseParts(new ByteArrayInputStream(partData));
                    // take the first part of children.
                    part = childBody.getPart(0);
                } else {
                    // Check Content-Transfer-Encoding.
                    byte[] partDataEncoding = part.getContentTransferEncoding();
                    if (null != partDataEncoding) {
                        String encoding = new String(partDataEncoding);
                        if (encoding.equalsIgnoreCase(PduPart.P_BASE64)) {
                            // Decode "base64" into "binary".
                            partData = Base64.decodeBase64(partData);
                        } else if (encoding.equalsIgnoreCase(PduPart.P_QUOTED_PRINTABLE)) {
                            // Decode "quoted-printable" into "binary".
                            partData = QuotedPrintable.decodeQuotedPrintable(partData);
                        } else {
                            // "binary" is the default encoding.
                        }
                    }
                    if (null == partData) {
                        log("Decode part data error!");
                        return null;
                    }
                    part.setData(partData);
                }
            }

            /* add this part to body */
            if (THE_FIRST_PART == checkPartPosition(part)) {
                /* this is the first part */
                body.addPart(0, part);
            } else {
                /* add the part to the end */
                body.addPart(part);
            }
        }

        return body;
    }

    /**
     * Log status.
     *
     * @param text log information
     */
    private static void log(String text) {
        if (LOCAL_LOGV) {
            Log.v(LOG_TAG, text);
        }
    }

    /**
     * Parse unsigned integer.
     *
     * @param pduDataStream pdu data input stream
     * @return the integer, -1 when failed
     */
    protected static int parseUnsignedInt(ByteArrayInputStream pduDataStream) {
        /**
         * From wap-230-wsp-20010705-a.pdf
         * The maximum size of a uintvar is 32 bits.
         * So it will be encoded in no more than 5 octets.
         */
        assert(null != pduDataStream);
        int result = 0;
        int temp = pduDataStream.read();
        if (temp == -1) {
            return temp;
        }

        while((temp & 0x80) != 0) {
            result = result << 7;
            result |= temp & 0x7F;
            temp = pduDataStream.read();
            if (temp == -1) {
                return temp;
            }
        }

        result = result << 7;
        result |= temp & 0x7F;

        return result;
    }

    /**
     * Parse value length.
     *
     * @param pduDataStream pdu data input stream
     * @return the integer
     */
    protected static int parseValueLength(ByteArrayInputStream pduDataStream) {
        /**
         * From wap-230-wsp-20010705-a.pdf
         * Value-length = Short-length | (Length-quote Length)
         * Short-length = <Any octet 0-30>
         * Length-quote = <Octet 31>
         * Length = Uintvar-integer
         * Uintvar-integer = 1*5 OCTET
         */
        assert(null != pduDataStream);
        int temp = pduDataStream.read();
        assert(-1 != temp);
        int first = temp & 0xFF;

        if (first <= SHORT_LENGTH_MAX) {
            return first;
        } else if (first == LENGTH_QUOTE) {
            return parseUnsignedInt(pduDataStream);
        }

        throw new RuntimeException ("Value length > LENGTH_QUOTE!");
    }

    /**
     * Parse encoded string value.
     *
     * @param pduDataStream pdu data input stream
     * @return the EncodedStringValue
     */
    protected static EncodedStringValue parseEncodedStringValue(ByteArrayInputStream pduDataStream){
        /**
         * From OMA-TS-MMS-ENC-V1_3-20050927-C.pdf
         * Encoded-string-value = Text-string | Value-length Char-set Text-string
         */
        assert(null != pduDataStream);
        pduDataStream.mark(1);
        EncodedStringValue returnValue = null;
        int charset = 0;
        int temp = pduDataStream.read();
        assert(-1 != temp);
        int first = temp & 0xFF;

        pduDataStream.reset();
        if (first < TEXT_MIN) {
            parseValueLength(pduDataStream);

            charset = parseShortInteger(pduDataStream); //get the "Charset"
        }

        byte[] textString = parseWapString(pduDataStream, TYPE_TEXT_STRING);

        try {
            if (0 != charset) {
                returnValue = new EncodedStringValue(charset, textString);
            } else {
                returnValue = new EncodedStringValue(textString);
            }
        } catch(Exception e) {
            return null;
        }

        return returnValue;
    }

    /**
     * Parse Text-String or Quoted-String.
     *
     * @param pduDataStream pdu data input stream
     * @param stringType TYPE_TEXT_STRING or TYPE_QUOTED_STRING
     * @return the string without End-of-string in byte array
     */
    protected static byte[] parseWapString(ByteArrayInputStream pduDataStream,
            int stringType) {
        assert(null != pduDataStream);
        /**
         * From wap-230-wsp-20010705-a.pdf
         * Text-string = [Quote] *TEXT End-of-string
         * If the first character in the TEXT is in the range of 128-255,
         * a Quote character must precede it.
         * Otherwise the Quote character must be omitted.
         * The Quote is not part of the contents.
         * Quote = <Octet 127>
         * End-of-string = <Octet 0>
         *
         * Quoted-string = <Octet 34> *TEXT End-of-string
         *
         * Token-text = Token End-of-string
         */

        // Mark supposed beginning of Text-string
        // We will have to mark again if first char is QUOTE or QUOTED_STRING_FLAG
        pduDataStream.mark(1);

        // Check first char
        int temp = pduDataStream.read();
        assert(-1 != temp);
        if ((TYPE_QUOTED_STRING == stringType) &&
                (QUOTED_STRING_FLAG == temp)) {
            // Mark again if QUOTED_STRING_FLAG and ignore it
            pduDataStream.mark(1);
        } else if ((TYPE_TEXT_STRING == stringType) &&
                (QUOTE == temp)) {
            // Mark again if QUOTE and ignore it
            pduDataStream.mark(1);
        } else {
            // Otherwise go back to origin
            pduDataStream.reset();
        }

        // We are now definitely at the beginning of string
        /**
         * Return *TOKEN or *TEXT (Text-String without QUOTE,
         * Quoted-String without QUOTED_STRING_FLAG and without End-of-string)
         */
        return getWapString(pduDataStream, stringType);
    }

    /**
     * Check TOKEN data defined in RFC2616.
     * @param ch checking data
     * @return true when ch is TOKEN, false when ch is not TOKEN
     */
    protected static boolean isTokenCharacter(int ch) {
        /**
         * Token      = 1*<any CHAR except CTLs or separators>
         * separators = "("(40) | ")"(41) | "<"(60) | ">"(62) | "@"(64)
         *            | ","(44) | ";"(59) | ":"(58) | "\"(92) | <">(34)
         *            | "/"(47) | "["(91) | "]"(93) | "?"(63) | "="(61)
         *            | "{"(123) | "}"(125) | SP(32) | HT(9)
         * CHAR       = <any US-ASCII character (octets 0 - 127)>
         * CTL        = <any US-ASCII control character
         *            (octets 0 - 31) and DEL (127)>
         * SP         = <US-ASCII SP, space (32)>
         * HT         = <US-ASCII HT, horizontal-tab (9)>
         */
        if((ch < 33) || (ch > 126)) {
            return false;
        }

        switch(ch) {
            case '"': /* '"' */
            case '(': /* '(' */
            case ')': /* ')' */
            case ',': /* ',' */
            case '/': /* '/' */
            case ':': /* ':' */
            case ';': /* ';' */
            case '<': /* '<' */
            case '=': /* '=' */
            case '>': /* '>' */
            case '?': /* '?' */
            case '@': /* '@' */
            case '[': /* '[' */
            case '\\': /* '\' */
            case ']': /* ']' */
            case '{': /* '{' */
            case '}': /* '}' */
                return false;
        }

        return true;
    }

    /**
     * Check TEXT data defined in RFC2616.
     * @param ch checking data
     * @return true when ch is TEXT, false when ch is not TEXT
     */
    protected static boolean isText(int ch) {
        /**
         * TEXT = <any OCTET except CTLs,
         *      but including LWS>
         * CTL  = <any US-ASCII control character
         *      (octets 0 - 31) and DEL (127)>
         * LWS  = [CRLF] 1*( SP | HT )
         * CRLF = CR LF
         * CR   = <US-ASCII CR, carriage return (13)>
         * LF   = <US-ASCII LF, linefeed (10)>
         */
        if(((ch >= 32) && (ch <= 126)) || ((ch >= 128) && (ch <= 255))) {
            return true;
        }

        switch(ch) {
            case '\t': /* '\t' */
            case '\n': /* '\n' */
            case '\r': /* '\r' */
                return true;
        }

        return false;
    }

    protected static byte[] getWapString(ByteArrayInputStream pduDataStream,
            int stringType) {
        assert(null != pduDataStream);
        ByteArrayOutputStream out = new ByteArrayOutputStream();
        int temp = pduDataStream.read();
        assert(-1 != temp);
        while((-1 != temp) && ('\0' != temp)) {
            // check each of the character
            if (stringType == TYPE_TOKEN_STRING) {
                if (isTokenCharacter(temp)) {
                    out.write(temp);
                }
            } else {
                if (isText(temp)) {
                    out.write(temp);
                }
            }

            temp = pduDataStream.read();
            assert(-1 != temp);
        }

        if (out.size() > 0) {
            return out.toByteArray();
        }

        return null;
    }

    /**
     * Extract a byte value from the input stream.
     *
     * @param pduDataStream pdu data input stream
     * @return the byte
     */
    protected static int extractByteValue(ByteArrayInputStream pduDataStream) {
        assert(null != pduDataStream);
        int temp = pduDataStream.read();
        assert(-1 != temp);
        return temp & 0xFF;
    }

    /**
     * Parse Short-Integer.
     *
     * @param pduDataStream pdu data input stream
     * @return the byte
     */
    protected static int parseShortInteger(ByteArrayInputStream pduDataStream) {
        /**
         * From wap-230-wsp-20010705-a.pdf
         * Short-integer = OCTET
         * Integers in range 0-127 shall be encoded as a one
         * octet value with the most significant bit set to one (1xxx xxxx)
         * and with the value in the remaining least significant bits.
         */
        assert(null != pduDataStream);
        int temp = pduDataStream.read();
        assert(-1 != temp);
        return temp & 0x7F;
    }

    /**
     * Parse Long-Integer.
     *
     * @param pduDataStream pdu data input stream
     * @return long integer
     */
    protected static long parseLongInteger(ByteArrayInputStream pduDataStream) {
        /**
         * From wap-230-wsp-20010705-a.pdf
         * Long-integer = Short-length Multi-octet-integer
         * The Short-length indicates the length of the Multi-octet-integer
         * Multi-octet-integer = 1*30 OCTET
         * The content octets shall be an unsigned integer value
         * with the most significant octet encoded first (big-endian representation).
         * The minimum number of octets must be used to encode the value.
         * Short-length = <Any octet 0-30>
         */
        assert(null != pduDataStream);
        int temp = pduDataStream.read();
        assert(-1 != temp);
        int count = temp & 0xFF;

        if (count > LONG_INTEGER_LENGTH_MAX) {
            throw new RuntimeException("Octet count greater than 8 and I can't represent that!");
        }

        long result = 0;

        for (int i = 0 ; i < count ; i++) {
            temp = pduDataStream.read();
            assert(-1 != temp);
            result <<= 8;
            result += (temp & 0xFF);
        }

        return result;
    }

    /**
     * Parse Integer-Value.
     *
     * @param pduDataStream pdu data input stream
     * @return long integer
     */
    protected static long parseIntegerValue(ByteArrayInputStream pduDataStream) {
        /**
         * From wap-230-wsp-20010705-a.pdf
         * Integer-Value = Short-integer | Long-integer
         */
        assert(null != pduDataStream);
        pduDataStream.mark(1);
        int temp = pduDataStream.read();
        assert(-1 != temp);
        pduDataStream.reset();
        if (temp > SHORT_INTEGER_MAX) {
            return parseShortInteger(pduDataStream);
        } else {
            return parseLongInteger(pduDataStream);
        }
    }

    /**
     * To skip length of the wap value.
     *
     * @param pduDataStream pdu data input stream
     * @param length area size
     * @return the values in this area
     */
    protected static int skipWapValue(ByteArrayInputStream pduDataStream, int length) {
        assert(null != pduDataStream);
        byte[] area = new byte[length];
        int readLen = pduDataStream.read(area, 0, length);
        if (readLen < length) { //The actually read length is lower than the length
            return -1;
        } else {
            return readLen;
        }
    }

    /**
     * Parse content type parameters. For now we just support
     * four parameters used in mms: "type", "start", "name", "charset".
     *
     * @param pduDataStream pdu data input stream
     * @param map to store parameters of Content-Type field
     * @param length length of all the parameters
     */
    protected static void parseContentTypeParams(ByteArrayInputStream pduDataStream,
            HashMap<Integer, Object> map, Integer length) {
        /**
         * From wap-230-wsp-20010705-a.pdf
         * Parameter = Typed-parameter | Untyped-parameter
         * Typed-parameter = Well-known-parameter-token Typed-value
         * the actual expected type of the value is implied by the well-known parameter
         * Well-known-parameter-token = Integer-value
         * the code values used for parameters are specified in the Assigned Numbers appendix
         * Typed-value = Compact-value | Text-value
         * In addition to the expected type, there may be no value.
         * If the value cannot be encoded using the expected type, it shall be encoded as text.
         * Compact-value = Integer-value |
         * Date-value | Delta-seconds-value | Q-value | Version-value |
         * Uri-value
         * Untyped-parameter = Token-text Untyped-value
         * the type of the value is unknown, but it shall be encoded as an integer,
         * if that is possible.
         * Untyped-value = Integer-value | Text-value
         */
        assert(null != pduDataStream);
        assert(length > 0);

        int startPos = pduDataStream.available();
        int tempPos = 0;
        int lastLen = length;
        while(0 < lastLen) {
            int param = pduDataStream.read();
            assert(-1 != param);
            lastLen--;

            switch (param) {
                /**
                 * From rfc2387, chapter 3.1
                 * The type parameter must be specified and its value is the MIME media
                 * type of the "root" body part. It permits a MIME user agent to
                 * determine the content-type without reference to the enclosed body
                 * part. If the value of the type parameter and the root body part's
                 * content-type differ then the User Agent's behavior is undefined.
                 *
                 * From wap-230-wsp-20010705-a.pdf
                 * type = Constrained-encoding
                 * Constrained-encoding = Extension-Media | Short-integer
                 * Extension-media = *TEXT End-of-string
                 */
                case PduPart.P_TYPE:
                case PduPart.P_CT_MR_TYPE:
                    pduDataStream.mark(1);
                    int first = extractByteValue(pduDataStream);
                    pduDataStream.reset();
                    if (first > TEXT_MAX) {
                        // Short-integer (well-known type)
                        int index = parseShortInteger(pduDataStream);

                        if (index < PduContentTypes.contentTypes.length) {
                            byte[] type = (PduContentTypes.contentTypes[index]).getBytes();
                            map.put(PduPart.P_TYPE, type);
                        } else {
                            //not support this type, ignore it.
                        }
                    } else {
                        // Text-String (extension-media)
                        byte[] type = parseWapString(pduDataStream, TYPE_TEXT_STRING);
                        if ((null != type) && (null != map)) {
                            map.put(PduPart.P_TYPE, type);
                        }
                    }

                    tempPos = pduDataStream.available();
                    lastLen = length - (startPos - tempPos);
                    break;

                    /**
                     * From oma-ts-mms-conf-v1_3.pdf, chapter 10.2.3.
                     * Start Parameter Referring to Presentation
                     *
                     * From rfc2387, chapter 3.2
                     * The start parameter, if given, is the content-ID of the compound
                     * object's "root". If not present the "root" is the first body part in
                     * the Multipart/Related entity. The "root" is the element the
                     * applications processes first.
                     *
                     * From wap-230-wsp-20010705-a.pdf
                     * start = Text-String
                     */
                case PduPart.P_START:
                case PduPart.P_DEP_START:
                    byte[] start = parseWapString(pduDataStream, TYPE_TEXT_STRING);
                    if ((null != start) && (null != map)) {
                        map.put(PduPart.P_START, start);
                    }

                    tempPos = pduDataStream.available();
                    lastLen = length - (startPos - tempPos);
                    break;

                    /**
                     * From oma-ts-mms-conf-v1_3.pdf
                     * In creation, the character set SHALL be either us-ascii
                     * (IANA MIBenum 3) or utf-8 (IANA MIBenum 106)[Unicode].
                     * In retrieval, both us-ascii and utf-8 SHALL be supported.
                     *
                     * From wap-230-wsp-20010705-a.pdf
                     * charset = Well-known-charset|Text-String
                     * Well-known-charset = Any-charset | Integer-value
                     * Both are encoded using values from Character Set
                     * Assignments table in Assigned Numbers
                     * Any-charset = <Octet 128>
                     * Equivalent to the special RFC2616 charset value "*"
                     */
                case PduPart.P_CHARSET:
                    pduDataStream.mark(1);
                    int firstValue = extractByteValue(pduDataStream);
                    pduDataStream.reset();
                    //Check first char
                    if (((firstValue > TEXT_MIN) && (firstValue < TEXT_MAX)) ||
                            (END_STRING_FLAG == firstValue)) {
                        //Text-String (extension-charset)
                        byte[] charsetStr = parseWapString(pduDataStream, TYPE_TEXT_STRING);
                        try {
                            int charsetInt = CharacterSets.getMibEnumValue(
                                    new String(charsetStr));
                            map.put(PduPart.P_CHARSET, charsetInt);
                        } catch (UnsupportedEncodingException e) {
                            // Not a well-known charset, use "*".
                            Log.e(LOG_TAG, Arrays.toString(charsetStr), e);
                            map.put(PduPart.P_CHARSET, CharacterSets.ANY_CHARSET);
                        }
                    } else {
                        //Well-known-charset
                        int charset = (int) parseIntegerValue(pduDataStream);
                        if (map != null) {
                            map.put(PduPart.P_CHARSET, charset);
                        }
                    }

                    tempPos = pduDataStream.available();
                    lastLen = length - (startPos - tempPos);
                    break;

                    /**
                     * From oma-ts-mms-conf-v1_3.pdf
                     * A name for multipart object SHALL be encoded using name-parameter
                     * for Content-Type header in WSP multipart headers.
                     *
                     * From wap-230-wsp-20010705-a.pdf
                     * name = Text-String
                     */
                case PduPart.P_DEP_NAME:
                case PduPart.P_NAME:
                    byte[] name = parseWapString(pduDataStream, TYPE_TEXT_STRING);
                    if ((null != name) && (null != map)) {
                        map.put(PduPart.P_NAME, name);
                    }

                    tempPos = pduDataStream.available();
                    lastLen = length - (startPos - tempPos);
                    break;
                default:
                    if (LOCAL_LOGV) {
                        Log.v(LOG_TAG, "Not supported Content-Type parameter");
                    }
                if (-1 == skipWapValue(pduDataStream, lastLen)) {
                    Log.e(LOG_TAG, "Corrupt Content-Type");
                } else {
                    lastLen = 0;
                }
                break;
            }
        }

        if (0 != lastLen) {
            Log.e(LOG_TAG, "Corrupt Content-Type");
        }
    }

    /**
     * Parse content type.
     *
     * @param pduDataStream pdu data input stream
     * @param map to store parameters in Content-Type header field
     * @return Content-Type value
     */
    protected static byte[] parseContentType(ByteArrayInputStream pduDataStream,
            HashMap<Integer, Object> map) {
        /**
         * From wap-230-wsp-20010705-a.pdf
         * Content-type-value = Constrained-media | Content-general-form
         * Content-general-form = Value-length Media-type
         * Media-type = (Well-known-media | Extension-Media) *(Parameter)
         */
        assert(null != pduDataStream);

        byte[] contentType = null;
        pduDataStream.mark(1);
        int temp = pduDataStream.read();
        assert(-1 != temp);
        pduDataStream.reset();

        int cur = (temp & 0xFF);

        if (cur < TEXT_MIN) {
            int length = parseValueLength(pduDataStream);
            int startPos = pduDataStream.available();
            pduDataStream.mark(1);
            temp = pduDataStream.read();
            assert(-1 != temp);
            pduDataStream.reset();
            int first = (temp & 0xFF);

            if ((first >= TEXT_MIN) && (first <= TEXT_MAX)) {
                contentType = parseWapString(pduDataStream, TYPE_TEXT_STRING);
            } else if (first > TEXT_MAX) {
                int index = parseShortInteger(pduDataStream);

                if (index < PduContentTypes.contentTypes.length) { //well-known type
                    contentType = (PduContentTypes.contentTypes[index]).getBytes();
                } else {
                    pduDataStream.reset();
                    contentType = parseWapString(pduDataStream, TYPE_TEXT_STRING);
                }
            } else {
                Log.e(LOG_TAG, "Corrupt content-type");
                return (PduContentTypes.contentTypes[0]).getBytes(); //"*/*"
            }

            int endPos = pduDataStream.available();
            int parameterLen = length - (startPos - endPos);
            if (parameterLen > 0) {//have parameters
                parseContentTypeParams(pduDataStream, map, parameterLen);
            }

            if (parameterLen < 0) {
                Log.e(LOG_TAG, "Corrupt MMS message");
                return (PduContentTypes.contentTypes[0]).getBytes(); //"*/*"
            }
        } else if (cur <= TEXT_MAX) {
            contentType = parseWapString(pduDataStream, TYPE_TEXT_STRING);
        } else {
            contentType =
                (PduContentTypes.contentTypes[parseShortInteger(pduDataStream)]).getBytes();
        }

        return contentType;
    }

    /**
     * Parse part's headers.
     *
     * @param pduDataStream pdu data input stream
     * @param part to store the header informations of the part
     * @param length length of the headers
     * @return true if parse successfully, false otherwise
     */
    protected static boolean parsePartHeaders(ByteArrayInputStream pduDataStream,
            PduPart part, int length) {
        assert(null != pduDataStream);
        assert(null != part);
        assert(length > 0);

        /**
         * From oma-ts-mms-conf-v1_3.pdf, chapter 10.2.
         * A name for multipart object SHALL be encoded using name-parameter
         * for Content-Type header in WSP multipart headers.
         * In decoding, name-parameter of Content-Type SHALL be used if available.
         * If name-parameter of Content-Type is not available,
         * filename parameter of Content-Disposition header SHALL be used if available.
         * If neither name-parameter of Content-Type header nor filename parameter
         * of Content-Disposition header is available,
         * Content-Location header SHALL be used if available.
         *
         * Within SMIL part the reference to the media object parts SHALL use
         * either Content-ID or Content-Location mechanism [RFC2557]
         * and the corresponding WSP part headers in media object parts
         * contain the corresponding definitions.
         */
        int startPos = pduDataStream.available();
        int tempPos = 0;
        int lastLen = length;
        while(0 < lastLen) {
            int header = pduDataStream.read();
            assert(-1 != header);
            lastLen--;

            if (header > TEXT_MAX) {
                // Number assigned headers.
                switch (header) {
                    case PduPart.P_CONTENT_LOCATION:
                        /**
                         * From wap-230-wsp-20010705-a.pdf, chapter 8.4.2.21
                         * Content-location-value = Uri-value
                         */
                        byte[] contentLocation = parseWapString(pduDataStream, TYPE_TEXT_STRING);
                        if (null != contentLocation) {
                            part.setContentLocation(contentLocation);
                        }

                        tempPos = pduDataStream.available();
                        lastLen = length - (startPos - tempPos);
                        break;
                    case PduPart.P_CONTENT_ID:
                        /**
                         * From wap-230-wsp-20010705-a.pdf, chapter 8.4.2.21
                         * Content-ID-value = Quoted-string
                         */
                        byte[] contentId = parseWapString(pduDataStream, TYPE_QUOTED_STRING);
                        if (null != contentId) {
                            part.setContentId(contentId);
                        }

                        tempPos = pduDataStream.available();
                        lastLen = length - (startPos - tempPos);
                        break;
                    case PduPart.P_DEP_CONTENT_DISPOSITION:
                    case PduPart.P_CONTENT_DISPOSITION:
                        /**
                         * From wap-230-wsp-20010705-a.pdf, chapter 8.4.2.21
                         * Content-disposition-value = Value-length Disposition *(Parameter)
                         * Disposition = Form-data | Attachment | Inline | Token-text
                         * Form-data = <Octet 128>
                         * Attachment = <Octet 129>
                         * Inline = <Octet 130>
                         */
<<<<<<< HEAD
                        int len = -1;
                        boolean validDispositionLength = true;
                        pduDataStream.mark(1);
                        
                        try {
                            len = parseValueLength(pduDataStream);
                        } catch (RuntimeException e) { 
                            // tolerate invalid content-disposition length
                            len = 31;
                            validDispositionLength = false;
                            pduDataStream.reset();
                        }
                        
                        pduDataStream.mark(1);
                        int thisStartPos = pduDataStream.available();
                        int thisEndPos = 0;
                        int value = pduDataStream.read();
                        
                        if (validDispositionLength) {
                            if (value == PduPart.P_DISPOSITION_FROM_DATA ) {
                                part.setContentDisposition(PduPart.DISPOSITION_FROM_DATA);
                            } else if (value == PduPart.P_DISPOSITION_ATTACHMENT) {
                                part.setContentDisposition(PduPart.DISPOSITION_ATTACHMENT);
                            } else if (value == PduPart.P_DISPOSITION_INLINE) {
                                part.setContentDisposition(PduPart.DISPOSITION_INLINE);
                            } else {
                                pduDataStream.reset();
                                /* Token-text */
                                part.setContentDisposition(parseWapString(pduDataStream, TYPE_TEXT_STRING));
                            }
                        } else {
                            pduDataStream.reset();
                            /* Token-text */
                            part.setContentDisposition(parseWapString(pduDataStream, TYPE_TEXT_STRING));
                        }
=======
>>>>>>> f0f1ceeb

                        /*
                         * some carrier mmsc servers do not support content_disposition
                         * field correctly
                         */
                        boolean contentDisposition = Resources.getSystem().getBoolean(com
                                .android.internal.R.bool.config_mms_content_disposition_support);

                        if (contentDisposition) {
                            int len = parseValueLength(pduDataStream);
                            pduDataStream.mark(1);
                            int thisStartPos = pduDataStream.available();
                            int thisEndPos = 0;
                            int value = pduDataStream.read();

                            if (value == PduPart.P_DISPOSITION_FROM_DATA ) {
                                part.setContentDisposition(PduPart.DISPOSITION_FROM_DATA);
                            } else if (value == PduPart.P_DISPOSITION_ATTACHMENT) {
                                part.setContentDisposition(PduPart.DISPOSITION_ATTACHMENT);
                            } else if (value == PduPart.P_DISPOSITION_INLINE) {
                                part.setContentDisposition(PduPart.DISPOSITION_INLINE);
                            } else {
                                pduDataStream.reset();
                                /* Token-text */
                                part.setContentDisposition(parseWapString(pduDataStream
                                        , TYPE_TEXT_STRING));
                            }

                            /* get filename parameter and skip other parameters */
                            thisEndPos = pduDataStream.available();
                            if (thisStartPos - thisEndPos < len) {
                                value = pduDataStream.read();
                                if (value == PduPart.P_FILENAME) { //filename is text-string
                                    part.setFilename(parseWapString(pduDataStream
                                            , TYPE_TEXT_STRING));
                                }

                                /* skip other parameters */
                                thisEndPos = pduDataStream.available();
                                if (thisStartPos - thisEndPos < len) {
                                    int last = len - (thisStartPos - thisEndPos);
                                    byte[] temp = new byte[last];
                                    pduDataStream.read(temp, 0, last);
                                }
                            }

                            tempPos = pduDataStream.available();
                            lastLen = length - (startPos - tempPos);
                        }
                        break;
                    default:
                        if (LOCAL_LOGV) {
                            Log.v(LOG_TAG, "Not supported Part headers: " + header);
                        }
                    if (-1 == skipWapValue(pduDataStream, lastLen)) {
                        Log.e(LOG_TAG, "Corrupt Part headers");
                        return false;
                    }
                    lastLen = 0;
                    break;
                }
            } else if ((header >= TEXT_MIN) && (header <= TEXT_MAX)) {
                // Not assigned header.
                byte[] tempHeader = parseWapString(pduDataStream, TYPE_TEXT_STRING);
                byte[] tempValue = parseWapString(pduDataStream, TYPE_TEXT_STRING);

                // Check the header whether it is "Content-Transfer-Encoding".
                if (true ==
                    PduPart.CONTENT_TRANSFER_ENCODING.equalsIgnoreCase(new String(tempHeader))) {
                    part.setContentTransferEncoding(tempValue);
                }

                tempPos = pduDataStream.available();
                lastLen = length - (startPos - tempPos);
            } else {
                if (LOCAL_LOGV) {
                    Log.v(LOG_TAG, "Not supported Part headers: " + header);
                }
                // Skip all headers of this part.
                if (-1 == skipWapValue(pduDataStream, lastLen)) {
                    Log.e(LOG_TAG, "Corrupt Part headers");
                    return false;
                }
                lastLen = 0;
            }
        }

        if (0 != lastLen) {
            Log.e(LOG_TAG, "Corrupt Part headers");
            return false;
        }

        return true;
    }

    /**
     * Check the position of a specified part.
     *
     * @param part the part to be checked
     * @return part position, THE_FIRST_PART when it's the
     * first one, THE_LAST_PART when it's the last one.
     */
    private static int checkPartPosition(PduPart part) {
        assert(null != part);
        if ((null == mTypeParam) &&
                (null == mStartParam)) {
            return THE_LAST_PART;
        }

        /* check part's content-id */
        if (null != mStartParam) {
            byte[] contentId = part.getContentId();
            if (null != contentId) {
                if (true == Arrays.equals(mStartParam, contentId)) {
                    return THE_FIRST_PART;
                }
            }
        }

        /* check part's content-type */
        if (null != mTypeParam) {
            byte[] contentType = part.getContentType();
            if (null != contentType) {
                if (true == Arrays.equals(mTypeParam, contentType)) {
                    return THE_FIRST_PART;
                }
            }
        }

        return THE_LAST_PART;
    }

    /**
     * Check mandatory headers of a pdu.
     *
     * @param headers pdu headers
     * @return true if the pdu has all of the mandatory headers, false otherwise.
     */
    protected static boolean checkMandatoryHeader(PduHeaders headers) {
        if (null == headers) {
            return false;
        }

        /* get message type */
        int messageType = headers.getOctet(PduHeaders.MESSAGE_TYPE);

        /* check Mms-Version field */
        int mmsVersion = headers.getOctet(PduHeaders.MMS_VERSION);
        if (0 == mmsVersion) {
            // Every message should have Mms-Version field.
            return false;
        }

        /* check mandatory header fields */
        switch (messageType) {
            case PduHeaders.MESSAGE_TYPE_SEND_REQ:
                // Content-Type field.
                byte[] srContentType = headers.getTextString(PduHeaders.CONTENT_TYPE);
                if (null == srContentType) {
                    return false;
                }

                // From field.
                EncodedStringValue srFrom = headers.getEncodedStringValue(PduHeaders.FROM);
                if (null == srFrom) {
                    return false;
                }

                // Transaction-Id field.
                byte[] srTransactionId = headers.getTextString(PduHeaders.TRANSACTION_ID);
                if (null == srTransactionId) {
                    return false;
                }

                break;
            case PduHeaders.MESSAGE_TYPE_SEND_CONF:
                // Response-Status field.
                int scResponseStatus = headers.getOctet(PduHeaders.RESPONSE_STATUS);
                if (0 == scResponseStatus) {
                    return false;
                }

                // Transaction-Id field.
                byte[] scTransactionId = headers.getTextString(PduHeaders.TRANSACTION_ID);
                if (null == scTransactionId) {
                    return false;
                }

                break;
            case PduHeaders.MESSAGE_TYPE_NOTIFICATION_IND:
                // Content-Location field.
                byte[] niContentLocation = headers.getTextString(PduHeaders.CONTENT_LOCATION);
                if (null == niContentLocation) {
                    return false;
                }

                // Expiry field.
                long niExpiry = headers.getLongInteger(PduHeaders.EXPIRY);
                if (-1 == niExpiry) {
                    return false;
                }

                // Message-Class field.
                byte[] niMessageClass = headers.getTextString(PduHeaders.MESSAGE_CLASS);
                if (null == niMessageClass) {
                    return false;
                }

                // Message-Size field.
                long niMessageSize = headers.getLongInteger(PduHeaders.MESSAGE_SIZE);
                if (-1 == niMessageSize) {
                    return false;
                }

                // Transaction-Id field.
                byte[] niTransactionId = headers.getTextString(PduHeaders.TRANSACTION_ID);
                if (null == niTransactionId) {
                    return false;
                }

                break;
            case PduHeaders.MESSAGE_TYPE_NOTIFYRESP_IND:
                // Status field.
                int nriStatus = headers.getOctet(PduHeaders.STATUS);
                if (0 == nriStatus) {
                    return false;
                }

                // Transaction-Id field.
                byte[] nriTransactionId = headers.getTextString(PduHeaders.TRANSACTION_ID);
                if (null == nriTransactionId) {
                    return false;
                }

                break;
            case PduHeaders.MESSAGE_TYPE_RETRIEVE_CONF:
                // Content-Type field.
                byte[] rcContentType = headers.getTextString(PduHeaders.CONTENT_TYPE);
                if (null == rcContentType) {
                    return false;
                }

                // Date field.
                long rcDate = headers.getLongInteger(PduHeaders.DATE);
                if (-1 == rcDate) {
                    return false;
                }

                break;
            case PduHeaders.MESSAGE_TYPE_DELIVERY_IND:
                // Date field.
                long diDate = headers.getLongInteger(PduHeaders.DATE);
                if (-1 == diDate) {
                    return false;
                }

                // Message-Id field.
                byte[] diMessageId = headers.getTextString(PduHeaders.MESSAGE_ID);
                if (null == diMessageId) {
                    return false;
                }

                // Status field.
                int diStatus = headers.getOctet(PduHeaders.STATUS);
                if (0 == diStatus) {
                    return false;
                }

                // To field.
                EncodedStringValue[] diTo = headers.getEncodedStringValues(PduHeaders.TO);
                if (null == diTo) {
                    return false;
                }

                break;
            case PduHeaders.MESSAGE_TYPE_ACKNOWLEDGE_IND:
                // Transaction-Id field.
                byte[] aiTransactionId = headers.getTextString(PduHeaders.TRANSACTION_ID);
                if (null == aiTransactionId) {
                    return false;
                }

                break;
            case PduHeaders.MESSAGE_TYPE_READ_ORIG_IND:
                // Date field.
                long roDate = headers.getLongInteger(PduHeaders.DATE);
                if (-1 == roDate) {
                    return false;
                }

                // From field.
                EncodedStringValue roFrom = headers.getEncodedStringValue(PduHeaders.FROM);
                if (null == roFrom) {
                    return false;
                }

                // Message-Id field.
                byte[] roMessageId = headers.getTextString(PduHeaders.MESSAGE_ID);
                if (null == roMessageId) {
                    return false;
                }

                // Read-Status field.
                int roReadStatus = headers.getOctet(PduHeaders.READ_STATUS);
                if (0 == roReadStatus) {
                    return false;
                }

                // To field.
                EncodedStringValue[] roTo = headers.getEncodedStringValues(PduHeaders.TO);
                if (null == roTo) {
                    return false;
                }

                break;
            case PduHeaders.MESSAGE_TYPE_READ_REC_IND:
                // From field.
                EncodedStringValue rrFrom = headers.getEncodedStringValue(PduHeaders.FROM);
                if (null == rrFrom) {
                    return false;
                }

                // Message-Id field.
                byte[] rrMessageId = headers.getTextString(PduHeaders.MESSAGE_ID);
                if (null == rrMessageId) {
                    return false;
                }

                // Read-Status field.
                int rrReadStatus = headers.getOctet(PduHeaders.READ_STATUS);
                if (0 == rrReadStatus) {
                    return false;
                }

                // To field.
                EncodedStringValue[] rrTo = headers.getEncodedStringValues(PduHeaders.TO);
                if (null == rrTo) {
                    return false;
                }

                break;
            default:
                // Parser doesn't support this message type in this version.
                return false;
        }

        return true;
    }
}<|MERGE_RESOLUTION|>--- conflicted
+++ resolved
@@ -1559,7 +1559,6 @@
                          * Attachment = <Octet 129>
                          * Inline = <Octet 130>
                          */
-<<<<<<< HEAD
                         int len = -1;
                         boolean validDispositionLength = true;
                         pduDataStream.mark(1);
@@ -1595,8 +1594,6 @@
                             /* Token-text */
                             part.setContentDisposition(parseWapString(pduDataStream, TYPE_TEXT_STRING));
                         }
-=======
->>>>>>> f0f1ceeb
 
                         /*
                          * some carrier mmsc servers do not support content_disposition
