--- conflicted
+++ resolved
@@ -210,8 +210,12 @@
         navigation = o.navigation;
         navigationHidden = o.navigationHidden;
         orientation = o.orientation;
-<<<<<<< HEAD
         screenLayout = o.screenLayout;
+        if (o.customTheme != null) {
+            customTheme = (CustomTheme) o.customTheme.clone();
+        } else {
+            customTheme = CustomTheme.getDefault();
+        }
     }
 
     public String toString() {
@@ -240,25 +244,10 @@
         sb.append(orientation);
         sb.append(" layout=");
         sb.append(screenLayout);
+        sb.append(" themeResource=");
+        sb.append(customTheme);
         sb.append('}');
         return sb.toString();
-=======
-        //themeResource = o.themeResource;
-        if (o.customTheme != null) {
-            customTheme = (CustomTheme) o.customTheme.clone();
-        } else {
-            customTheme = CustomTheme.getDefault();
-        }
-     }
-
-    public String toString() {
-        return "{ scale=" + fontScale + " imsi=" + mcc + "/" + mnc
-                + " locale=" + locale
-                + " touch=" + touchscreen + " key=" + keyboard + "/"
-                + keyboardHidden + "/" + hardKeyboardHidden
-                + " nav=" + navigation + " orien=" + orientation + 
-                " themeResource=" + customTheme + "}";
->>>>>>> 9effa6db
     }
 
     /**
@@ -276,9 +265,7 @@
         navigation = NAVIGATION_UNDEFINED;
         navigationHidden = NAVIGATIONHIDDEN_UNDEFINED;
         orientation = ORIENTATION_UNDEFINED;
-<<<<<<< HEAD
         screenLayout = SCREENLAYOUT_SIZE_UNDEFINED;
-=======
 
         String themeResource = SystemProperties.get(THEME_ID_PERSISTENCE_PROPERTY, null);
         String themePackageName = SystemProperties.get(THEME_PACKAGE_NAME_PERSISTENCE_PROPERTY, "");
@@ -287,7 +274,6 @@
         } else {
             customTheme = CustomTheme.getDefault();
         }
->>>>>>> 9effa6db
     }
 
     /** {@hide} */
@@ -363,14 +349,11 @@
             changed |= ActivityInfo.CONFIG_ORIENTATION;
             orientation = delta.orientation;
         }
-<<<<<<< HEAD
         if (delta.screenLayout != SCREENLAYOUT_SIZE_UNDEFINED
                 && screenLayout != delta.screenLayout) {
             changed |= ActivityInfo.CONFIG_SCREEN_LAYOUT;
             screenLayout = delta.screenLayout;
         }
-        
-=======
         if (delta.customTheme != null
                 && (customTheme == null || !customTheme.equals(delta.customTheme))) {
             changed |= ActivityInfo.CONFIG_THEME_RESOURCE;
@@ -379,8 +362,6 @@
             changed |= ActivityInfo.CONFIG_THEME_RESOURCE;
             customTheme = CustomTheme.getDefault();
         }
-
->>>>>>> 9effa6db
         return changed;
     }
 
@@ -452,17 +433,15 @@
                 && orientation != delta.orientation) {
             changed |= ActivityInfo.CONFIG_ORIENTATION;
         }
-<<<<<<< HEAD
         if (delta.screenLayout != SCREENLAYOUT_SIZE_UNDEFINED
                 && screenLayout != delta.screenLayout) {
             changed |= ActivityInfo.CONFIG_SCREEN_LAYOUT;
-=======
+        }
         if (delta.customTheme != null
                 && (customTheme == null || !customTheme.equals(delta.customTheme))) {
             changed |= ActivityInfo.CONFIG_THEME_RESOURCE;
         } else if (delta.customTheme == null && customTheme != null) {
             changed |= ActivityInfo.CONFIG_THEME_RESOURCE;
->>>>>>> 9effa6db
         }
         
         return changed;
@@ -514,10 +493,8 @@
         dest.writeInt(navigation);
         dest.writeInt(navigationHidden);
         dest.writeInt(orientation);
-<<<<<<< HEAD
         dest.writeInt(screenLayout);
-=======
-        //dest.writeInt(themeResource);
+
         if (customTheme == null) {
             dest.writeInt(0);
         } else {
@@ -525,7 +502,6 @@
             dest.writeString(customTheme.getThemeId());
             dest.writeString(customTheme.getThemePackageName());
         }
->>>>>>> 9effa6db
     }
 
     public static final Parcelable.Creator<Configuration> CREATOR
@@ -558,16 +534,13 @@
         navigation = source.readInt();
         navigationHidden = source.readInt();
         orientation = source.readInt();
-<<<<<<< HEAD
         screenLayout = source.readInt();
-=======
-        //themeResource = source.readInt();
+
         if (source.readInt() != 0) {
             String themeId = source.readString();
             String themePackage = source.readString();
             customTheme = new CustomTheme(themeId, themePackage);
         }
->>>>>>> 9effa6db
     }
 
     public int compareTo(Configuration that) {
@@ -600,15 +573,12 @@
         if (n != 0) return n;
         n = this.orientation - that.orientation;
         if (n != 0) return n;
-<<<<<<< HEAD
         n = this.screenLayout - that.screenLayout;
         //if (n != 0) return n;
-=======
         n = this.customTheme.getThemeId().compareTo(that.customTheme.getThemeId());
         if (n != 0) return n;
         n = this.customTheme.getThemePackageName().compareTo(that.customTheme.getThemePackageName());
-       
->>>>>>> 9effa6db
+
         return n;
     }
 
@@ -630,11 +600,8 @@
         return ((int)this.fontScale) + this.mcc + this.mnc
                 + this.locale.hashCode() + this.touchscreen
                 + this.keyboard + this.keyboardHidden + this.hardKeyboardHidden
-<<<<<<< HEAD
                 + this.navigation + this.navigationHidden
-                + this.orientation + this.screenLayout;
-=======
-                + this.navigation + this.orientation + this.customTheme.hashCode();
->>>>>>> 9effa6db
+                + this.orientation + this.screenLayout
+                + this.customTheme.hashCode();
     }
 }