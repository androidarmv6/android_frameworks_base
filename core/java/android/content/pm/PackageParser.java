/*
 * Copyright (C) 2007 The Android Open Source Project
 * This code has been modified.  Portions copyright (C) 2010, T-Mobile USA, Inc.
 *
 * Licensed under the Apache License, Version 2.0 (the "License");
 * you may not use this file except in compliance with the License.
 * You may obtain a copy of the License at
 *
 *      http://www.apache.org/licenses/LICENSE-2.0
 *
 * Unless required by applicable law or agreed to in writing, software
 * distributed under the License is distributed on an "AS IS" BASIS,
 * WITHOUT WARRANTIES OR CONDITIONS OF ANY KIND, either express or implied.
 * See the License for the specific language governing permissions and
 * limitations under the License.
 */

package android.content.pm;

import org.xmlpull.v1.XmlPullParser;
import org.xmlpull.v1.XmlPullParserException;

import android.content.ComponentName;
import android.content.Intent;
import android.content.IntentFilter;
import android.content.res.AssetManager;
import android.content.res.Configuration;
import android.content.res.Resources;
import android.content.res.TypedArray;
import android.content.res.XmlResourceParser;
import android.os.Build;
import android.os.Bundle;
import android.os.PatternMatcher;
import android.provider.Settings;
import android.util.AttributeSet;
import android.util.Config;
import android.util.DisplayMetrics;
import android.util.Log;
import android.util.TypedValue;

import com.android.internal.util.XmlUtils;

import java.io.BufferedInputStream;
import java.io.File;
import java.io.IOException;
import java.io.InputStream;
import java.lang.ref.WeakReference;
import java.security.cert.Certificate;
import java.security.cert.CertificateEncodingException;
import java.util.ArrayList;
import java.util.Enumeration;
import java.util.Iterator;
import java.util.List;
import java.util.jar.JarEntry;
import java.util.jar.JarFile;

/**
 * Package archive parsing
 *
 * {@hide}
 */
public class PackageParser {
    /** @hide */
    public static class NewPermissionInfo {
        public final String name;
        public final int sdkVersion;
        public final int fileVersion;
        
        public NewPermissionInfo(String name, int sdkVersion, int fileVersion) {
            this.name = name;
            this.sdkVersion = sdkVersion;
            this.fileVersion = fileVersion;
        }
    }
    
    /**
     * List of new permissions that have been added since 1.0.
     * NOTE: These must be declared in SDK version order, with permissions
     * added to older SDKs appearing before those added to newer SDKs.
     * @hide
     */
    public static final PackageParser.NewPermissionInfo NEW_PERMISSIONS[] =
        new PackageParser.NewPermissionInfo[] {
            new PackageParser.NewPermissionInfo(android.Manifest.permission.WRITE_EXTERNAL_STORAGE,
                    android.os.Build.VERSION_CODES.DONUT, 0),
            new PackageParser.NewPermissionInfo(android.Manifest.permission.READ_PHONE_STATE,
                    android.os.Build.VERSION_CODES.DONUT, 0)
    };

    private String mArchiveSourcePath;
    private String[] mSeparateProcesses;
    private static final int SDK_VERSION = Build.VERSION.SDK_INT;
    private static final String SDK_CODENAME = "REL".equals(Build.VERSION.CODENAME)
            ? null : Build.VERSION.CODENAME;

    private int mParseError = PackageManager.INSTALL_SUCCEEDED;

    private static final Object mSync = new Object();
    private static WeakReference<byte[]> mReadBuffer;

    private static boolean sCompatibilityModeEnabled = true;
    private static final int PARSE_DEFAULT_INSTALL_LOCATION = PackageInfo.INSTALL_LOCATION_UNSPECIFIED;

    static class ParsePackageItemArgs {
        final Package owner;
        final String[] outError;
        final int nameRes;
        final int labelRes;
        final int iconRes;
        final int logoRes;
        
        String tag;
        TypedArray sa;
        
        ParsePackageItemArgs(Package _owner, String[] _outError,
                int _nameRes, int _labelRes, int _iconRes, int _logoRes) {
            owner = _owner;
            outError = _outError;
            nameRes = _nameRes;
            labelRes = _labelRes;
            iconRes = _iconRes;
            logoRes = _logoRes;
        }
    }
    
    static class ParseComponentArgs extends ParsePackageItemArgs {
        final String[] sepProcesses;
        final int processRes;
        final int descriptionRes;
        final int enabledRes;
        int flags;
        
        ParseComponentArgs(Package _owner, String[] _outError,
                int _nameRes, int _labelRes, int _iconRes, int _logoRes,
                String[] _sepProcesses, int _processRes,
                int _descriptionRes, int _enabledRes) {
            super(_owner, _outError, _nameRes, _labelRes, _iconRes, _logoRes);
            sepProcesses = _sepProcesses;
            processRes = _processRes;
            descriptionRes = _descriptionRes;
            enabledRes = _enabledRes;
        }
    }

    /* Light weight package info.
     * @hide
     */
    public static class PackageLite {
        public String packageName;
        public int installLocation;
        public String mScanPath;
        public PackageLite(String packageName, int installLocation) {
            this.packageName = packageName;
            this.installLocation = installLocation;
        }
    }

    private ParsePackageItemArgs mParseInstrumentationArgs;
    private ParseComponentArgs mParseActivityArgs;
    private ParseComponentArgs mParseActivityAliasArgs;
    private ParseComponentArgs mParseServiceArgs;
    private ParseComponentArgs mParseProviderArgs;
    
    /** If set to true, we will only allow package files that exactly match
     *  the DTD.  Otherwise, we try to get as much from the package as we
     *  can without failing.  This should normally be set to false, to
     *  support extensions to the DTD in future versions. */
    private static final boolean RIGID_PARSER = false;

    private static final String TAG = "PackageParser";

    public PackageParser(String archiveSourcePath) {
        mArchiveSourcePath = archiveSourcePath;
    }

    public void setSeparateProcesses(String[] procs) {
        mSeparateProcesses = procs;
    }

    private static final boolean isPackageFilename(String name) {
        return name.endsWith(".apk");
    }

    public static String getLockedZipFilePath(String path) {
        if (path == null) {
            return null;
        }
        if (isPackageFilename(path)) {
            return path.substring(0, path.length() - 4) + ".locked.zip";
        } else {
            return path + ".locked.zip";
        }
    }

    /**
     * Generate and return the {@link PackageInfo} for a parsed package.
     *
     * @param p the parsed package.
     * @param flags indicating which optional information is included.
     */
    public static PackageInfo generatePackageInfo(PackageParser.Package p,
            int gids[], int flags, long firstInstallTime, long lastUpdateTime) {

        PackageInfo pi = new PackageInfo();
        pi.packageName = p.packageName;
        pi.versionCode = p.mVersionCode;
        pi.versionName = p.mVersionName;
        pi.sharedUserId = p.mSharedUserId;
        pi.sharedUserLabel = p.mSharedUserLabel;
<<<<<<< HEAD
        pi.isThemeApk = p.mIsThemeApk;
        pi.setDrmProtectedThemeApk(false);
        if (pi.isThemeApk) {
            int N = p.mThemeInfos.size();
            if (N > 0) {
                pi.themeInfos = new ThemeInfo[N];
                for (int i = 0; i < N; i++) {
                    pi.themeInfos[i] = p.mThemeInfos.get(i);
                    pi.setDrmProtectedThemeApk(pi.isDrmProtectedThemeApk() || pi.themeInfos[i].isDrmProtected);
                }
                if (pi.isDrmProtectedThemeApk()) {
                    pi.setLockedZipFilePath(PackageParser.getLockedZipFilePath(p.mPath));
                }
            }
        }
        pi.applicationInfo = p.applicationInfo;
=======
        pi.applicationInfo = generateApplicationInfo(p, flags);
>>>>>>> 322891c6
        pi.installLocation = p.installLocation;
        pi.firstInstallTime = firstInstallTime;
        pi.lastUpdateTime = lastUpdateTime;
        if ((flags&PackageManager.GET_GIDS) != 0) {
            pi.gids = gids;
        }
        if ((flags&PackageManager.GET_CONFIGURATIONS) != 0) {
            int N = p.configPreferences.size();
            if (N > 0) {
                pi.configPreferences = new ConfigurationInfo[N];
                p.configPreferences.toArray(pi.configPreferences);
            }
            N = p.reqFeatures != null ? p.reqFeatures.size() : 0;
            if (N > 0) {
                pi.reqFeatures = new FeatureInfo[N];
                p.reqFeatures.toArray(pi.reqFeatures);
            }
        }
        if ((flags&PackageManager.GET_ACTIVITIES) != 0) {
            int N = p.activities.size();
            if (N > 0) {
                if ((flags&PackageManager.GET_DISABLED_COMPONENTS) != 0) {
                    pi.activities = new ActivityInfo[N];
                } else {
                    int num = 0;
                    for (int i=0; i<N; i++) {
                        if (p.activities.get(i).info.enabled) num++;
                    }
                    pi.activities = new ActivityInfo[num];
                }
                for (int i=0, j=0; i<N; i++) {
                    final Activity activity = p.activities.get(i);
                    if (activity.info.enabled
                        || (flags&PackageManager.GET_DISABLED_COMPONENTS) != 0) {
                        pi.activities[j++] = generateActivityInfo(p.activities.get(i), flags);
                    }
                }
            }
        }
        if ((flags&PackageManager.GET_RECEIVERS) != 0) {
            int N = p.receivers.size();
            if (N > 0) {
                if ((flags&PackageManager.GET_DISABLED_COMPONENTS) != 0) {
                    pi.receivers = new ActivityInfo[N];
                } else {
                    int num = 0;
                    for (int i=0; i<N; i++) {
                        if (p.receivers.get(i).info.enabled) num++;
                    }
                    pi.receivers = new ActivityInfo[num];
                }
                for (int i=0, j=0; i<N; i++) {
                    final Activity activity = p.receivers.get(i);
                    if (activity.info.enabled
                        || (flags&PackageManager.GET_DISABLED_COMPONENTS) != 0) {
                        pi.receivers[j++] = generateActivityInfo(p.receivers.get(i), flags);
                    }
                }
            }
        }
        if ((flags&PackageManager.GET_SERVICES) != 0) {
            int N = p.services.size();
            if (N > 0) {
                if ((flags&PackageManager.GET_DISABLED_COMPONENTS) != 0) {
                    pi.services = new ServiceInfo[N];
                } else {
                    int num = 0;
                    for (int i=0; i<N; i++) {
                        if (p.services.get(i).info.enabled) num++;
                    }
                    pi.services = new ServiceInfo[num];
                }
                for (int i=0, j=0; i<N; i++) {
                    final Service service = p.services.get(i);
                    if (service.info.enabled
                        || (flags&PackageManager.GET_DISABLED_COMPONENTS) != 0) {
                        pi.services[j++] = generateServiceInfo(p.services.get(i), flags);
                    }
                }
            }
        }
        if ((flags&PackageManager.GET_PROVIDERS) != 0) {
            int N = p.providers.size();
            if (N > 0) {
                if ((flags&PackageManager.GET_DISABLED_COMPONENTS) != 0) {
                    pi.providers = new ProviderInfo[N];
                } else {
                    int num = 0;
                    for (int i=0; i<N; i++) {
                        if (p.providers.get(i).info.enabled) num++;
                    }
                    pi.providers = new ProviderInfo[num];
                }
                for (int i=0, j=0; i<N; i++) {
                    final Provider provider = p.providers.get(i);
                    if (provider.info.enabled
                        || (flags&PackageManager.GET_DISABLED_COMPONENTS) != 0) {
                        pi.providers[j++] = generateProviderInfo(p.providers.get(i), flags);
                    }
                }
            }
        }
        if ((flags&PackageManager.GET_INSTRUMENTATION) != 0) {
            int N = p.instrumentation.size();
            if (N > 0) {
                pi.instrumentation = new InstrumentationInfo[N];
                for (int i=0; i<N; i++) {
                    pi.instrumentation[i] = generateInstrumentationInfo(
                            p.instrumentation.get(i), flags);
                }
            }
        }
        if ((flags&PackageManager.GET_PERMISSIONS) != 0) {
            int N = p.permissions.size();
            if (N > 0) {
                pi.permissions = new PermissionInfo[N];
                for (int i=0; i<N; i++) {
                    pi.permissions[i] = generatePermissionInfo(p.permissions.get(i), flags);
                }
            }
            N = p.requestedPermissions.size();
            if (N > 0) {
                pi.requestedPermissions = new String[N];
                for (int i=0; i<N; i++) {
                    pi.requestedPermissions[i] = p.requestedPermissions.get(i);
                }
            }
        }
        if ((flags&PackageManager.GET_SIGNATURES) != 0) {
           int N = (p.mSignatures != null) ? p.mSignatures.length : 0;
           if (N > 0) {
                pi.signatures = new Signature[N];
                System.arraycopy(p.mSignatures, 0, pi.signatures, 0, N);
            }
        }
        return pi;
    }

    private Certificate[] loadCertificates(JarFile jarFile, JarEntry je,
            byte[] readBuffer) {
        try {
            // We must read the stream for the JarEntry to retrieve
            // its certificates.
            InputStream is = new BufferedInputStream(jarFile.getInputStream(je));
            while (is.read(readBuffer, 0, readBuffer.length) != -1) {
                // not using
            }
            is.close();
            return je != null ? je.getCertificates() : null;
        } catch (IOException e) {
            Log.w(TAG, "Exception reading " + je.getName() + " in "
                    + jarFile.getName(), e);
        } catch (RuntimeException e) {
            Log.w(TAG, "Exception reading " + je.getName() + " in "
                    + jarFile.getName(), e);
        }
        return null;
    }

    public final static int PARSE_IS_SYSTEM = 1<<0;
    public final static int PARSE_CHATTY = 1<<1;
    public final static int PARSE_MUST_BE_APK = 1<<2;
    public final static int PARSE_IGNORE_PROCESSES = 1<<3;
    public final static int PARSE_FORWARD_LOCK = 1<<4;
    public final static int PARSE_ON_SDCARD = 1<<5;
    public final static int PARSE_IS_SYSTEM_DIR = 1<<6;

    public int getParseError() {
        return mParseError;
    }

    public Package parsePackage(File sourceFile, String destCodePath,
            DisplayMetrics metrics, int flags) {
        mParseError = PackageManager.INSTALL_SUCCEEDED;

        mArchiveSourcePath = sourceFile.getPath();
        if (!sourceFile.isFile()) {
            Log.w(TAG, "Skipping dir: " + mArchiveSourcePath);
            mParseError = PackageManager.INSTALL_PARSE_FAILED_NOT_APK;
            return null;
        }
        if (!isPackageFilename(sourceFile.getName())
                && (flags&PARSE_MUST_BE_APK) != 0) {
            if ((flags&PARSE_IS_SYSTEM) == 0) {
                // We expect to have non-.apk files in the system dir,
                // so don't warn about them.
                Log.w(TAG, "Skipping non-package file: " + mArchiveSourcePath);
            }
            mParseError = PackageManager.INSTALL_PARSE_FAILED_NOT_APK;
            return null;
        }

        if ((flags&PARSE_CHATTY) != 0 && Config.LOGD) Log.d(
            TAG, "Scanning package: " + mArchiveSourcePath);

        XmlResourceParser parser = null;
        AssetManager assmgr = null;
        boolean assetError = true;
        try {
            assmgr = new AssetManager();
            int cookie = assmgr.addAssetPath(mArchiveSourcePath);
            if(cookie != 0) {
                parser = assmgr.openXmlResourceParser(cookie, "AndroidManifest.xml");
                assetError = false;
            } else {
                Log.w(TAG, "Failed adding asset path:"+mArchiveSourcePath);
            }
        } catch (Exception e) {
            Log.w(TAG, "Unable to read AndroidManifest.xml of "
                    + mArchiveSourcePath, e);
        }
        if(assetError) {
            if (assmgr != null) assmgr.close();
            mParseError = PackageManager.INSTALL_PARSE_FAILED_BAD_MANIFEST;
            return null;
        }
        String[] errorText = new String[1];
        Package pkg = null;
        Exception errorException = null;
        try {
            // XXXX todo: need to figure out correct configuration.
            Resources res = new Resources(assmgr, metrics, null);
            pkg = parsePackage(res, parser, flags, errorText);
        } catch (Exception e) {
            errorException = e;
            mParseError = PackageManager.INSTALL_PARSE_FAILED_UNEXPECTED_EXCEPTION;
        }


        if (pkg == null) {
            if (errorException != null) {
                Log.w(TAG, mArchiveSourcePath, errorException);
            } else {
                Log.w(TAG, mArchiveSourcePath + " (at "
                        + parser.getPositionDescription()
                        + "): " + errorText[0]);
            }
            parser.close();
            assmgr.close();
            if (mParseError == PackageManager.INSTALL_SUCCEEDED) {
                mParseError = PackageManager.INSTALL_PARSE_FAILED_MANIFEST_MALFORMED;
            }
            return null;
        }

        parser.close();
        assmgr.close();

        // Set code and resource paths
        pkg.mPath = destCodePath;
        pkg.mScanPath = mArchiveSourcePath;
        //pkg.applicationInfo.sourceDir = destCodePath;
        //pkg.applicationInfo.publicSourceDir = destRes;
        pkg.mSignatures = null;

        return pkg;
    }

    public boolean collectCertificates(Package pkg, int flags) {
        pkg.mSignatures = null;

        WeakReference<byte[]> readBufferRef;
        byte[] readBuffer = null;
        synchronized (mSync) {
            readBufferRef = mReadBuffer;
            if (readBufferRef != null) {
                mReadBuffer = null;
                readBuffer = readBufferRef.get();
            }
            if (readBuffer == null) {
                readBuffer = new byte[8192];
                readBufferRef = new WeakReference<byte[]>(readBuffer);
            }
        }

        try {
            JarFile jarFile = new JarFile(mArchiveSourcePath);

            Certificate[] certs = null;

            if ((flags&PARSE_IS_SYSTEM) != 0) {
                // If this package comes from the system image, then we
                // can trust it...  we'll just use the AndroidManifest.xml
                // to retrieve its signatures, not validating all of the
                // files.
                JarEntry jarEntry = jarFile.getJarEntry("AndroidManifest.xml");
                certs = loadCertificates(jarFile, jarEntry, readBuffer);
                if (certs == null) {
                    Log.e(TAG, "Package " + pkg.packageName
                            + " has no certificates at entry "
                            + jarEntry.getName() + "; ignoring!");
                    jarFile.close();
                    mParseError = PackageManager.INSTALL_PARSE_FAILED_NO_CERTIFICATES;
                    return false;
                }
                if (false) {
                    Log.i(TAG, "File " + mArchiveSourcePath + ": entry=" + jarEntry
                            + " certs=" + (certs != null ? certs.length : 0));
                    if (certs != null) {
                        final int N = certs.length;
                        for (int i=0; i<N; i++) {
                            Log.i(TAG, "  Public key: "
                                    + certs[i].getPublicKey().getEncoded()
                                    + " " + certs[i].getPublicKey());
                        }
                    }
                }

            } else {
                Enumeration entries = jarFile.entries();
                while (entries.hasMoreElements()) {
                    JarEntry je = (JarEntry)entries.nextElement();
                    if (je.isDirectory()) continue;
                    if (je.getName().startsWith("META-INF/")) continue;
                    Certificate[] localCerts = loadCertificates(jarFile, je,
                            readBuffer);
                    if (false) {
                        Log.i(TAG, "File " + mArchiveSourcePath + " entry " + je.getName()
                                + ": certs=" + certs + " ("
                                + (certs != null ? certs.length : 0) + ")");
                    }
                    if (localCerts == null) {
                        Log.e(TAG, "Package " + pkg.packageName
                                + " has no certificates at entry "
                                + je.getName() + "; ignoring!");
                        jarFile.close();
                        mParseError = PackageManager.INSTALL_PARSE_FAILED_NO_CERTIFICATES;
                        return false;
                    } else if (certs == null) {
                        certs = localCerts;
                    } else {
                        // Ensure all certificates match.
                        for (int i=0; i<certs.length; i++) {
                            boolean found = false;
                            for (int j=0; j<localCerts.length; j++) {
                                if (certs[i] != null &&
                                        certs[i].equals(localCerts[j])) {
                                    found = true;
                                    break;
                                }
                            }
                            if (!found || certs.length != localCerts.length) {
                                Log.e(TAG, "Package " + pkg.packageName
                                        + " has mismatched certificates at entry "
                                        + je.getName() + "; ignoring!");
                                jarFile.close();
                                mParseError = PackageManager.INSTALL_PARSE_FAILED_INCONSISTENT_CERTIFICATES;
                                return false;
                            }
                        }
                    }
                }
            }
            jarFile.close();

            synchronized (mSync) {
                mReadBuffer = readBufferRef;
            }

            if (certs != null && certs.length > 0) {
                final int N = certs.length;
                pkg.mSignatures = new Signature[certs.length];
                for (int i=0; i<N; i++) {
                    pkg.mSignatures[i] = new Signature(
                            certs[i].getEncoded());
                }
            } else {
                Log.e(TAG, "Package " + pkg.packageName
                        + " has no certificates; ignoring!");
                mParseError = PackageManager.INSTALL_PARSE_FAILED_NO_CERTIFICATES;
                return false;
            }
        } catch (CertificateEncodingException e) {
            Log.w(TAG, "Exception reading " + mArchiveSourcePath, e);
            mParseError = PackageManager.INSTALL_PARSE_FAILED_CERTIFICATE_ENCODING;
            return false;
        } catch (IOException e) {
            Log.w(TAG, "Exception reading " + mArchiveSourcePath, e);
            mParseError = PackageManager.INSTALL_PARSE_FAILED_CERTIFICATE_ENCODING;
            return false;
        } catch (RuntimeException e) {
            Log.w(TAG, "Exception reading " + mArchiveSourcePath, e);
            mParseError = PackageManager.INSTALL_PARSE_FAILED_UNEXPECTED_EXCEPTION;
            return false;
        }

        return true;
    }

    /*
     * Utility method that retrieves just the package name and install
     * location from the apk location at the given file path.
     * @param packageFilePath file location of the apk
     * @param flags Special parse flags
     * @return PackageLite object with package information or null on failure.
     */
    public static PackageLite parsePackageLite(String packageFilePath, int flags) {
        XmlResourceParser parser = null;
        AssetManager assmgr = null;
        try {
            assmgr = new AssetManager();
            int cookie = assmgr.addAssetPath(packageFilePath);
            parser = assmgr.openXmlResourceParser(cookie, "AndroidManifest.xml");
        } catch (Exception e) {
            if (assmgr != null) assmgr.close();
            Log.w(TAG, "Unable to read AndroidManifest.xml of "
                    + packageFilePath, e);
            return null;
        }
        AttributeSet attrs = parser;
        String errors[] = new String[1];
        PackageLite packageLite = null;
        try {
            packageLite = parsePackageLite(parser, attrs, flags, errors);
        } catch (IOException e) {
            Log.w(TAG, packageFilePath, e);
        } catch (XmlPullParserException e) {
            Log.w(TAG, packageFilePath, e);
        } finally {
            if (parser != null) parser.close();
            if (assmgr != null) assmgr.close();
        }
        if (packageLite == null) {
            Log.e(TAG, "parsePackageLite error: " + errors[0]);
            return null;
        }
        return packageLite;
    }

    private static String validateName(String name, boolean requiresSeparator) {
        final int N = name.length();
        boolean hasSep = false;
        boolean front = true;
        for (int i=0; i<N; i++) {
            final char c = name.charAt(i);
            if ((c >= 'a' && c <= 'z') || (c >= 'A' && c <= 'Z')) {
                front = false;
                continue;
            }
            if (!front) {
                if ((c >= '0' && c <= '9') || c == '_') {
                    continue;
                }
            }
            if (c == '.') {
                hasSep = true;
                front = true;
                continue;
            }
            return "bad character '" + c + "'";
        }
        return hasSep || !requiresSeparator
                ? null : "must have at least one '.' separator";
    }

    private static String parsePackageName(XmlPullParser parser,
            AttributeSet attrs, int flags, String[] outError)
            throws IOException, XmlPullParserException {

        int type;
        while ((type=parser.next()) != parser.START_TAG
                   && type != parser.END_DOCUMENT) {
            ;
        }

        if (type != parser.START_TAG) {
            outError[0] = "No start tag found";
            return null;
        }
        if ((flags&PARSE_CHATTY) != 0 && Config.LOGV) Log.v(
            TAG, "Root element name: '" + parser.getName() + "'");
        if (!parser.getName().equals("manifest")) {
            outError[0] = "No <manifest> tag";
            return null;
        }
        String pkgName = attrs.getAttributeValue(null, "package");
        if (pkgName == null || pkgName.length() == 0) {
            outError[0] = "<manifest> does not specify package";
            return null;
        }
        String nameError = validateName(pkgName, true);
        if (nameError != null && !"android".equals(pkgName)) {
            outError[0] = "<manifest> specifies bad package name \""
                + pkgName + "\": " + nameError;
            return null;
        }

        return pkgName.intern();
    }

    private static PackageLite parsePackageLite(XmlPullParser parser,
            AttributeSet attrs, int flags, String[] outError)
            throws IOException, XmlPullParserException {

        int type;
        while ((type=parser.next()) != parser.START_TAG
                   && type != parser.END_DOCUMENT) {
            ;
        }

        if (type != parser.START_TAG) {
            outError[0] = "No start tag found";
            return null;
        }
        if ((flags&PARSE_CHATTY) != 0 && Config.LOGV) Log.v(
            TAG, "Root element name: '" + parser.getName() + "'");
        if (!parser.getName().equals("manifest")) {
            outError[0] = "No <manifest> tag";
            return null;
        }
        String pkgName = attrs.getAttributeValue(null, "package");
        if (pkgName == null || pkgName.length() == 0) {
            outError[0] = "<manifest> does not specify package";
            return null;
        }
        String nameError = validateName(pkgName, true);
        if (nameError != null && !"android".equals(pkgName)) {
            outError[0] = "<manifest> specifies bad package name \""
                + pkgName + "\": " + nameError;
            return null;
        }
        int installLocation = PARSE_DEFAULT_INSTALL_LOCATION;
        for (int i = 0; i < attrs.getAttributeCount(); i++) {
            String attr = attrs.getAttributeName(i);
            if (attr.equals("installLocation")) {
                installLocation = attrs.getAttributeIntValue(i,
                        PARSE_DEFAULT_INSTALL_LOCATION);
                break;
            }
        }
        return new PackageLite(pkgName.intern(), installLocation);
    }

    /**
     * Temporary.
     */
    static public Signature stringToSignature(String str) {
        final int N = str.length();
        byte[] sig = new byte[N];
        for (int i=0; i<N; i++) {
            sig[i] = (byte)str.charAt(i);
        }
        return new Signature(sig);
    }

    private Package parsePackage(
        Resources res, XmlResourceParser parser, int flags, String[] outError)
        throws XmlPullParserException, IOException {
        AttributeSet attrs = parser;

        mParseInstrumentationArgs = null;
        mParseActivityArgs = null;
        mParseServiceArgs = null;
        mParseProviderArgs = null;
        
        String pkgName = parsePackageName(parser, attrs, flags, outError);
        if (pkgName == null) {
            mParseError = PackageManager.INSTALL_PARSE_FAILED_BAD_PACKAGE_NAME;
            return null;
        }
        int type;

        final Package pkg = new Package(pkgName);
        boolean foundApp = false;
        
        TypedArray sa = res.obtainAttributes(attrs,
                com.android.internal.R.styleable.AndroidManifest);
        pkg.mVersionCode = sa.getInteger(
                com.android.internal.R.styleable.AndroidManifest_versionCode, 0);
        pkg.mVersionName = sa.getNonConfigurationString(
                com.android.internal.R.styleable.AndroidManifest_versionName, 0);
        if (pkg.mVersionName != null) {
            pkg.mVersionName = pkg.mVersionName.intern();
        }
        String str = sa.getNonConfigurationString(
                com.android.internal.R.styleable.AndroidManifest_sharedUserId, 0);
        if (str != null && str.length() > 0) {
            String nameError = validateName(str, true);
            if (nameError != null && !"android".equals(pkgName)) {
                outError[0] = "<manifest> specifies bad sharedUserId name \""
                    + str + "\": " + nameError;
                mParseError = PackageManager.INSTALL_PARSE_FAILED_BAD_SHARED_USER_ID;
                return null;
            }
            pkg.mSharedUserId = str.intern();
            pkg.mSharedUserLabel = sa.getResourceId(
                    com.android.internal.R.styleable.AndroidManifest_sharedUserLabel, 0);
        }
        sa.recycle();

        pkg.installLocation = sa.getInteger(
                com.android.internal.R.styleable.AndroidManifest_installLocation,
                PARSE_DEFAULT_INSTALL_LOCATION);
        pkg.applicationInfo.installLocation = pkg.installLocation;
        
        // Resource boolean are -1, so 1 means we don't know the value.
        int supportsSmallScreens = 1;
        int supportsNormalScreens = 1;
        int supportsLargeScreens = 1;
        int supportsXLargeScreens = 1;
        int resizeable = 1;
        int anyDensity = 1;
        
        int outerDepth = parser.getDepth();
        while ((type=parser.next()) != parser.END_DOCUMENT
               && (type != parser.END_TAG || parser.getDepth() > outerDepth)) {
            if (type == parser.END_TAG || type == parser.TEXT) {
                continue;
            }

            String tagName = parser.getName();
            if (tagName.equals("application")) {
                if (foundApp) {
                    if (RIGID_PARSER) {
                        outError[0] = "<manifest> has more than one <application>";
                        mParseError = PackageManager.INSTALL_PARSE_FAILED_MANIFEST_MALFORMED;
                        return null;
                    } else {
                        Log.w(TAG, "<manifest> has more than one <application>");
                        XmlUtils.skipCurrentTag(parser);
                        continue;
                    }
                }

                foundApp = true;
                if (!parseApplication(pkg, res, parser, attrs, flags, outError)) {
                    return null;
                }
            } else if (tagName.equals("permission-group")) {
                if (parsePermissionGroup(pkg, res, parser, attrs, outError) == null) {
                    return null;
                }
            } else if (tagName.equals("permission")) {
                if (parsePermission(pkg, res, parser, attrs, outError) == null) {
                    return null;
                }
            } else if (tagName.equals("permission-tree")) {
                if (parsePermissionTree(pkg, res, parser, attrs, outError) == null) {
                    return null;
                }
            } else if (tagName.equals("uses-permission")) {
                sa = res.obtainAttributes(attrs,
                        com.android.internal.R.styleable.AndroidManifestUsesPermission);

                // Note: don't allow this value to be a reference to a resource
                // that may change.
                String name = sa.getNonResourceString(
                        com.android.internal.R.styleable.AndroidManifestUsesPermission_name);

                sa.recycle();

                if (name != null && !pkg.requestedPermissions.contains(name)) {
                    pkg.requestedPermissions.add(name.intern());
                }

                XmlUtils.skipCurrentTag(parser);

            } else if (tagName.equals("uses-configuration")) {
                ConfigurationInfo cPref = new ConfigurationInfo();
                sa = res.obtainAttributes(attrs,
                        com.android.internal.R.styleable.AndroidManifestUsesConfiguration);
                cPref.reqTouchScreen = sa.getInt(
                        com.android.internal.R.styleable.AndroidManifestUsesConfiguration_reqTouchScreen,
                        Configuration.TOUCHSCREEN_UNDEFINED);
                cPref.reqKeyboardType = sa.getInt(
                        com.android.internal.R.styleable.AndroidManifestUsesConfiguration_reqKeyboardType,
                        Configuration.KEYBOARD_UNDEFINED);
                if (sa.getBoolean(
                        com.android.internal.R.styleable.AndroidManifestUsesConfiguration_reqHardKeyboard,
                        false)) {
                    cPref.reqInputFeatures |= ConfigurationInfo.INPUT_FEATURE_HARD_KEYBOARD;
                }
                cPref.reqNavigation = sa.getInt(
                        com.android.internal.R.styleable.AndroidManifestUsesConfiguration_reqNavigation,
                        Configuration.NAVIGATION_UNDEFINED);
                if (sa.getBoolean(
                        com.android.internal.R.styleable.AndroidManifestUsesConfiguration_reqFiveWayNav,
                        false)) {
                    cPref.reqInputFeatures |= ConfigurationInfo.INPUT_FEATURE_FIVE_WAY_NAV;
                }
                sa.recycle();
                pkg.configPreferences.add(cPref);

                XmlUtils.skipCurrentTag(parser);

            } else if (tagName.equals("uses-feature")) {
                FeatureInfo fi = new FeatureInfo();
                sa = res.obtainAttributes(attrs,
                        com.android.internal.R.styleable.AndroidManifestUsesFeature);
                // Note: don't allow this value to be a reference to a resource
                // that may change.
                fi.name = sa.getNonResourceString(
                        com.android.internal.R.styleable.AndroidManifestUsesFeature_name);
                if (fi.name == null) {
                    fi.reqGlEsVersion = sa.getInt(
                            com.android.internal.R.styleable.AndroidManifestUsesFeature_glEsVersion,
                            FeatureInfo.GL_ES_VERSION_UNDEFINED);
                }
                if (sa.getBoolean(
                        com.android.internal.R.styleable.AndroidManifestUsesFeature_required,
                        true)) {
                    fi.flags |= FeatureInfo.FLAG_REQUIRED;
                }
                sa.recycle();
                if (pkg.reqFeatures == null) {
                    pkg.reqFeatures = new ArrayList<FeatureInfo>();
                }
                pkg.reqFeatures.add(fi);
                
                if (fi.name == null) {
                    ConfigurationInfo cPref = new ConfigurationInfo();
                    cPref.reqGlEsVersion = fi.reqGlEsVersion;
                    pkg.configPreferences.add(cPref);
                }

                XmlUtils.skipCurrentTag(parser);

            } else if (tagName.equals("uses-sdk")) {
                if (SDK_VERSION > 0) {
                    sa = res.obtainAttributes(attrs,
                            com.android.internal.R.styleable.AndroidManifestUsesSdk);

                    int minVers = 0;
                    String minCode = null;
                    int targetVers = 0;
                    String targetCode = null;
                    
                    TypedValue val = sa.peekValue(
                            com.android.internal.R.styleable.AndroidManifestUsesSdk_minSdkVersion);
                    if (val != null) {
                        if (val.type == TypedValue.TYPE_STRING && val.string != null) {
                            targetCode = minCode = val.string.toString();
                        } else {
                            // If it's not a string, it's an integer.
                            targetVers = minVers = val.data;
                        }
                    }
                    
                    val = sa.peekValue(
                            com.android.internal.R.styleable.AndroidManifestUsesSdk_targetSdkVersion);
                    if (val != null) {
                        if (val.type == TypedValue.TYPE_STRING && val.string != null) {
                            targetCode = minCode = val.string.toString();
                        } else {
                            // If it's not a string, it's an integer.
                            targetVers = val.data;
                        }
                    }
                    
                    sa.recycle();

                    if (minCode != null) {
                        if (!minCode.equals(SDK_CODENAME)) {
                            if (SDK_CODENAME != null) {
                                outError[0] = "Requires development platform " + minCode
                                        + " (current platform is " + SDK_CODENAME + ")";
                            } else {
                                outError[0] = "Requires development platform " + minCode
                                        + " but this is a release platform.";
                            }
                            mParseError = PackageManager.INSTALL_FAILED_OLDER_SDK;
                            return null;
                        }
                    } else if (minVers > SDK_VERSION) {
                        outError[0] = "Requires newer sdk version #" + minVers
                                + " (current version is #" + SDK_VERSION + ")";
                        mParseError = PackageManager.INSTALL_FAILED_OLDER_SDK;
                        return null;
                    }
                    
                    if (targetCode != null) {
                        if (!targetCode.equals(SDK_CODENAME)) {
                            if (SDK_CODENAME != null) {
                                outError[0] = "Requires development platform " + targetCode
                                        + " (current platform is " + SDK_CODENAME + ")";
                            } else {
                                outError[0] = "Requires development platform " + targetCode
                                        + " but this is a release platform.";
                            }
                            mParseError = PackageManager.INSTALL_FAILED_OLDER_SDK;
                            return null;
                        }
                        // If the code matches, it definitely targets this SDK.
                        pkg.applicationInfo.targetSdkVersion
                                = android.os.Build.VERSION_CODES.CUR_DEVELOPMENT;
                    } else {
                        pkg.applicationInfo.targetSdkVersion = targetVers;
                    }
                }

                XmlUtils.skipCurrentTag(parser);

            } else if (tagName.equals("supports-screens")) {
                sa = res.obtainAttributes(attrs,
                        com.android.internal.R.styleable.AndroidManifestSupportsScreens);

                // This is a trick to get a boolean and still able to detect
                // if a value was actually set.
                supportsSmallScreens = sa.getInteger(
                        com.android.internal.R.styleable.AndroidManifestSupportsScreens_smallScreens,
                        supportsSmallScreens);
                supportsNormalScreens = sa.getInteger(
                        com.android.internal.R.styleable.AndroidManifestSupportsScreens_normalScreens,
                        supportsNormalScreens);
                supportsLargeScreens = sa.getInteger(
                        com.android.internal.R.styleable.AndroidManifestSupportsScreens_largeScreens,
                        supportsLargeScreens);
                supportsXLargeScreens = sa.getInteger(
                        com.android.internal.R.styleable.AndroidManifestSupportsScreens_xlargeScreens,
                        supportsXLargeScreens);
                resizeable = sa.getInteger(
                        com.android.internal.R.styleable.AndroidManifestSupportsScreens_resizeable,
                        resizeable);
                anyDensity = sa.getInteger(
                        com.android.internal.R.styleable.AndroidManifestSupportsScreens_anyDensity,
                        anyDensity);

                sa.recycle();
                
                XmlUtils.skipCurrentTag(parser);
                
            } else if (tagName.equals("protected-broadcast")) {
                sa = res.obtainAttributes(attrs,
                        com.android.internal.R.styleable.AndroidManifestProtectedBroadcast);

                // Note: don't allow this value to be a reference to a resource
                // that may change.
                String name = sa.getNonResourceString(
                        com.android.internal.R.styleable.AndroidManifestProtectedBroadcast_name);

                sa.recycle();

                if (name != null && (flags&PARSE_IS_SYSTEM) != 0) {
                    if (pkg.protectedBroadcasts == null) {
                        pkg.protectedBroadcasts = new ArrayList<String>();
                    }
                    if (!pkg.protectedBroadcasts.contains(name)) {
                        pkg.protectedBroadcasts.add(name.intern());
                    }
                }

                XmlUtils.skipCurrentTag(parser);
                
            } else if (tagName.equals("instrumentation")) {
                if (parseInstrumentation(pkg, res, parser, attrs, outError) == null) {
                    return null;
                }
                
            } else if (tagName.equals("original-package")) {
                sa = res.obtainAttributes(attrs,
                        com.android.internal.R.styleable.AndroidManifestOriginalPackage);

                String orig =sa.getNonConfigurationString(
                        com.android.internal.R.styleable.AndroidManifestOriginalPackage_name, 0);
                if (!pkg.packageName.equals(orig)) {
                    if (pkg.mOriginalPackages == null) {
                        pkg.mOriginalPackages = new ArrayList<String>();
                        pkg.mRealPackage = pkg.packageName;
                    }
                    pkg.mOriginalPackages.add(orig);
                }

                sa.recycle();

                XmlUtils.skipCurrentTag(parser);
                
            } else if (tagName.equals("adopt-permissions")) {
                sa = res.obtainAttributes(attrs,
                        com.android.internal.R.styleable.AndroidManifestOriginalPackage);

                String name = sa.getNonConfigurationString(
                        com.android.internal.R.styleable.AndroidManifestOriginalPackage_name, 0);

                sa.recycle();

                if (name != null) {
                    if (pkg.mAdoptPermissions == null) {
                        pkg.mAdoptPermissions = new ArrayList<String>();
                    }
                    pkg.mAdoptPermissions.add(name);
                }

                XmlUtils.skipCurrentTag(parser);
                
            } else if (tagName.equals("uses-gl-texture")) {
                // Just skip this tag
                XmlUtils.skipCurrentTag(parser);
                continue;
                
            } else if (tagName.equals("compatible-screens")) {
                // Just skip this tag
                XmlUtils.skipCurrentTag(parser);
                continue;
                
            } else if (tagName.equals("eat-comment")) {
                // Just skip this tag
                XmlUtils.skipCurrentTag(parser);
                continue;
            } else if (tagName.equals("theme")) {
                // this is a theme apk.
                pkg.mIsThemeApk = true;
                pkg.mThemeInfos.add(new ThemeInfo(parser, res, attrs));
            } else if (RIGID_PARSER) {
                outError[0] = "Bad element under <manifest>: "
                    + parser.getName();
                mParseError = PackageManager.INSTALL_PARSE_FAILED_MANIFEST_MALFORMED;
                return null;

            } else {
                Log.w(TAG, "Unknown element under <manifest>: " + parser.getName()
                        + " at " + mArchiveSourcePath + " "
                        + parser.getPositionDescription());
                XmlUtils.skipCurrentTag(parser);
                continue;
            }
        }

        if (!foundApp && pkg.instrumentation.size() == 0) {
            outError[0] = "<manifest> does not contain an <application> or <instrumentation>";
            mParseError = PackageManager.INSTALL_PARSE_FAILED_MANIFEST_EMPTY;
        }

        final int NP = PackageParser.NEW_PERMISSIONS.length;
        StringBuilder implicitPerms = null;
        for (int ip=0; ip<NP; ip++) {
            final PackageParser.NewPermissionInfo npi
                    = PackageParser.NEW_PERMISSIONS[ip];
            if (pkg.applicationInfo.targetSdkVersion >= npi.sdkVersion) {
                break;
            }
            if (!pkg.requestedPermissions.contains(npi.name)) {
                if (implicitPerms == null) {
                    implicitPerms = new StringBuilder(128);
                    implicitPerms.append(pkg.packageName);
                    implicitPerms.append(": compat added ");
                } else {
                    implicitPerms.append(' ');
                }
                implicitPerms.append(npi.name);
                pkg.requestedPermissions.add(npi.name);
            }
        }
        if (implicitPerms != null) {
            Log.i(TAG, implicitPerms.toString());
        }
        
        if (supportsSmallScreens < 0 || (supportsSmallScreens > 0
                && pkg.applicationInfo.targetSdkVersion
                        >= android.os.Build.VERSION_CODES.DONUT)) {
            pkg.applicationInfo.flags |= ApplicationInfo.FLAG_SUPPORTS_SMALL_SCREENS;
        }
        if (supportsNormalScreens != 0) {
            pkg.applicationInfo.flags |= ApplicationInfo.FLAG_SUPPORTS_NORMAL_SCREENS;
        }
        if (supportsLargeScreens < 0 || (supportsLargeScreens > 0
                && pkg.applicationInfo.targetSdkVersion
                        >= android.os.Build.VERSION_CODES.DONUT)) {
            pkg.applicationInfo.flags |= ApplicationInfo.FLAG_SUPPORTS_LARGE_SCREENS;
        }
        if (supportsXLargeScreens < 0 || (supportsXLargeScreens > 0
                && pkg.applicationInfo.targetSdkVersion
                        >= android.os.Build.VERSION_CODES.GINGERBREAD)) {
            pkg.applicationInfo.flags |= ApplicationInfo.FLAG_SUPPORTS_XLARGE_SCREENS;
        }
        if (resizeable < 0 || (resizeable > 0
                && pkg.applicationInfo.targetSdkVersion
                        >= android.os.Build.VERSION_CODES.DONUT)) {
            pkg.applicationInfo.flags |= ApplicationInfo.FLAG_RESIZEABLE_FOR_SCREENS;
        }
        if (anyDensity < 0 || (anyDensity > 0
                && pkg.applicationInfo.targetSdkVersion
                        >= android.os.Build.VERSION_CODES.DONUT)) {
            pkg.applicationInfo.flags |= ApplicationInfo.FLAG_SUPPORTS_SCREEN_DENSITIES;
        }
        if (pkg.mIsThemeApk) {
            pkg.applicationInfo.isThemeable = false;
        }

        return pkg;
    }

    private static String buildClassName(String pkg, CharSequence clsSeq,
            String[] outError) {
        if (clsSeq == null || clsSeq.length() <= 0) {
            outError[0] = "Empty class name in package " + pkg;
            return null;
        }
        String cls = clsSeq.toString();
        char c = cls.charAt(0);
        if (c == '.') {
            return (pkg + cls).intern();
        }
        if (cls.indexOf('.') < 0) {
            StringBuilder b = new StringBuilder(pkg);
            b.append('.');
            b.append(cls);
            return b.toString().intern();
        }
        if (c >= 'a' && c <= 'z') {
            return cls.intern();
        }
        outError[0] = "Bad class name " + cls + " in package " + pkg;
        return null;
    }

    private static String buildCompoundName(String pkg,
            CharSequence procSeq, String type, String[] outError) {
        String proc = procSeq.toString();
        char c = proc.charAt(0);
        if (pkg != null && c == ':') {
            if (proc.length() < 2) {
                outError[0] = "Bad " + type + " name " + proc + " in package " + pkg
                        + ": must be at least two characters";
                return null;
            }
            String subName = proc.substring(1);
            String nameError = validateName(subName, false);
            if (nameError != null) {
                outError[0] = "Invalid " + type + " name " + proc + " in package "
                        + pkg + ": " + nameError;
                return null;
            }
            return (pkg + proc).intern();
        }
        String nameError = validateName(proc, true);
        if (nameError != null && !"system".equals(proc)) {
            outError[0] = "Invalid " + type + " name " + proc + " in package "
                    + pkg + ": " + nameError;
            return null;
        }
        return proc.intern();
    }
    
    private static String buildProcessName(String pkg, String defProc,
            CharSequence procSeq, int flags, String[] separateProcesses,
            String[] outError) {
        if ((flags&PARSE_IGNORE_PROCESSES) != 0 && !"system".equals(procSeq)) {
            return defProc != null ? defProc : pkg;
        }
        if (separateProcesses != null) {
            for (int i=separateProcesses.length-1; i>=0; i--) {
                String sp = separateProcesses[i];
                if (sp.equals(pkg) || sp.equals(defProc) || sp.equals(procSeq)) {
                    return pkg;
                }
            }
        }
        if (procSeq == null || procSeq.length() <= 0) {
            return defProc;
        }
        return buildCompoundName(pkg, procSeq, "process", outError);
    }

    private static String buildTaskAffinityName(String pkg, String defProc,
            CharSequence procSeq, String[] outError) {
        if (procSeq == null) {
            return defProc;
        }
        if (procSeq.length() <= 0) {
            return null;
        }
        return buildCompoundName(pkg, procSeq, "taskAffinity", outError);
    }
    
    private PermissionGroup parsePermissionGroup(Package owner, Resources res,
            XmlPullParser parser, AttributeSet attrs, String[] outError)
        throws XmlPullParserException, IOException {
        PermissionGroup perm = new PermissionGroup(owner);

        TypedArray sa = res.obtainAttributes(attrs,
                com.android.internal.R.styleable.AndroidManifestPermissionGroup);

        if (!parsePackageItemInfo(owner, perm.info, outError,
                "<permission-group>", sa,
                com.android.internal.R.styleable.AndroidManifestPermissionGroup_name,
                com.android.internal.R.styleable.AndroidManifestPermissionGroup_label,
                com.android.internal.R.styleable.AndroidManifestPermissionGroup_icon, 0)) {
            sa.recycle();
            mParseError = PackageManager.INSTALL_PARSE_FAILED_MANIFEST_MALFORMED;
            return null;
        }

        perm.info.descriptionRes = sa.getResourceId(
                com.android.internal.R.styleable.AndroidManifestPermissionGroup_description,
                0);

        sa.recycle();
        
        if (!parseAllMetaData(res, parser, attrs, "<permission-group>", perm,
                outError)) {
            mParseError = PackageManager.INSTALL_PARSE_FAILED_MANIFEST_MALFORMED;
            return null;
        }

        owner.permissionGroups.add(perm);

        return perm;
    }

    private Permission parsePermission(Package owner, Resources res,
            XmlPullParser parser, AttributeSet attrs, String[] outError)
        throws XmlPullParserException, IOException {
        Permission perm = new Permission(owner);

        TypedArray sa = res.obtainAttributes(attrs,
                com.android.internal.R.styleable.AndroidManifestPermission);

        if (!parsePackageItemInfo(owner, perm.info, outError,
                "<permission>", sa,
                com.android.internal.R.styleable.AndroidManifestPermission_name,
                com.android.internal.R.styleable.AndroidManifestPermission_label,
                com.android.internal.R.styleable.AndroidManifestPermission_icon, 0)) {
            sa.recycle();
            mParseError = PackageManager.INSTALL_PARSE_FAILED_MANIFEST_MALFORMED;
            return null;
        }

        // Note: don't allow this value to be a reference to a resource
        // that may change.
        perm.info.group = sa.getNonResourceString(
                com.android.internal.R.styleable.AndroidManifestPermission_permissionGroup);
        if (perm.info.group != null) {
            perm.info.group = perm.info.group.intern();
        }
        
        perm.info.descriptionRes = sa.getResourceId(
                com.android.internal.R.styleable.AndroidManifestPermission_description,
                0);

        perm.info.protectionLevel = sa.getInt(
                com.android.internal.R.styleable.AndroidManifestPermission_protectionLevel,
                PermissionInfo.PROTECTION_NORMAL);

        sa.recycle();
        
        if (perm.info.protectionLevel == -1) {
            outError[0] = "<permission> does not specify protectionLevel";
            mParseError = PackageManager.INSTALL_PARSE_FAILED_MANIFEST_MALFORMED;
            return null;
        }
        
        if (!parseAllMetaData(res, parser, attrs, "<permission>", perm,
                outError)) {
            mParseError = PackageManager.INSTALL_PARSE_FAILED_MANIFEST_MALFORMED;
            return null;
        }

        owner.permissions.add(perm);

        return perm;
    }

    private Permission parsePermissionTree(Package owner, Resources res,
            XmlPullParser parser, AttributeSet attrs, String[] outError)
        throws XmlPullParserException, IOException {
        Permission perm = new Permission(owner);

        TypedArray sa = res.obtainAttributes(attrs,
                com.android.internal.R.styleable.AndroidManifestPermissionTree);

        if (!parsePackageItemInfo(owner, perm.info, outError,
                "<permission-tree>", sa,
                com.android.internal.R.styleable.AndroidManifestPermissionTree_name,
                com.android.internal.R.styleable.AndroidManifestPermissionTree_label,
                com.android.internal.R.styleable.AndroidManifestPermissionTree_icon, 0)) {
            sa.recycle();
            mParseError = PackageManager.INSTALL_PARSE_FAILED_MANIFEST_MALFORMED;
            return null;
        }

        sa.recycle();
        
        int index = perm.info.name.indexOf('.');
        if (index > 0) {
            index = perm.info.name.indexOf('.', index+1);
        }
        if (index < 0) {
            outError[0] = "<permission-tree> name has less than three segments: "
                + perm.info.name;
            mParseError = PackageManager.INSTALL_PARSE_FAILED_MANIFEST_MALFORMED;
            return null;
        }

        perm.info.descriptionRes = 0;
        perm.info.protectionLevel = PermissionInfo.PROTECTION_NORMAL;
        perm.tree = true;

        if (!parseAllMetaData(res, parser, attrs, "<permission-tree>", perm,
                outError)) {
            mParseError = PackageManager.INSTALL_PARSE_FAILED_MANIFEST_MALFORMED;
            return null;
        }

        owner.permissions.add(perm);

        return perm;
    }

    private Instrumentation parseInstrumentation(Package owner, Resources res,
            XmlPullParser parser, AttributeSet attrs, String[] outError)
        throws XmlPullParserException, IOException {
        TypedArray sa = res.obtainAttributes(attrs,
                com.android.internal.R.styleable.AndroidManifestInstrumentation);

        if (mParseInstrumentationArgs == null) {
            mParseInstrumentationArgs = new ParsePackageItemArgs(owner, outError,
                    com.android.internal.R.styleable.AndroidManifestInstrumentation_name,
                    com.android.internal.R.styleable.AndroidManifestInstrumentation_label,
                    com.android.internal.R.styleable.AndroidManifestInstrumentation_icon, 0);
            mParseInstrumentationArgs.tag = "<instrumentation>";
        }
        
        mParseInstrumentationArgs.sa = sa;
        
        Instrumentation a = new Instrumentation(mParseInstrumentationArgs,
                new InstrumentationInfo());
        if (outError[0] != null) {
            sa.recycle();
            mParseError = PackageManager.INSTALL_PARSE_FAILED_MANIFEST_MALFORMED;
            return null;
        }

        String str;
        // Note: don't allow this value to be a reference to a resource
        // that may change.
        str = sa.getNonResourceString(
                com.android.internal.R.styleable.AndroidManifestInstrumentation_targetPackage);
        a.info.targetPackage = str != null ? str.intern() : null;

        a.info.handleProfiling = sa.getBoolean(
                com.android.internal.R.styleable.AndroidManifestInstrumentation_handleProfiling,
                false);

        a.info.functionalTest = sa.getBoolean(
                com.android.internal.R.styleable.AndroidManifestInstrumentation_functionalTest,
                false);

        sa.recycle();

        if (a.info.targetPackage == null) {
            outError[0] = "<instrumentation> does not specify targetPackage";
            mParseError = PackageManager.INSTALL_PARSE_FAILED_MANIFEST_MALFORMED;
            return null;
        }

        if (!parseAllMetaData(res, parser, attrs, "<instrumentation>", a,
                outError)) {
            mParseError = PackageManager.INSTALL_PARSE_FAILED_MANIFEST_MALFORMED;
            return null;
        }

        owner.instrumentation.add(a);

        return a;
    }

    private void parseApplicationThemeAttributes(XmlPullParser parser, AttributeSet attrs,
            ApplicationInfo appInfo) {
        for (int i = 0; i < attrs.getAttributeCount(); i++) {
            if (!ApplicationInfo.isPlutoNamespace(parser.getAttributeNamespace(i))) {
                continue;
            }
            String attrName = attrs.getAttributeName(i);
            if (attrName.equalsIgnoreCase(ApplicationInfo.PLUTO_ISTHEMEABLE_ATTRIBUTE_NAME)) {
                appInfo.isThemeable = attrs.getAttributeBooleanValue(i, false);
                return;
            }
        }
    }

    private void parseActivityThemeAttributes(XmlPullParser parser, AttributeSet attrs,
            ActivityInfo ai) {
        for (int i = 0; i < attrs.getAttributeCount(); i++) {
            if (!ApplicationInfo.isPlutoNamespace(parser.getAttributeNamespace(i))) {
                continue;
            }
            String attrName = attrs.getAttributeName(i);
            if (attrName.equalsIgnoreCase(ApplicationInfo.PLUTO_HANDLE_THEME_CONFIG_CHANGES_ATTRIBUTE_NAME)) {
                ai.configChanges |= ActivityInfo.CONFIG_THEME_RESOURCE;
            }
        }
    }

    private boolean parseApplication(Package owner, Resources res,
            XmlPullParser parser, AttributeSet attrs, int flags, String[] outError)
        throws XmlPullParserException, IOException {
        final ApplicationInfo ai = owner.applicationInfo;
        final String pkgName = owner.applicationInfo.packageName;

        // assume that this package is themeable unless explicitly set to false.
        ai.isThemeable = true;
        parseApplicationThemeAttributes(parser, attrs, ai);

        TypedArray sa = res.obtainAttributes(attrs,
                com.android.internal.R.styleable.AndroidManifestApplication);

        String name = sa.getNonConfigurationString(
                com.android.internal.R.styleable.AndroidManifestApplication_name, 0);
        if (name != null) {
            ai.className = buildClassName(pkgName, name, outError);
            if (ai.className == null) {
                sa.recycle();
                mParseError = PackageManager.INSTALL_PARSE_FAILED_MANIFEST_MALFORMED;
                return false;
            }
        }

        String manageSpaceActivity = sa.getNonConfigurationString(
                com.android.internal.R.styleable.AndroidManifestApplication_manageSpaceActivity, 0);
        if (manageSpaceActivity != null) {
            ai.manageSpaceActivityName = buildClassName(pkgName, manageSpaceActivity,
                    outError);
        }

        boolean allowBackup = sa.getBoolean(
                com.android.internal.R.styleable.AndroidManifestApplication_allowBackup, true);
        if (allowBackup) {
            ai.flags |= ApplicationInfo.FLAG_ALLOW_BACKUP;

            // backupAgent, killAfterRestore, and restoreAnyVersion are only relevant
            // if backup is possible for the given application.
            String backupAgent = sa.getNonConfigurationString(
                    com.android.internal.R.styleable.AndroidManifestApplication_backupAgent, 0);
            if (backupAgent != null) {
                ai.backupAgentName = buildClassName(pkgName, backupAgent, outError);
                if (false) {
                    Log.v(TAG, "android:backupAgent = " + ai.backupAgentName
                            + " from " + pkgName + "+" + backupAgent);
                }

                if (sa.getBoolean(
                        com.android.internal.R.styleable.AndroidManifestApplication_killAfterRestore,
                        true)) {
                    ai.flags |= ApplicationInfo.FLAG_KILL_AFTER_RESTORE;
                }
                if (sa.getBoolean(
                        com.android.internal.R.styleable.AndroidManifestApplication_restoreAnyVersion,
                        false)) {
                    ai.flags |= ApplicationInfo.FLAG_RESTORE_ANY_VERSION;
                }
            }
        }
        
        TypedValue v = sa.peekValue(
                com.android.internal.R.styleable.AndroidManifestApplication_label);
        if (v != null && (ai.labelRes=v.resourceId) == 0) {
            ai.nonLocalizedLabel = v.coerceToString();
        }

        ai.icon = sa.getResourceId(
                com.android.internal.R.styleable.AndroidManifestApplication_icon, 0);
        ai.theme = sa.getResourceId(
                com.android.internal.R.styleable.AndroidManifestApplication_theme, 0);
        ai.descriptionRes = sa.getResourceId(
                com.android.internal.R.styleable.AndroidManifestApplication_description, 0);

        if ((flags&PARSE_IS_SYSTEM) != 0) {
            if (sa.getBoolean(
                    com.android.internal.R.styleable.AndroidManifestApplication_persistent,
                    false)) {
                ai.flags |= ApplicationInfo.FLAG_PERSISTENT;
            }
        }

        if ((flags & PARSE_FORWARD_LOCK) != 0) {
            ai.flags |= ApplicationInfo.FLAG_FORWARD_LOCK;
        }

        if ((flags & PARSE_ON_SDCARD) != 0) {
            ai.flags |= ApplicationInfo.FLAG_EXTERNAL_STORAGE;
        }

        if (sa.getBoolean(
                com.android.internal.R.styleable.AndroidManifestApplication_debuggable,
                false)) {
            ai.flags |= ApplicationInfo.FLAG_DEBUGGABLE;
        }

        if (sa.getBoolean(
                com.android.internal.R.styleable.AndroidManifestApplication_vmSafeMode,
                false)) {
            ai.flags |= ApplicationInfo.FLAG_VM_SAFE_MODE;
        }

        if (sa.getBoolean(
                com.android.internal.R.styleable.AndroidManifestApplication_hasCode,
                true)) {
            ai.flags |= ApplicationInfo.FLAG_HAS_CODE;
        }

        if (sa.getBoolean(
                com.android.internal.R.styleable.AndroidManifestApplication_allowTaskReparenting,
                false)) {
            ai.flags |= ApplicationInfo.FLAG_ALLOW_TASK_REPARENTING;
        }

        if (sa.getBoolean(
                com.android.internal.R.styleable.AndroidManifestApplication_allowClearUserData,
                true)) {
            ai.flags |= ApplicationInfo.FLAG_ALLOW_CLEAR_USER_DATA;
        }

        if (sa.getBoolean(
                com.android.internal.R.styleable.AndroidManifestApplication_testOnly,
                false)) {
            ai.flags |= ApplicationInfo.FLAG_TEST_ONLY;
        }

        if (sa.getBoolean(
                com.android.internal.R.styleable.AndroidManifestApplication_neverEncrypt,
                false)) {
            ai.flags |= ApplicationInfo.FLAG_NEVER_ENCRYPT;
        }

        String str;
        str = sa.getNonConfigurationString(
                com.android.internal.R.styleable.AndroidManifestApplication_permission, 0);
        ai.permission = (str != null && str.length() > 0) ? str.intern() : null;

        if (owner.applicationInfo.targetSdkVersion >= Build.VERSION_CODES.FROYO) {
            str = sa.getNonConfigurationString(
                    com.android.internal.R.styleable.AndroidManifestApplication_taskAffinity, 0);
        } else {
            // Some older apps have been seen to use a resource reference
            // here that on older builds was ignored (with a warning).  We
            // need to continue to do this for them so they don't break.
            str = sa.getNonResourceString(
                    com.android.internal.R.styleable.AndroidManifestApplication_taskAffinity);
        }
        ai.taskAffinity = buildTaskAffinityName(ai.packageName, ai.packageName,
                str, outError);

        if (outError[0] == null) {
            CharSequence pname;
            if (owner.applicationInfo.targetSdkVersion >= Build.VERSION_CODES.FROYO) {
                pname = sa.getNonConfigurationString(
                        com.android.internal.R.styleable.AndroidManifestApplication_process, 0);
            } else {
                // Some older apps have been seen to use a resource reference
                // here that on older builds was ignored (with a warning).  We
                // need to continue to do this for them so they don't break.
                pname = sa.getNonResourceString(
                        com.android.internal.R.styleable.AndroidManifestApplication_process);
            }
            ai.processName = buildProcessName(ai.packageName, null, pname,
                    flags, mSeparateProcesses, outError);
    
            ai.enabled = sa.getBoolean(
                    com.android.internal.R.styleable.AndroidManifestApplication_enabled, true);
            
            if (false) {
                if (sa.getBoolean(
                        com.android.internal.R.styleable.AndroidManifestApplication_cantSaveState,
                        false)) {
                    ai.flags |= ApplicationInfo.FLAG_CANT_SAVE_STATE;

                    // A heavy-weight application can not be in a custom process.
                    // We can do direct compare because we intern all strings.
                    if (ai.processName != null && ai.processName != ai.packageName) {
                        outError[0] = "cantSaveState applications can not use custom processes";
                    }
                }
            }
        }

        sa.recycle();

        if (outError[0] != null) {
            mParseError = PackageManager.INSTALL_PARSE_FAILED_MANIFEST_MALFORMED;
            return false;
        }

        final int innerDepth = parser.getDepth();

        int type;
        while ((type=parser.next()) != parser.END_DOCUMENT
               && (type != parser.END_TAG || parser.getDepth() > innerDepth)) {
            if (type == parser.END_TAG || type == parser.TEXT) {
                continue;
            }

            String tagName = parser.getName();
            if (tagName.equals("activity")) {
                Activity a = parseActivity(owner, res, parser, attrs, flags, outError, false);
                if (a == null) {
                    mParseError = PackageManager.INSTALL_PARSE_FAILED_MANIFEST_MALFORMED;
                    return false;
                }

                owner.activities.add(a);

            } else if (tagName.equals("receiver")) {
                Activity a = parseActivity(owner, res, parser, attrs, flags, outError, true);
                if (a == null) {
                    mParseError = PackageManager.INSTALL_PARSE_FAILED_MANIFEST_MALFORMED;
                    return false;
                }

                owner.receivers.add(a);

            } else if (tagName.equals("service")) {
                Service s = parseService(owner, res, parser, attrs, flags, outError);
                if (s == null) {
                    mParseError = PackageManager.INSTALL_PARSE_FAILED_MANIFEST_MALFORMED;
                    return false;
                }

                owner.services.add(s);

            } else if (tagName.equals("provider")) {
                Provider p = parseProvider(owner, res, parser, attrs, flags, outError);
                if (p == null) {
                    mParseError = PackageManager.INSTALL_PARSE_FAILED_MANIFEST_MALFORMED;
                    return false;
                }

                owner.providers.add(p);

            } else if (tagName.equals("activity-alias")) {
                Activity a = parseActivityAlias(owner, res, parser, attrs, flags, outError);
                if (a == null) {
                    mParseError = PackageManager.INSTALL_PARSE_FAILED_MANIFEST_MALFORMED;
                    return false;
                }

                owner.activities.add(a);

            } else if (parser.getName().equals("meta-data")) {
                // note: application meta-data is stored off to the side, so it can
                // remain null in the primary copy (we like to avoid extra copies because
                // it can be large)
                if ((owner.mAppMetaData = parseMetaData(res, parser, attrs, owner.mAppMetaData,
                        outError)) == null) {
                    mParseError = PackageManager.INSTALL_PARSE_FAILED_MANIFEST_MALFORMED;
                    return false;
                }

            } else if (tagName.equals("uses-library")) {
                sa = res.obtainAttributes(attrs,
                        com.android.internal.R.styleable.AndroidManifestUsesLibrary);

                // Note: don't allow this value to be a reference to a resource
                // that may change.
                String lname = sa.getNonResourceString(
                        com.android.internal.R.styleable.AndroidManifestUsesLibrary_name);
                boolean req = sa.getBoolean(
                        com.android.internal.R.styleable.AndroidManifestUsesLibrary_required,
                        true);

                sa.recycle();

                if (lname != null) {
                    if (req) {
                        if (owner.usesLibraries == null) {
                            owner.usesLibraries = new ArrayList<String>();
                        }
                        if (!owner.usesLibraries.contains(lname)) {
                            owner.usesLibraries.add(lname.intern());
                        }
                    } else {
                        if (owner.usesOptionalLibraries == null) {
                            owner.usesOptionalLibraries = new ArrayList<String>();
                        }
                        if (!owner.usesOptionalLibraries.contains(lname)) {
                            owner.usesOptionalLibraries.add(lname.intern());
                        }
                    }
                }

                XmlUtils.skipCurrentTag(parser);

            } else if (tagName.equals("uses-package")) {
                // Dependencies for app installers; we don't currently try to
                // enforce this.
                XmlUtils.skipCurrentTag(parser);

            } else {
                if (!RIGID_PARSER) {
                    Log.w(TAG, "Unknown element under <application>: " + tagName
                            + " at " + mArchiveSourcePath + " "
                            + parser.getPositionDescription());
                    XmlUtils.skipCurrentTag(parser);
                    continue;
                } else {
                    outError[0] = "Bad element under <application>: " + tagName;
                    mParseError = PackageManager.INSTALL_PARSE_FAILED_MANIFEST_MALFORMED;
                    return false;
                }
            }
        }

        return true;
    }

    private boolean parsePackageItemInfo(Package owner, PackageItemInfo outInfo,
            String[] outError, String tag, TypedArray sa,
            int nameRes, int labelRes, int iconRes, int logoRes) {
        String name = sa.getNonConfigurationString(nameRes, 0);
        if (name == null) {
            outError[0] = tag + " does not specify android:name";
            return false;
        }

        outInfo.name
            = buildClassName(owner.applicationInfo.packageName, name, outError);
        if (outInfo.name == null) {
            return false;
        }

        int iconVal = sa.getResourceId(iconRes, 0);
        if (iconVal != 0) {
            outInfo.icon = iconVal;
            outInfo.nonLocalizedLabel = null;
        }
        
        TypedValue v = sa.peekValue(labelRes);
        if (v != null && (outInfo.labelRes=v.resourceId) == 0) {
            outInfo.nonLocalizedLabel = v.coerceToString();
        }

        outInfo.packageName = owner.packageName;

        return true;
    }

    private Activity parseActivity(Package owner, Resources res,
            XmlPullParser parser, AttributeSet attrs, int flags, String[] outError,
            boolean receiver) throws XmlPullParserException, IOException {
        TypedArray sa = res.obtainAttributes(attrs,
                com.android.internal.R.styleable.AndroidManifestActivity);

        if (mParseActivityArgs == null) {
            mParseActivityArgs = new ParseComponentArgs(owner, outError,
                    com.android.internal.R.styleable.AndroidManifestActivity_name,
                    com.android.internal.R.styleable.AndroidManifestActivity_label,
                    com.android.internal.R.styleable.AndroidManifestActivity_icon, 0,
                    mSeparateProcesses,
                    com.android.internal.R.styleable.AndroidManifestActivity_process,
                    com.android.internal.R.styleable.AndroidManifestActivity_description,
                    com.android.internal.R.styleable.AndroidManifestActivity_enabled);
        }
        
        mParseActivityArgs.tag = receiver ? "<receiver>" : "<activity>";
        mParseActivityArgs.sa = sa;
        mParseActivityArgs.flags = flags;
        
        Activity a = new Activity(mParseActivityArgs, new ActivityInfo());
        if (outError[0] != null) {
            sa.recycle();
            return null;
        }

        final boolean setExported = sa.hasValue(
                com.android.internal.R.styleable.AndroidManifestActivity_exported);
        if (setExported) {
            a.info.exported = sa.getBoolean(
                    com.android.internal.R.styleable.AndroidManifestActivity_exported, false);
        }

        a.info.theme = sa.getResourceId(
                com.android.internal.R.styleable.AndroidManifestActivity_theme, 0);

        String str;
        str = sa.getNonConfigurationString(
                com.android.internal.R.styleable.AndroidManifestActivity_permission, 0);
        if (str == null) {
            a.info.permission = owner.applicationInfo.permission;
        } else {
            a.info.permission = str.length() > 0 ? str.toString().intern() : null;
        }

        str = sa.getNonConfigurationString(
                com.android.internal.R.styleable.AndroidManifestActivity_taskAffinity, 0);
        a.info.taskAffinity = buildTaskAffinityName(owner.applicationInfo.packageName,
                owner.applicationInfo.taskAffinity, str, outError);

        a.info.flags = 0;
        if (sa.getBoolean(
                com.android.internal.R.styleable.AndroidManifestActivity_multiprocess,
                false)) {
            a.info.flags |= ActivityInfo.FLAG_MULTIPROCESS;
        }

        if (sa.getBoolean(
                com.android.internal.R.styleable.AndroidManifestActivity_finishOnTaskLaunch,
                false)) {
            a.info.flags |= ActivityInfo.FLAG_FINISH_ON_TASK_LAUNCH;
        }

        if (sa.getBoolean(
                com.android.internal.R.styleable.AndroidManifestActivity_clearTaskOnLaunch,
                false)) {
            a.info.flags |= ActivityInfo.FLAG_CLEAR_TASK_ON_LAUNCH;
        }

        if (sa.getBoolean(
                com.android.internal.R.styleable.AndroidManifestActivity_noHistory,
                false)) {
            a.info.flags |= ActivityInfo.FLAG_NO_HISTORY;
        }

        if (sa.getBoolean(
                com.android.internal.R.styleable.AndroidManifestActivity_alwaysRetainTaskState,
                false)) {
            a.info.flags |= ActivityInfo.FLAG_ALWAYS_RETAIN_TASK_STATE;
        }

        if (sa.getBoolean(
                com.android.internal.R.styleable.AndroidManifestActivity_stateNotNeeded,
                false)) {
            a.info.flags |= ActivityInfo.FLAG_STATE_NOT_NEEDED;
        }

        if (sa.getBoolean(
                com.android.internal.R.styleable.AndroidManifestActivity_excludeFromRecents,
                false)) {
            a.info.flags |= ActivityInfo.FLAG_EXCLUDE_FROM_RECENTS;
        }

        if (sa.getBoolean(
                com.android.internal.R.styleable.AndroidManifestActivity_allowTaskReparenting,
                (owner.applicationInfo.flags&ApplicationInfo.FLAG_ALLOW_TASK_REPARENTING) != 0)) {
            a.info.flags |= ActivityInfo.FLAG_ALLOW_TASK_REPARENTING;
        }

        if (sa.getBoolean(
                com.android.internal.R.styleable.AndroidManifestActivity_finishOnCloseSystemDialogs,
                false)) {
            a.info.flags |= ActivityInfo.FLAG_FINISH_ON_CLOSE_SYSTEM_DIALOGS;
        }

        if (!receiver) {
            a.info.launchMode = sa.getInt(
                    com.android.internal.R.styleable.AndroidManifestActivity_launchMode,
                    ActivityInfo.LAUNCH_MULTIPLE);
            a.info.screenOrientation = sa.getInt(
                    com.android.internal.R.styleable.AndroidManifestActivity_screenOrientation,
                    ActivityInfo.SCREEN_ORIENTATION_UNSPECIFIED);
            a.info.configChanges = sa.getInt(
                    com.android.internal.R.styleable.AndroidManifestActivity_configChanges,
                    0);
            a.info.softInputMode = sa.getInt(
                    com.android.internal.R.styleable.AndroidManifestActivity_windowSoftInputMode,
                    0);
        } else {
            a.info.launchMode = ActivityInfo.LAUNCH_MULTIPLE;
            a.info.configChanges = 0;
        }

        sa.recycle();

        if (receiver && (owner.applicationInfo.flags&ApplicationInfo.FLAG_CANT_SAVE_STATE) != 0) {
            // A heavy-weight application can not have receives in its main process
            // We can do direct compare because we intern all strings.
            if (a.info.processName == owner.packageName) {
                outError[0] = "Heavy-weight applications can not have receivers in main process";
            }
        }
        
        if (outError[0] != null) {
            return null;
        }

        parseActivityThemeAttributes(parser, attrs, a.info);

        int outerDepth = parser.getDepth();
        int type;
        while ((type=parser.next()) != XmlPullParser.END_DOCUMENT
               && (type != XmlPullParser.END_TAG
                       || parser.getDepth() > outerDepth)) {
            if (type == XmlPullParser.END_TAG || type == XmlPullParser.TEXT) {
                continue;
            }

            if (parser.getName().equals("intent-filter")) {
                ActivityIntentInfo intent = new ActivityIntentInfo(a);
                if (!parseIntent(res, parser, attrs, flags, intent, outError, !receiver)) {
                    return null;
                }
                if (intent.countActions() == 0) {
                    Log.w(TAG, "No actions in intent filter at "
                            + mArchiveSourcePath + " "
                            + parser.getPositionDescription());
                } else {
                    a.intents.add(intent);
                }
            } else if (parser.getName().equals("meta-data")) {
                if ((a.metaData=parseMetaData(res, parser, attrs, a.metaData,
                        outError)) == null) {
                    return null;
                }
            } else {
                if (!RIGID_PARSER) {
                    Log.w(TAG, "Problem in package " + mArchiveSourcePath + ":");
                    if (receiver) {
                        Log.w(TAG, "Unknown element under <receiver>: " + parser.getName()
                                + " at " + mArchiveSourcePath + " "
                                + parser.getPositionDescription());
                    } else {
                        Log.w(TAG, "Unknown element under <activity>: " + parser.getName()
                                + " at " + mArchiveSourcePath + " "
                                + parser.getPositionDescription());
                    }
                    XmlUtils.skipCurrentTag(parser);
                    continue;
                }
                if (receiver) {
                    outError[0] = "Bad element under <receiver>: " + parser.getName();
                } else {
                    outError[0] = "Bad element under <activity>: " + parser.getName();
                }
                return null;
            }
        }

        if (!setExported) {
            a.info.exported = a.intents.size() > 0;
        }

        return a;
    }

    private Activity parseActivityAlias(Package owner, Resources res,
            XmlPullParser parser, AttributeSet attrs, int flags, String[] outError)
            throws XmlPullParserException, IOException {
        TypedArray sa = res.obtainAttributes(attrs,
                com.android.internal.R.styleable.AndroidManifestActivityAlias);

        String targetActivity = sa.getNonConfigurationString(
                com.android.internal.R.styleable.AndroidManifestActivityAlias_targetActivity, 0);
        if (targetActivity == null) {
            outError[0] = "<activity-alias> does not specify android:targetActivity";
            sa.recycle();
            return null;
        }

        targetActivity = buildClassName(owner.applicationInfo.packageName,
                targetActivity, outError);
        if (targetActivity == null) {
            sa.recycle();
            return null;
        }

        if (mParseActivityAliasArgs == null) {
            mParseActivityAliasArgs = new ParseComponentArgs(owner, outError,
                    com.android.internal.R.styleable.AndroidManifestActivityAlias_name,
                    com.android.internal.R.styleable.AndroidManifestActivityAlias_label,
                    com.android.internal.R.styleable.AndroidManifestActivityAlias_icon, 0,
                    mSeparateProcesses,
                    0,
                    com.android.internal.R.styleable.AndroidManifestActivityAlias_description,
                    com.android.internal.R.styleable.AndroidManifestActivityAlias_enabled);
            mParseActivityAliasArgs.tag = "<activity-alias>";
        }
        
        mParseActivityAliasArgs.sa = sa;
        mParseActivityAliasArgs.flags = flags;
        
        Activity target = null;

        final int NA = owner.activities.size();
        for (int i=0; i<NA; i++) {
            Activity t = owner.activities.get(i);
            if (targetActivity.equals(t.info.name)) {
                target = t;
                break;
            }
        }

        if (target == null) {
            outError[0] = "<activity-alias> target activity " + targetActivity
                    + " not found in manifest";
            sa.recycle();
            return null;
        }

        ActivityInfo info = new ActivityInfo();
        info.targetActivity = targetActivity;
        info.configChanges = target.info.configChanges;
        info.flags = target.info.flags;
        info.icon = target.info.icon;
        info.logo = target.info.logo;
        info.labelRes = target.info.labelRes;
        info.nonLocalizedLabel = target.info.nonLocalizedLabel;
        info.launchMode = target.info.launchMode;
        info.processName = target.info.processName;
        if (info.descriptionRes == 0) {
            info.descriptionRes = target.info.descriptionRes;
        }
        info.screenOrientation = target.info.screenOrientation;
        info.taskAffinity = target.info.taskAffinity;
        info.theme = target.info.theme;
        
        Activity a = new Activity(mParseActivityAliasArgs, info);
        if (outError[0] != null) {
            sa.recycle();
            return null;
        }

        final boolean setExported = sa.hasValue(
                com.android.internal.R.styleable.AndroidManifestActivityAlias_exported);
        if (setExported) {
            a.info.exported = sa.getBoolean(
                    com.android.internal.R.styleable.AndroidManifestActivityAlias_exported, false);
        }

        String str;
        str = sa.getNonConfigurationString(
                com.android.internal.R.styleable.AndroidManifestActivityAlias_permission, 0);
        if (str != null) {
            a.info.permission = str.length() > 0 ? str.toString().intern() : null;
        }

        sa.recycle();

        if (outError[0] != null) {
            return null;
        }

        int outerDepth = parser.getDepth();
        int type;
        while ((type=parser.next()) != XmlPullParser.END_DOCUMENT
               && (type != XmlPullParser.END_TAG
                       || parser.getDepth() > outerDepth)) {
            if (type == XmlPullParser.END_TAG || type == XmlPullParser.TEXT) {
                continue;
            }

            if (parser.getName().equals("intent-filter")) {
                ActivityIntentInfo intent = new ActivityIntentInfo(a);
                if (!parseIntent(res, parser, attrs, flags, intent, outError, true)) {
                    return null;
                }
                if (intent.countActions() == 0) {
                    Log.w(TAG, "No actions in intent filter at "
                            + mArchiveSourcePath + " "
                            + parser.getPositionDescription());
                } else {
                    a.intents.add(intent);
                }
            } else if (parser.getName().equals("meta-data")) {
                if ((a.metaData=parseMetaData(res, parser, attrs, a.metaData,
                        outError)) == null) {
                    return null;
                }
            } else {
                if (!RIGID_PARSER) {
                    Log.w(TAG, "Unknown element under <activity-alias>: " + parser.getName()
                            + " at " + mArchiveSourcePath + " "
                            + parser.getPositionDescription());
                    XmlUtils.skipCurrentTag(parser);
                    continue;
                }
                outError[0] = "Bad element under <activity-alias>: " + parser.getName();
                return null;
            }
        }

        if (!setExported) {
            a.info.exported = a.intents.size() > 0;
        }

        return a;
    }

    private Provider parseProvider(Package owner, Resources res,
            XmlPullParser parser, AttributeSet attrs, int flags, String[] outError)
            throws XmlPullParserException, IOException {
        TypedArray sa = res.obtainAttributes(attrs,
                com.android.internal.R.styleable.AndroidManifestProvider);

        if (mParseProviderArgs == null) {
            mParseProviderArgs = new ParseComponentArgs(owner, outError,
                    com.android.internal.R.styleable.AndroidManifestProvider_name,
                    com.android.internal.R.styleable.AndroidManifestProvider_label,
                    com.android.internal.R.styleable.AndroidManifestProvider_icon, 0,
                    mSeparateProcesses,
                    com.android.internal.R.styleable.AndroidManifestProvider_process,
                    com.android.internal.R.styleable.AndroidManifestProvider_description,
                    com.android.internal.R.styleable.AndroidManifestProvider_enabled);
            mParseProviderArgs.tag = "<provider>";
        }
        
        mParseProviderArgs.sa = sa;
        mParseProviderArgs.flags = flags;
        
        Provider p = new Provider(mParseProviderArgs, new ProviderInfo());
        if (outError[0] != null) {
            sa.recycle();
            return null;
        }

        p.info.exported = sa.getBoolean(
                com.android.internal.R.styleable.AndroidManifestProvider_exported, true);

        String cpname = sa.getNonConfigurationString(
                com.android.internal.R.styleable.AndroidManifestProvider_authorities, 0);

        p.info.isSyncable = sa.getBoolean(
                com.android.internal.R.styleable.AndroidManifestProvider_syncable,
                false);

        String permission = sa.getNonConfigurationString(
                com.android.internal.R.styleable.AndroidManifestProvider_permission, 0);
        String str = sa.getNonConfigurationString(
                com.android.internal.R.styleable.AndroidManifestProvider_readPermission, 0);
        if (str == null) {
            str = permission;
        }
        if (str == null) {
            p.info.readPermission = owner.applicationInfo.permission;
        } else {
            p.info.readPermission =
                str.length() > 0 ? str.toString().intern() : null;
        }
        str = sa.getNonConfigurationString(
                com.android.internal.R.styleable.AndroidManifestProvider_writePermission, 0);
        if (str == null) {
            str = permission;
        }
        if (str == null) {
            p.info.writePermission = owner.applicationInfo.permission;
        } else {
            p.info.writePermission =
                str.length() > 0 ? str.toString().intern() : null;
        }

        p.info.grantUriPermissions = sa.getBoolean(
                com.android.internal.R.styleable.AndroidManifestProvider_grantUriPermissions,
                false);

        p.info.multiprocess = sa.getBoolean(
                com.android.internal.R.styleable.AndroidManifestProvider_multiprocess,
                false);

        p.info.initOrder = sa.getInt(
                com.android.internal.R.styleable.AndroidManifestProvider_initOrder,
                0);

        sa.recycle();

        if ((owner.applicationInfo.flags&ApplicationInfo.FLAG_CANT_SAVE_STATE) != 0) {
            // A heavy-weight application can not have providers in its main process
            // We can do direct compare because we intern all strings.
            if (p.info.processName == owner.packageName) {
                outError[0] = "Heavy-weight applications can not have providers in main process";
                return null;
            }
        }
        
        if (cpname == null) {
            outError[0] = "<provider> does not incude authorities attribute";
            return null;
        }
        p.info.authority = cpname.intern();

        if (!parseProviderTags(res, parser, attrs, p, outError)) {
            return null;
        }

        return p;
    }

    private boolean parseProviderTags(Resources res,
            XmlPullParser parser, AttributeSet attrs,
            Provider outInfo, String[] outError)
            throws XmlPullParserException, IOException {
        int outerDepth = parser.getDepth();
        int type;
        while ((type=parser.next()) != XmlPullParser.END_DOCUMENT
               && (type != XmlPullParser.END_TAG
                       || parser.getDepth() > outerDepth)) {
            if (type == XmlPullParser.END_TAG || type == XmlPullParser.TEXT) {
                continue;
            }

            if (parser.getName().equals("meta-data")) {
                if ((outInfo.metaData=parseMetaData(res, parser, attrs,
                        outInfo.metaData, outError)) == null) {
                    return false;
                }
                
            } else if (parser.getName().equals("grant-uri-permission")) {
                TypedArray sa = res.obtainAttributes(attrs,
                        com.android.internal.R.styleable.AndroidManifestGrantUriPermission);

                PatternMatcher pa = null;

                String str = sa.getNonConfigurationString(
                        com.android.internal.R.styleable.AndroidManifestGrantUriPermission_path, 0);
                if (str != null) {
                    pa = new PatternMatcher(str, PatternMatcher.PATTERN_LITERAL);
                }

                str = sa.getNonConfigurationString(
                        com.android.internal.R.styleable.AndroidManifestGrantUriPermission_pathPrefix, 0);
                if (str != null) {
                    pa = new PatternMatcher(str, PatternMatcher.PATTERN_PREFIX);
                }

                str = sa.getNonConfigurationString(
                        com.android.internal.R.styleable.AndroidManifestGrantUriPermission_pathPattern, 0);
                if (str != null) {
                    pa = new PatternMatcher(str, PatternMatcher.PATTERN_SIMPLE_GLOB);
                }
                
                sa.recycle();

                if (pa != null) {
                    if (outInfo.info.uriPermissionPatterns == null) {
                        outInfo.info.uriPermissionPatterns = new PatternMatcher[1];
                        outInfo.info.uriPermissionPatterns[0] = pa;
                    } else {
                        final int N = outInfo.info.uriPermissionPatterns.length;
                        PatternMatcher[] newp = new PatternMatcher[N+1];
                        System.arraycopy(outInfo.info.uriPermissionPatterns, 0, newp, 0, N);
                        newp[N] = pa;
                        outInfo.info.uriPermissionPatterns = newp;
                    }
                    outInfo.info.grantUriPermissions = true;
                } else {
                    if (!RIGID_PARSER) {
                        Log.w(TAG, "Unknown element under <path-permission>: "
                                + parser.getName() + " at " + mArchiveSourcePath + " "
                                + parser.getPositionDescription());
                        XmlUtils.skipCurrentTag(parser);
                        continue;
                    }
                    outError[0] = "No path, pathPrefix, or pathPattern for <path-permission>";
                    return false;
                }
                XmlUtils.skipCurrentTag(parser);

            } else if (parser.getName().equals("path-permission")) {
                TypedArray sa = res.obtainAttributes(attrs,
                        com.android.internal.R.styleable.AndroidManifestPathPermission);

                PathPermission pa = null;

                String permission = sa.getNonConfigurationString(
                        com.android.internal.R.styleable.AndroidManifestPathPermission_permission, 0);
                String readPermission = sa.getNonConfigurationString(
                        com.android.internal.R.styleable.AndroidManifestPathPermission_readPermission, 0);
                if (readPermission == null) {
                    readPermission = permission;
                }
                String writePermission = sa.getNonConfigurationString(
                        com.android.internal.R.styleable.AndroidManifestPathPermission_writePermission, 0);
                if (writePermission == null) {
                    writePermission = permission;
                }
                
                boolean havePerm = false;
                if (readPermission != null) {
                    readPermission = readPermission.intern();
                    havePerm = true;
                }
                if (writePermission != null) {
                    writePermission = writePermission.intern();
                    havePerm = true;
                }

                if (!havePerm) {
                    if (!RIGID_PARSER) {
                        Log.w(TAG, "No readPermission or writePermssion for <path-permission>: "
                                + parser.getName() + " at " + mArchiveSourcePath + " "
                                + parser.getPositionDescription());
                        XmlUtils.skipCurrentTag(parser);
                        continue;
                    }
                    outError[0] = "No readPermission or writePermssion for <path-permission>";
                    return false;
                }
                
                String path = sa.getNonConfigurationString(
                        com.android.internal.R.styleable.AndroidManifestPathPermission_path, 0);
                if (path != null) {
                    pa = new PathPermission(path,
                            PatternMatcher.PATTERN_LITERAL, readPermission, writePermission);
                }

                path = sa.getNonConfigurationString(
                        com.android.internal.R.styleable.AndroidManifestPathPermission_pathPrefix, 0);
                if (path != null) {
                    pa = new PathPermission(path,
                            PatternMatcher.PATTERN_PREFIX, readPermission, writePermission);
                }

                path = sa.getNonConfigurationString(
                        com.android.internal.R.styleable.AndroidManifestPathPermission_pathPattern, 0);
                if (path != null) {
                    pa = new PathPermission(path,
                            PatternMatcher.PATTERN_SIMPLE_GLOB, readPermission, writePermission);
                }

                sa.recycle();

                if (pa != null) {
                    if (outInfo.info.pathPermissions == null) {
                        outInfo.info.pathPermissions = new PathPermission[1];
                        outInfo.info.pathPermissions[0] = pa;
                    } else {
                        final int N = outInfo.info.pathPermissions.length;
                        PathPermission[] newp = new PathPermission[N+1];
                        System.arraycopy(outInfo.info.pathPermissions, 0, newp, 0, N);
                        newp[N] = pa;
                        outInfo.info.pathPermissions = newp;
                    }
                } else {
                    if (!RIGID_PARSER) {
                        Log.w(TAG, "No path, pathPrefix, or pathPattern for <path-permission>: "
                                + parser.getName() + " at " + mArchiveSourcePath + " "
                                + parser.getPositionDescription());
                        XmlUtils.skipCurrentTag(parser);
                        continue;
                    }
                    outError[0] = "No path, pathPrefix, or pathPattern for <path-permission>";
                    return false;
                }
                XmlUtils.skipCurrentTag(parser);

            } else {
                if (!RIGID_PARSER) {
                    Log.w(TAG, "Unknown element under <provider>: "
                            + parser.getName() + " at " + mArchiveSourcePath + " "
                            + parser.getPositionDescription());
                    XmlUtils.skipCurrentTag(parser);
                    continue;
                }
                outError[0] = "Bad element under <provider>: "
                    + parser.getName();
                return false;
            }
        }
        return true;
    }

    private Service parseService(Package owner, Resources res,
            XmlPullParser parser, AttributeSet attrs, int flags, String[] outError)
            throws XmlPullParserException, IOException {
        TypedArray sa = res.obtainAttributes(attrs,
                com.android.internal.R.styleable.AndroidManifestService);

        if (mParseServiceArgs == null) {
            mParseServiceArgs = new ParseComponentArgs(owner, outError,
                    com.android.internal.R.styleable.AndroidManifestService_name,
                    com.android.internal.R.styleable.AndroidManifestService_label,
                    com.android.internal.R.styleable.AndroidManifestService_icon, 0,
                    mSeparateProcesses,
                    com.android.internal.R.styleable.AndroidManifestService_process,
                    com.android.internal.R.styleable.AndroidManifestService_description,
                    com.android.internal.R.styleable.AndroidManifestService_enabled);
            mParseServiceArgs.tag = "<service>";
        }
        
        mParseServiceArgs.sa = sa;
        mParseServiceArgs.flags = flags;
        
        Service s = new Service(mParseServiceArgs, new ServiceInfo());
        if (outError[0] != null) {
            sa.recycle();
            return null;
        }

        final boolean setExported = sa.hasValue(
                com.android.internal.R.styleable.AndroidManifestService_exported);
        if (setExported) {
            s.info.exported = sa.getBoolean(
                    com.android.internal.R.styleable.AndroidManifestService_exported, false);
        }

        String str = sa.getNonConfigurationString(
                com.android.internal.R.styleable.AndroidManifestService_permission, 0);
        if (str == null) {
            s.info.permission = owner.applicationInfo.permission;
        } else {
            s.info.permission = str.length() > 0 ? str.toString().intern() : null;
        }

        sa.recycle();

        if ((owner.applicationInfo.flags&ApplicationInfo.FLAG_CANT_SAVE_STATE) != 0) {
            // A heavy-weight application can not have services in its main process
            // We can do direct compare because we intern all strings.
            if (s.info.processName == owner.packageName) {
                outError[0] = "Heavy-weight applications can not have services in main process";
                return null;
            }
        }
        
        int outerDepth = parser.getDepth();
        int type;
        while ((type=parser.next()) != XmlPullParser.END_DOCUMENT
               && (type != XmlPullParser.END_TAG
                       || parser.getDepth() > outerDepth)) {
            if (type == XmlPullParser.END_TAG || type == XmlPullParser.TEXT) {
                continue;
            }

            if (parser.getName().equals("intent-filter")) {
                ServiceIntentInfo intent = new ServiceIntentInfo(s);
                if (!parseIntent(res, parser, attrs, flags, intent, outError, false)) {
                    return null;
                }

                s.intents.add(intent);
            } else if (parser.getName().equals("meta-data")) {
                if ((s.metaData=parseMetaData(res, parser, attrs, s.metaData,
                        outError)) == null) {
                    return null;
                }
            } else {
                if (!RIGID_PARSER) {
                    Log.w(TAG, "Unknown element under <service>: "
                            + parser.getName() + " at " + mArchiveSourcePath + " "
                            + parser.getPositionDescription());
                    XmlUtils.skipCurrentTag(parser);
                    continue;
                }
                outError[0] = "Bad element under <service>: "
                    + parser.getName();
                return null;
            }
        }

        if (!setExported) {
            s.info.exported = s.intents.size() > 0;
        }

        return s;
    }

    private boolean parseAllMetaData(Resources res,
            XmlPullParser parser, AttributeSet attrs, String tag,
            Component outInfo, String[] outError)
            throws XmlPullParserException, IOException {
        int outerDepth = parser.getDepth();
        int type;
        while ((type=parser.next()) != XmlPullParser.END_DOCUMENT
               && (type != XmlPullParser.END_TAG
                       || parser.getDepth() > outerDepth)) {
            if (type == XmlPullParser.END_TAG || type == XmlPullParser.TEXT) {
                continue;
            }

            if (parser.getName().equals("meta-data")) {
                if ((outInfo.metaData=parseMetaData(res, parser, attrs,
                        outInfo.metaData, outError)) == null) {
                    return false;
                }
            } else {
                if (!RIGID_PARSER) {
                    Log.w(TAG, "Unknown element under " + tag + ": "
                            + parser.getName() + " at " + mArchiveSourcePath + " "
                            + parser.getPositionDescription());
                    XmlUtils.skipCurrentTag(parser);
                    continue;
                }
                outError[0] = "Bad element under " + tag + ": "
                    + parser.getName();
                return false;
            }
        }
        return true;
    }

    private Bundle parseMetaData(Resources res,
            XmlPullParser parser, AttributeSet attrs,
            Bundle data, String[] outError)
            throws XmlPullParserException, IOException {

        TypedArray sa = res.obtainAttributes(attrs,
                com.android.internal.R.styleable.AndroidManifestMetaData);

        if (data == null) {
            data = new Bundle();
        }

        String name = sa.getNonConfigurationString(
                com.android.internal.R.styleable.AndroidManifestMetaData_name, 0);
        if (name == null) {
            outError[0] = "<meta-data> requires an android:name attribute";
            sa.recycle();
            return null;
        }

        name = name.intern();
        
        TypedValue v = sa.peekValue(
                com.android.internal.R.styleable.AndroidManifestMetaData_resource);
        if (v != null && v.resourceId != 0) {
            //Log.i(TAG, "Meta data ref " + name + ": " + v);
            data.putInt(name, v.resourceId);
        } else {
            v = sa.peekValue(
                    com.android.internal.R.styleable.AndroidManifestMetaData_value);
            //Log.i(TAG, "Meta data " + name + ": " + v);
            if (v != null) {
                if (v.type == TypedValue.TYPE_STRING) {
                    CharSequence cs = v.coerceToString();
                    data.putString(name, cs != null ? cs.toString().intern() : null);
                } else if (v.type == TypedValue.TYPE_INT_BOOLEAN) {
                    data.putBoolean(name, v.data != 0);
                } else if (v.type >= TypedValue.TYPE_FIRST_INT
                        && v.type <= TypedValue.TYPE_LAST_INT) {
                    data.putInt(name, v.data);
                } else if (v.type == TypedValue.TYPE_FLOAT) {
                    data.putFloat(name, v.getFloat());
                } else {
                    if (!RIGID_PARSER) {
                        Log.w(TAG, "<meta-data> only supports string, integer, float, color, boolean, and resource reference types: "
                                + parser.getName() + " at " + mArchiveSourcePath + " "
                                + parser.getPositionDescription());
                    } else {
                        outError[0] = "<meta-data> only supports string, integer, float, color, boolean, and resource reference types";
                        data = null;
                    }
                }
            } else {
                outError[0] = "<meta-data> requires an android:value or android:resource attribute";
                data = null;
            }
        }

        sa.recycle();

        XmlUtils.skipCurrentTag(parser);

        return data;
    }

    private static final String ANDROID_RESOURCES
            = "http://schemas.android.com/apk/res/android";

    private boolean parseIntent(Resources res,
            XmlPullParser parser, AttributeSet attrs, int flags,
            IntentInfo outInfo, String[] outError, boolean isActivity)
            throws XmlPullParserException, IOException {

        TypedArray sa = res.obtainAttributes(attrs,
                com.android.internal.R.styleable.AndroidManifestIntentFilter);

        int priority = sa.getInt(
                com.android.internal.R.styleable.AndroidManifestIntentFilter_priority, 0);
        outInfo.setPriority(priority);

        TypedValue v = sa.peekValue(
                com.android.internal.R.styleable.AndroidManifestIntentFilter_label);
        if (v != null && (outInfo.labelRes=v.resourceId) == 0) {
            outInfo.nonLocalizedLabel = v.coerceToString();
        }

        outInfo.icon = sa.getResourceId(
                com.android.internal.R.styleable.AndroidManifestIntentFilter_icon, 0);
        
        sa.recycle();

        int outerDepth = parser.getDepth();
        int type;
        while ((type=parser.next()) != parser.END_DOCUMENT
               && (type != parser.END_TAG || parser.getDepth() > outerDepth)) {
            if (type == parser.END_TAG || type == parser.TEXT) {
                continue;
            }

            String nodeName = parser.getName();
            if (nodeName.equals("action")) {
                String value = attrs.getAttributeValue(
                        ANDROID_RESOURCES, "name");
                if (value == null || value == "") {
                    outError[0] = "No value supplied for <android:name>";
                    return false;
                }
                XmlUtils.skipCurrentTag(parser);

                outInfo.addAction(value);
            } else if (nodeName.equals("category")) {
                String value = attrs.getAttributeValue(
                        ANDROID_RESOURCES, "name");
                if (value == null || value == "") {
                    outError[0] = "No value supplied for <android:name>";
                    return false;
                }
                XmlUtils.skipCurrentTag(parser);

                outInfo.addCategory(value);

            } else if (nodeName.equals("data")) {
                sa = res.obtainAttributes(attrs,
                        com.android.internal.R.styleable.AndroidManifestData);

                String str = sa.getNonConfigurationString(
                        com.android.internal.R.styleable.AndroidManifestData_mimeType, 0);
                if (str != null) {
                    try {
                        outInfo.addDataType(str);
                    } catch (IntentFilter.MalformedMimeTypeException e) {
                        outError[0] = e.toString();
                        sa.recycle();
                        return false;
                    }
                }

                str = sa.getNonConfigurationString(
                        com.android.internal.R.styleable.AndroidManifestData_scheme, 0);
                if (str != null) {
                    outInfo.addDataScheme(str);
                }

                String host = sa.getNonConfigurationString(
                        com.android.internal.R.styleable.AndroidManifestData_host, 0);
                String port = sa.getNonConfigurationString(
                        com.android.internal.R.styleable.AndroidManifestData_port, 0);
                if (host != null) {
                    outInfo.addDataAuthority(host, port);
                }

                str = sa.getNonConfigurationString(
                        com.android.internal.R.styleable.AndroidManifestData_path, 0);
                if (str != null) {
                    outInfo.addDataPath(str, PatternMatcher.PATTERN_LITERAL);
                }

                str = sa.getNonConfigurationString(
                        com.android.internal.R.styleable.AndroidManifestData_pathPrefix, 0);
                if (str != null) {
                    outInfo.addDataPath(str, PatternMatcher.PATTERN_PREFIX);
                }

                str = sa.getNonConfigurationString(
                        com.android.internal.R.styleable.AndroidManifestData_pathPattern, 0);
                if (str != null) {
                    outInfo.addDataPath(str, PatternMatcher.PATTERN_SIMPLE_GLOB);
                }

                sa.recycle();
                XmlUtils.skipCurrentTag(parser);
            } else if (!RIGID_PARSER) {
                Log.w(TAG, "Unknown element under <intent-filter>: "
                        + parser.getName() + " at " + mArchiveSourcePath + " "
                        + parser.getPositionDescription());
                XmlUtils.skipCurrentTag(parser);
            } else {
                outError[0] = "Bad element under <intent-filter>: " + parser.getName();
                return false;
            }
        }

        outInfo.hasDefault = outInfo.hasCategory(Intent.CATEGORY_DEFAULT);
        if (false) {
            String cats = "";
            Iterator<String> it = outInfo.categoriesIterator();
            while (it != null && it.hasNext()) {
                cats += " " + it.next();
            }
            System.out.println("Intent d=" +
                    outInfo.hasDefault + ", cat=" + cats);
        }

        return true;
    }

    public final static class Package {
        public String packageName;

        // For now we only support one application per package.
        public final ApplicationInfo applicationInfo = new ApplicationInfo();

        public final ArrayList<Permission> permissions = new ArrayList<Permission>(0);
        public final ArrayList<PermissionGroup> permissionGroups = new ArrayList<PermissionGroup>(0);
        public final ArrayList<Activity> activities = new ArrayList<Activity>(0);
        public final ArrayList<Activity> receivers = new ArrayList<Activity>(0);
        public final ArrayList<Provider> providers = new ArrayList<Provider>(0);
        public final ArrayList<Service> services = new ArrayList<Service>(0);
        public final ArrayList<Instrumentation> instrumentation = new ArrayList<Instrumentation>(0);

        public final ArrayList<String> requestedPermissions = new ArrayList<String>();

        public ArrayList<String> protectedBroadcasts;
        
        public ArrayList<String> usesLibraries = null;
        public ArrayList<String> usesOptionalLibraries = null;
        public String[] usesLibraryFiles = null;

        public ArrayList<String> mOriginalPackages = null;
        public String mRealPackage = null;
        public ArrayList<String> mAdoptPermissions = null;
        
        // We store the application meta-data independently to avoid multiple unwanted references
        public Bundle mAppMetaData = null;

        // If this is a 3rd party app, this is the path of the zip file.
        public String mPath;

        // The version code declared for this package.
        public int mVersionCode;
        
        // The version name declared for this package.
        public String mVersionName;
        
        // The shared user id that this package wants to use.
        public String mSharedUserId;

        // The shared user label that this package wants to use.
        public int mSharedUserLabel;

        // Signatures that were read from the package.
        public Signature mSignatures[];

        // For use by package manager service for quick lookup of
        // preferred up order.
        public int mPreferredOrder = 0;

        // For use by the package manager to keep track of the path to the
        // file an app came from.
        public String mScanPath;
        
        // For use by package manager to keep track of where it has done dexopt.
        public boolean mDidDexOpt;
        
        // Is Theme Apk
        public boolean mIsThemeApk = false;

        // Theme info
        public final ArrayList<ThemeInfo> mThemeInfos = new ArrayList<ThemeInfo>(0);

        // User set enabled state.
        public int mSetEnabled = PackageManager.COMPONENT_ENABLED_STATE_DEFAULT;

        // Additional data supplied by callers.
        public Object mExtras;

        // Whether an operation is currently pending on this package
        public boolean mOperationPending;

        /*
         *  Applications hardware preferences
         */
        public final ArrayList<ConfigurationInfo> configPreferences =
                new ArrayList<ConfigurationInfo>();

        /*
         *  Applications requested features
         */
        public ArrayList<FeatureInfo> reqFeatures = null;

        public int installLocation;

        public Package(String _name) {
            packageName = _name;
            applicationInfo.packageName = _name;
            applicationInfo.uid = -1;
        }

        public void setPackageName(String newName) {
            packageName = newName;
            applicationInfo.packageName = newName;
            for (int i=permissions.size()-1; i>=0; i--) {
                permissions.get(i).setPackageName(newName);
            }
            for (int i=permissionGroups.size()-1; i>=0; i--) {
                permissionGroups.get(i).setPackageName(newName);
            }
            for (int i=activities.size()-1; i>=0; i--) {
                activities.get(i).setPackageName(newName);
            }
            for (int i=receivers.size()-1; i>=0; i--) {
                receivers.get(i).setPackageName(newName);
            }
            for (int i=providers.size()-1; i>=0; i--) {
                providers.get(i).setPackageName(newName);
            }
            for (int i=services.size()-1; i>=0; i--) {
                services.get(i).setPackageName(newName);
            }
            for (int i=instrumentation.size()-1; i>=0; i--) {
                instrumentation.get(i).setPackageName(newName);
            }
        }
        
        public String toString() {
            return "Package{"
                + Integer.toHexString(System.identityHashCode(this))
                + " " + packageName + "}";
        }
    }

    public static class Component<II extends IntentInfo> {
        public final Package owner;
        public final ArrayList<II> intents;
        public final String className;
        public Bundle metaData;

        ComponentName componentName;
        String componentShortName;
        
        public Component(Package _owner) {
            owner = _owner;
            intents = null;
            className = null;
        }

        public Component(final ParsePackageItemArgs args, final PackageItemInfo outInfo) {
            owner = args.owner;
            intents = new ArrayList<II>(0);
            String name = args.sa.getNonConfigurationString(args.nameRes, 0);
            if (name == null) {
                className = null;
                args.outError[0] = args.tag + " does not specify android:name";
                return;
            }

            outInfo.name
                = buildClassName(owner.applicationInfo.packageName, name, args.outError);
            if (outInfo.name == null) {
                className = null;
                args.outError[0] = args.tag + " does not have valid android:name";
                return;
            }

            className = outInfo.name;

            int iconVal = args.sa.getResourceId(args.iconRes, 0);
            if (iconVal != 0) {
                outInfo.icon = iconVal;
                outInfo.nonLocalizedLabel = null;
            }
            
            TypedValue v = args.sa.peekValue(args.labelRes);
            if (v != null && (outInfo.labelRes=v.resourceId) == 0) {
                outInfo.nonLocalizedLabel = v.coerceToString();
            }

            outInfo.packageName = owner.packageName;
        }

        public Component(final ParseComponentArgs args, final ComponentInfo outInfo) {
            this(args, (PackageItemInfo)outInfo);
            if (args.outError[0] != null) {
                return;
            }

            if (args.processRes != 0) {
                CharSequence pname;
                if (owner.applicationInfo.targetSdkVersion >= Build.VERSION_CODES.FROYO) {
                    pname = args.sa.getNonConfigurationString(args.processRes, 0);
                } else {
                    // Some older apps have been seen to use a resource reference
                    // here that on older builds was ignored (with a warning).  We
                    // need to continue to do this for them so they don't break.
                    pname = args.sa.getNonResourceString(args.processRes);
                }
                outInfo.processName = buildProcessName(owner.applicationInfo.packageName,
                        owner.applicationInfo.processName, pname,
                        args.flags, args.sepProcesses, args.outError);
            }
            
            if (args.descriptionRes != 0) {
                outInfo.descriptionRes = args.sa.getResourceId(args.descriptionRes, 0);
            }
            
            outInfo.enabled = args.sa.getBoolean(args.enabledRes, true);
        }

        public Component(Component<II> clone) {
            owner = clone.owner;
            intents = clone.intents;
            className = clone.className;
            componentName = clone.componentName;
            componentShortName = clone.componentShortName;
        }
        
        public ComponentName getComponentName() {
            if (componentName != null) {
                return componentName;
            }
            if (className != null) {
                componentName = new ComponentName(owner.applicationInfo.packageName,
                        className);
            }
            return componentName;
        }
        
        public String getComponentShortName() {
            if (componentShortName != null) {
                return componentShortName;
            }
            ComponentName component = getComponentName();
            if (component != null) {
                componentShortName = component.flattenToShortString();
            }
            return componentShortName;
        }
        
        public void setPackageName(String packageName) {
            componentName = null;
            componentShortName = null;
        }
    }
    
    public final static class Permission extends Component<IntentInfo> {
        public final PermissionInfo info;
        public boolean tree;
        public PermissionGroup group;

        public Permission(Package _owner) {
            super(_owner);
            info = new PermissionInfo();
        }

        public Permission(Package _owner, PermissionInfo _info) {
            super(_owner);
            info = _info;
        }
        
        public void setPackageName(String packageName) {
            super.setPackageName(packageName);
            info.packageName = packageName;
        }

        public String toString() {
            return "Permission{"
                + Integer.toHexString(System.identityHashCode(this))
                + " " + info.name + "}";
        }
    }

    public final static class PermissionGroup extends Component<IntentInfo> {
        public final PermissionGroupInfo info;

        public PermissionGroup(Package _owner) {
            super(_owner);
            info = new PermissionGroupInfo();
        }

        public PermissionGroup(Package _owner, PermissionGroupInfo _info) {
            super(_owner);
            info = _info;
        }

        public void setPackageName(String packageName) {
            super.setPackageName(packageName);
            info.packageName = packageName;
        }

        public String toString() {
            return "PermissionGroup{"
                + Integer.toHexString(System.identityHashCode(this))
                + " " + info.name + "}";
        }
    }

    private static boolean copyNeeded(int flags, Package p, Bundle metaData) {
        if (p.mSetEnabled != PackageManager.COMPONENT_ENABLED_STATE_DEFAULT) {
            boolean enabled = p.mSetEnabled == PackageManager.COMPONENT_ENABLED_STATE_ENABLED;
            if (p.applicationInfo.enabled != enabled) {
                return true;
            }
        }
        if ((flags & PackageManager.GET_META_DATA) != 0
                && (metaData != null || p.mAppMetaData != null)) {
            return true;
        }
        if ((flags & PackageManager.GET_SHARED_LIBRARY_FILES) != 0
                && p.usesLibraryFiles != null) {
            return true;
        }
        return false;
    }

    public static ApplicationInfo generateApplicationInfo(Package p, int flags) {
        if (p == null) return null;
        if (!copyNeeded(flags, p, null)) {
            // CompatibilityMode is global state. It's safe to modify the instance
            // of the package.
            if (!sCompatibilityModeEnabled) {
                p.applicationInfo.disableCompatibilityMode();
            }
            return p.applicationInfo;
        }

        // Make shallow copy so we can store the metadata/libraries safely
        ApplicationInfo ai = new ApplicationInfo(p.applicationInfo);
        if ((flags & PackageManager.GET_META_DATA) != 0) {
            ai.metaData = p.mAppMetaData;
        }
        if ((flags & PackageManager.GET_SHARED_LIBRARY_FILES) != 0) {
            ai.sharedLibraryFiles = p.usesLibraryFiles;
        }
        if (!sCompatibilityModeEnabled) {
            ai.disableCompatibilityMode();
        }
        if (p.mSetEnabled == PackageManager.COMPONENT_ENABLED_STATE_ENABLED) {
            ai.enabled = true;
        } else if (p.mSetEnabled == PackageManager.COMPONENT_ENABLED_STATE_DISABLED) {
            ai.enabled = false;
        }
        return ai;
    }

    public static final PermissionInfo generatePermissionInfo(
            Permission p, int flags) {
        if (p == null) return null;
        if ((flags&PackageManager.GET_META_DATA) == 0) {
            return p.info;
        }
        PermissionInfo pi = new PermissionInfo(p.info);
        pi.metaData = p.metaData;
        return pi;
    }

    public static final PermissionGroupInfo generatePermissionGroupInfo(
            PermissionGroup pg, int flags) {
        if (pg == null) return null;
        if ((flags&PackageManager.GET_META_DATA) == 0) {
            return pg.info;
        }
        PermissionGroupInfo pgi = new PermissionGroupInfo(pg.info);
        pgi.metaData = pg.metaData;
        return pgi;
    }

    public final static class Activity extends Component<ActivityIntentInfo> {
        public final ActivityInfo info;

        public Activity(final ParseComponentArgs args, final ActivityInfo _info) {
            super(args, _info);
            info = _info;
            info.applicationInfo = args.owner.applicationInfo;
        }
        
        public void setPackageName(String packageName) {
            super.setPackageName(packageName);
            info.packageName = packageName;
        }

        public String toString() {
            return "Activity{"
                + Integer.toHexString(System.identityHashCode(this))
                + " " + getComponentShortName() + "}";
        }
    }

    public static final ActivityInfo generateActivityInfo(Activity a,
            int flags) {
        if (a == null) return null;
        if (!copyNeeded(flags, a.owner, a.metaData)) {
            return a.info;
        }
        // Make shallow copies so we can store the metadata safely
        ActivityInfo ai = new ActivityInfo(a.info);
        ai.metaData = a.metaData;
        ai.applicationInfo = generateApplicationInfo(a.owner, flags);
        return ai;
    }

    public final static class Service extends Component<ServiceIntentInfo> {
        public final ServiceInfo info;

        public Service(final ParseComponentArgs args, final ServiceInfo _info) {
            super(args, _info);
            info = _info;
            info.applicationInfo = args.owner.applicationInfo;
        }
        
        public void setPackageName(String packageName) {
            super.setPackageName(packageName);
            info.packageName = packageName;
        }

        public String toString() {
            return "Service{"
                + Integer.toHexString(System.identityHashCode(this))
                + " " + getComponentShortName() + "}";
        }
    }

    public static final ServiceInfo generateServiceInfo(Service s, int flags) {
        if (s == null) return null;
        if (!copyNeeded(flags, s.owner, s.metaData)) {
            return s.info;
        }
        // Make shallow copies so we can store the metadata safely
        ServiceInfo si = new ServiceInfo(s.info);
        si.metaData = s.metaData;
        si.applicationInfo = generateApplicationInfo(s.owner, flags);
        return si;
    }

    public final static class Provider extends Component {
        public final ProviderInfo info;
        public boolean syncable;

        public Provider(final ParseComponentArgs args, final ProviderInfo _info) {
            super(args, _info);
            info = _info;
            info.applicationInfo = args.owner.applicationInfo;
            syncable = false;
        }
        
        public Provider(Provider existingProvider) {
            super(existingProvider);
            this.info = existingProvider.info;
            this.syncable = existingProvider.syncable;
        }

        public void setPackageName(String packageName) {
            super.setPackageName(packageName);
            info.packageName = packageName;
        }

        public String toString() {
            return "Provider{"
                + Integer.toHexString(System.identityHashCode(this))
                + " " + info.name + "}";
        }
    }

    public static final ProviderInfo generateProviderInfo(Provider p,
            int flags) {
        if (p == null) return null;
        if (!copyNeeded(flags, p.owner, p.metaData)
                && ((flags & PackageManager.GET_URI_PERMISSION_PATTERNS) != 0
                        || p.info.uriPermissionPatterns == null)) {
            return p.info;
        }
        // Make shallow copies so we can store the metadata safely
        ProviderInfo pi = new ProviderInfo(p.info);
        pi.metaData = p.metaData;
        if ((flags & PackageManager.GET_URI_PERMISSION_PATTERNS) == 0) {
            pi.uriPermissionPatterns = null;
        }
        pi.applicationInfo = generateApplicationInfo(p.owner, flags);
        return pi;
    }

    public final static class Instrumentation extends Component {
        public final InstrumentationInfo info;

        public Instrumentation(final ParsePackageItemArgs args, final InstrumentationInfo _info) {
            super(args, _info);
            info = _info;
        }
        
        public void setPackageName(String packageName) {
            super.setPackageName(packageName);
            info.packageName = packageName;
        }

        public String toString() {
            return "Instrumentation{"
                + Integer.toHexString(System.identityHashCode(this))
                + " " + getComponentShortName() + "}";
        }
    }

    public static final InstrumentationInfo generateInstrumentationInfo(
            Instrumentation i, int flags) {
        if (i == null) return null;
        if ((flags&PackageManager.GET_META_DATA) == 0) {
            return i.info;
        }
        InstrumentationInfo ii = new InstrumentationInfo(i.info);
        ii.metaData = i.metaData;
        return ii;
    }

    public static class IntentInfo extends IntentFilter {
        public boolean hasDefault;
        public int labelRes;
        public CharSequence nonLocalizedLabel;
        public int icon;
        public int logo;
    }

    public final static class ActivityIntentInfo extends IntentInfo {
        public final Activity activity;

        public ActivityIntentInfo(Activity _activity) {
            activity = _activity;
        }

        public String toString() {
            return "ActivityIntentInfo{"
                + Integer.toHexString(System.identityHashCode(this))
                + " " + activity.info.name + "}";
        }
    }

    public final static class ServiceIntentInfo extends IntentInfo {
        public final Service service;

        public ServiceIntentInfo(Service _service) {
            service = _service;
        }

        public String toString() {
            return "ServiceIntentInfo{"
                + Integer.toHexString(System.identityHashCode(this))
                + " " + service.info.name + "}";
        }
    }

    /**
     * @hide
     */
    public static void setCompatibilityModeEnabled(boolean compatibilityModeEnabled) {
        sCompatibilityModeEnabled = compatibilityModeEnabled;
    }
}<|MERGE_RESOLUTION|>--- conflicted
+++ resolved
@@ -207,7 +207,6 @@
         pi.versionName = p.mVersionName;
         pi.sharedUserId = p.mSharedUserId;
         pi.sharedUserLabel = p.mSharedUserLabel;
-<<<<<<< HEAD
         pi.isThemeApk = p.mIsThemeApk;
         pi.setDrmProtectedThemeApk(false);
         if (pi.isThemeApk) {
@@ -223,10 +222,7 @@
                 }
             }
         }
-        pi.applicationInfo = p.applicationInfo;
-=======
         pi.applicationInfo = generateApplicationInfo(p, flags);
->>>>>>> 322891c6
         pi.installLocation = p.installLocation;
         pi.firstInstallTime = firstInstallTime;
         pi.lastUpdateTime = lastUpdateTime;
