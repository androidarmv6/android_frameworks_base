--- conflicted
+++ resolved
@@ -1436,10 +1436,7 @@
         sb.append(Integer.toHexString(this.defaults));
         sb.append(" flags=0x");
         sb.append(Integer.toHexString(this.flags));
-<<<<<<< HEAD
         sb.append(String.format(" color=0x%08x", this.color));
-        sb.append(" category="); sb.append(this.category);
-=======
         if (this.category != null) {
             sb.append(" category=");
             sb.append(this.category);
@@ -1452,7 +1449,6 @@
             sb.append(" sortKey=");
             sb.append(this.mSortKey);
         }
->>>>>>> 8f1e7ade
         if (actions != null) {
             sb.append(" ");
             sb.append(actions.length);
@@ -1958,14 +1954,16 @@
         }
 
         /**
-<<<<<<< HEAD
          * Add a person that is relevant to this notification.
          *
          * @see Notification#EXTRA_PEOPLE
          */
         public Builder addPerson(String handle) {
             mPeople.add(handle);
-=======
+            return this;
+        }
+
+        /**
          * Set this notification to be part of a group of notifications sharing the same key.
          * Grouped notifications may display in a cluster or stack on devices which
          * support such rendering.
@@ -2007,7 +2005,6 @@
          */
         public Builder setSortKey(String sortKey) {
             mSortKey = sortKey;
->>>>>>> 8f1e7ade
             return this;
         }
 
@@ -2121,9 +2118,8 @@
         }
 
         /**
-<<<<<<< HEAD
          * Specify the value of {@link #visibility}.
-
+         *
          * @param visibility One of {@link #VISIBILITY_PRIVATE} (the default),
          * {@link #VISIBILITY_SECRET}, or {@link #VISIBILITY_PUBLIC}.
          *
@@ -2131,18 +2127,10 @@
          */
         public Builder setVisibility(int visibility) {
             mVisibility = visibility;
-=======
-         * Apply an extender to this notification builder. Extenders may be used to add
-         * metadata or change options on this builder.
-         */
-        public Builder apply(Extender extender) {
-            extender.applyTo(this);
->>>>>>> 8f1e7ade
-            return this;
-        }
-
-        /**
-<<<<<<< HEAD
+            return this;
+        }
+
+        /**
          * Supply a replacement Notification whose contents should be shown in insecure contexts
          * (i.e. atop the secure lockscreen). See {@link #visibility} and {@link #VISIBILITY_PUBLIC}.
          * @param n A replacement notification, presumably with some or all info redacted.
@@ -2151,7 +2139,18 @@
         public Builder setPublicVersion(Notification n) {
             mPublicVersion = n;
             return this;
-=======
+        }
+
+        /**
+         * Apply an extender to this notification builder. Extenders may be used to add
+         * metadata or change options on this builder.
+         */
+        public Builder apply(Extender extender) {
+            extender.applyTo(this);
+            return this;
+        }
+
+        /**
          * Extender interface for use with {@link #apply}. Extenders may be used to add
          * metadata or change options on this builder.
          */
@@ -2162,7 +2161,6 @@
              * @return the build object for chaining.
              */
             public Builder applyTo(Builder builder);
->>>>>>> 8f1e7ade
         }
 
         private void setFlag(int mask, boolean value) {
@@ -2499,7 +2497,6 @@
                 n.actions = new Action[mActions.size()];
                 mActions.toArray(n.actions);
             }
-<<<<<<< HEAD
             n.visibility = mVisibility;
 
             if (mPublicVersion != null) {
@@ -2507,8 +2504,6 @@
                 mPublicVersion.cloneInto(n.publicVersion, true);
             }
 
-=======
->>>>>>> 8f1e7ade
             return n;
         }
 
