--- conflicted
+++ resolved
@@ -78,12 +78,8 @@
     void addWindowToken(IBinder token, int type);
     void removeWindowToken(IBinder token);
     void addAppToken(int addPos, IApplicationToken token, int groupId, int stackId,
-<<<<<<< HEAD
-            int requestedOrientation, boolean fullscreen, boolean showWhenLocked, int userId);
-=======
             int requestedOrientation, boolean fullscreen, boolean showWhenLocked, int userId,
             int configChanges);
->>>>>>> bac61807
     void setAppGroupId(IBinder token, int groupId);
     void setAppOrientation(IApplicationToken token, int requestedOrientation);
     int getAppOrientation(IApplicationToken token);
