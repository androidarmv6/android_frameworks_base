--- conflicted
+++ resolved
@@ -289,14 +289,10 @@
      * @param windowToken The unique window token.
      * @return The magnification spec if such or null.
      */
-<<<<<<< HEAD
-    void showAssistant();
+    MagnificationSpec getCompatibleMagnificationSpecForWindow(in IBinder windowToken);
 
     /**
      * Update the application display metrics
      */
     void updateDisplayMetrics();
-=======
-    MagnificationSpec getCompatibleMagnificationSpecForWindow(in IBinder windowToken);
->>>>>>> a34a64d2
 }