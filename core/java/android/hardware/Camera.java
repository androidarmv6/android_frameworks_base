--- conflicted
+++ resolved
@@ -50,7 +50,7 @@
  * <p>To take pictures with this class, use the following steps:</p>
  *
  * <ol>
- * <li>Obtain an instance of Camera from {@link #open()}.
+ * <li>Obtain an instance of Camera from {@link #open(int)}.
  *
  * <li>Get existing (default) settings with {@link #getParameters()}.
  *
@@ -102,7 +102,7 @@
  * <p>This class is not thread-safe, and is meant for use from one event thread.
  * Most long-running operations (preview, focus, photo capture, etc) happen
  * asynchronously and invoke callbacks as necessary.  Callbacks will be invoked
- * on the event thread {@link #open()} was called from.  This class's methods
+ * on the event thread {@link #open(int)} was called from.  This class's methods
  * must never be called from multiple threads at once.</p>
  *
  * <p class="caution"><strong>Caution:</strong> Different Android-powered devices
@@ -140,13 +140,12 @@
     private boolean mWithBuffer;
 
     /**
-<<<<<<< HEAD
-     * Returns the number of Cameras available.
+     * Returns the number of physical cameras available on this device.
      */
     public native static int getNumberOfCameras();
 
     /**
-     * Returns the information about the camera.
+     * Returns the information about a particular camera.
      * If {@link #getNumberOfCameras()} returns N, the valid id is 0 to N-1.
      */
     public native static void getCameraInfo(int cameraId, CameraInfo cameraInfo);
@@ -180,28 +179,13 @@
     };
 
     /**
-     * Returns a new Camera object.
-     * If {@link #getNumberOfCameras()} returns N, the valid id is 0 to N-1.
-     * The id 0 is the default camera.
-     */
-    public static Camera open(int cameraId) {
-        return new Camera(cameraId);
-    }
-
-    /**
-     * The id for the default camera.
-     */
-    public static int CAMERA_ID_DEFAULT = 0;
-
-    /**
-     * Returns a new Camera object. This returns the default camera.
-=======
-     * Creates a new Camera object.
+     * Creates a new Camera object to access a particular hardware camera.
      *
      * <p>You must call {@link #release()} when you are done using the camera,
      * otherwise it will remain locked and be unavailable to other applications.
      *
-     * <p>Your application should only have one Camera object active at a time.
+     * <p>Your application should only have one Camera object active at a time
+     * for a particular hardware camera.
      *
      * <p>Callbacks from other methods are delivered to the event loop of the
      * thread which called open().  If this thread has no event loop, then
@@ -213,10 +197,25 @@
      * worker thread (possibly using {@link android.os.AsyncTask}) to avoid
      * blocking the main application UI thread.
      *
+     * @param cameraId the hardware camera to access, between 0 and
+     *     {@link #getNumberOfCameras()}-1.  Use {@link #CAMERA_ID_DEFAULT}
+     *     to access the default camera.
      * @return a new Camera object, connected, locked and ready for use.
      * @throws RuntimeException if connection to the camera service fails (for
      *     example, if the camera is in use by another process).
->>>>>>> 9bc4039a
+     */
+    public static Camera open(int cameraId) {
+        return new Camera(cameraId);
+    }
+
+    /**
+     * The id for the default camera.
+     */
+    public static int CAMERA_ID_DEFAULT = 0;
+
+    /**
+     * Equivalent to Camera.open(Camera.CAMERA_ID_DEFAULT).
+     * Creates a new Camera object to access the default camera.
      */
     public static Camera open() {
         return new Camera(CAMERA_ID_DEFAULT);
@@ -353,7 +352,7 @@
     {
         /**
          * Called as preview frames are displayed.  This callback is invoked
-         * on the event thread {@link #open()} was called from.
+         * on the event thread {@link #open(int)} was called from.
          *
          * @param data the contents of the preview frame in the format defined
          *  by {@link android.graphics.ImageFormat}, which can be queried
@@ -684,24 +683,7 @@
     };
 
     /**
-<<<<<<< HEAD
-     * Triggers an asynchronous image capture. The camera service will initiate
-     * a series of callbacks to the application as the image capture progresses.
-     * The shutter callback occurs after the image is captured. This can be used
-     * to trigger a sound to let the user know that image has been captured. The
-     * raw callback occurs when the raw image data is available (NOTE: the data
-     * may be null if the hardware does not have enough memory to make a copy).
-     * The jpeg callback occurs when the compressed image is available. If the
-     * application does not need a particular callback, a null can be passed
-     * instead of a callback method.
-     *
-     * This method is only valid after {@link #startPreview()} has been called.
-     * This method will stop the preview. Applications should not call {@link
-     * #stopPreview()} before this. After jpeg callback is received,
-     * applications can call {@link #startPreview()} to restart the preview.
-=======
      * Equivalent to takePicture(shutter, raw, null, jpeg).
->>>>>>> 9bc4039a
      *
      * @see #takePicture(ShutterCallback, PictureCallback, PictureCallback, PictureCallback)
      */
@@ -724,17 +706,10 @@
      * application does not need a particular callback, a null can be passed
      * instead of a callback method.
      *
-<<<<<<< HEAD
-     * This method is only valid after {@link #startPreview()} has been called.
-     * This method will stop the preview. Applications should not call {@link
-     * #stopPreview()} before this. After jpeg callback is received,
-     * applications can call {@link #startPreview()} to restart the preview.
-=======
      * <p>This method is only valid when preview is active (after
      * {@link #startPreview()}).  Preview will be stopped after the image is
      * taken; callers must call {@link #startPreview()} again if they want to
      * re-start preview or take more pictures.
->>>>>>> 9bc4039a
      *
      * <p>After calling this method, you must not call {@link #startPreview()}
      * or take another picture until the JPEG callback has returned.
