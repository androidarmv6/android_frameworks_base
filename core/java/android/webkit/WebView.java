/*
 * Copyright (C) 2006 The Android Open Source Project
 *
 * Licensed under the Apache License, Version 2.0 (the "License");
 * you may not use this file except in compliance with the License.
 * You may obtain a copy of the License at
 *
 *      http://www.apache.org/licenses/LICENSE-2.0
 *
 * Unless required by applicable law or agreed to in writing, software
 * distributed under the License is distributed on an "AS IS" BASIS,
 * WITHOUT WARRANTIES OR CONDITIONS OF ANY KIND, either express or implied.
 * See the License for the specific language governing permissions and
 * limitations under the License.
 */

package android.webkit;

import android.annotation.Widget;
import android.app.AlertDialog;
import android.content.BroadcastReceiver;
import android.content.ClipboardManager;
import android.content.Context;
import android.content.DialogInterface;
import android.content.IntentFilter;
import android.content.DialogInterface.OnCancelListener;
import android.content.pm.PackageInfo;
import android.content.pm.PackageManager;
import android.content.Intent;
import android.database.DataSetObserver;
import android.graphics.Bitmap;
import android.graphics.Canvas;
import android.graphics.Color;
import android.graphics.CornerPathEffect;
import android.graphics.DrawFilter;
import android.graphics.Interpolator;
import android.graphics.Paint;
import android.graphics.PaintFlagsDrawFilter;
import android.graphics.Picture;
import android.graphics.Point;
import android.graphics.Rect;
import android.graphics.RectF;
import android.graphics.Region;
import android.graphics.drawable.Drawable;
import android.net.Uri;
import android.net.http.SslCertificate;
import android.os.AsyncTask;
import android.os.Bundle;
import android.os.Handler;
import android.os.Message;
import android.os.SystemClock;
import android.speech.tts.TextToSpeech;
import android.text.Selection;
import android.text.Spannable;
import android.util.AttributeSet;
import android.util.EventLog;
import android.util.Log;
import android.util.TypedValue;
import android.view.Gravity;
import android.view.KeyEvent;
import android.view.LayoutInflater;
import android.view.MotionEvent;
import android.view.ScaleGestureDetector;
import android.view.SoundEffectConstants;
import android.view.VelocityTracker;
import android.view.View;
import android.view.ViewConfiguration;
import android.view.ViewGroup;
import android.view.ViewTreeObserver;
import android.view.accessibility.AccessibilityManager;
import android.view.inputmethod.EditorInfo;
import android.view.inputmethod.InputConnection;
import android.view.inputmethod.InputMethodManager;
import android.webkit.WebTextView.AutoCompleteAdapter;
import android.webkit.WebViewCore.EventHub;
import android.webkit.WebViewCore.TouchEventData;
import android.webkit.WebViewCore.TouchHighlightData;
import android.widget.AbsoluteLayout;
import android.widget.Adapter;
import android.widget.AdapterView;
import android.widget.AdapterView.OnItemClickListener;
import android.widget.ArrayAdapter;
import android.widget.CheckedTextView;
import android.widget.LinearLayout;
import android.widget.ListView;
import android.widget.Scroller;
import android.widget.Toast;

import junit.framework.Assert;

import java.io.File;
import java.io.FileInputStream;
import java.io.FileNotFoundException;
import java.io.FileOutputStream;
import java.io.IOException;
import java.io.InputStreamReader;
import java.net.URLDecoder;
import java.util.ArrayList;
import java.util.HashMap;
import java.util.HashSet;
import java.util.List;
import java.util.Map;
import java.util.Set;

/**
 * <p>A View that displays web pages. This class is the basis upon which you
 * can roll your own web browser or simply display some online content within your Activity.
 * It uses the WebKit rendering engine to display
 * web pages and includes methods to navigate forward and backward
 * through a history, zoom in and out, perform text searches and more.</p>
 * <p>To enable the built-in zoom, set
 * {@link #getSettings() WebSettings}.{@link WebSettings#setBuiltInZoomControls(boolean)}
 * (introduced in API version 3).
 * <p>Note that, in order for your Activity to access the Internet and load web pages
 * in a WebView, you must add the {@code INTERNET} permissions to your
 * Android Manifest file:</p>
 * <pre>&lt;uses-permission android:name="android.permission.INTERNET" /></pre>
 *
 * <p>This must be a child of the <a
 * href="{@docRoot}guide/topics/manifest/manifest-element.html">{@code <manifest>}</a>
 * element.</p>
 *
 * <p>See the <a href="{@docRoot}resources/tutorials/views/hello-webview.html">Web View
 * tutorial</a>.</p>
 *
 * <h3>Basic usage</h3>
 *
 * <p>By default, a WebView provides no browser-like widgets, does not
 * enable JavaScript and web page errors are ignored. If your goal is only
 * to display some HTML as a part of your UI, this is probably fine;
 * the user won't need to interact with the web page beyond reading
 * it, and the web page won't need to interact with the user. If you
 * actually want a full-blown web browser, then you probably want to
 * invoke the Browser application with a URL Intent rather than show it
 * with a WebView. For example:
 * <pre>
 * Uri uri = Uri.parse("http://www.example.com");
 * Intent intent = new Intent(Intent.ACTION_VIEW, uri);
 * startActivity(intent);
 * </pre>
 * <p>See {@link android.content.Intent} for more information.</p>
 *
 * <p>To provide a WebView in your own Activity, include a {@code <WebView>} in your layout,
 * or set the entire Activity window as a WebView during {@link
 * android.app.Activity#onCreate(Bundle) onCreate()}:</p>
 * <pre class="prettyprint">
 * WebView webview = new WebView(this);
 * setContentView(webview);
 * </pre>
 *
 * <p>Then load the desired web page:</p>
 * <pre>
 * // Simplest usage: note that an exception will NOT be thrown
 * // if there is an error loading this page (see below).
 * webview.loadUrl("http://slashdot.org/");
 *
 * // OR, you can also load from an HTML string:
 * String summary = "&lt;html>&lt;body>You scored &lt;b>192&lt;/b> points.&lt;/body>&lt;/html>";
 * webview.loadData(summary, "text/html", "utf-8");
 * // ... although note that there are restrictions on what this HTML can do.
 * // See the JavaDocs for {@link #loadData(String,String,String) loadData()} and {@link
 * #loadDataWithBaseURL(String,String,String,String,String) loadDataWithBaseURL()} for more info.
 * </pre>
 *
 * <p>A WebView has several customization points where you can add your
 * own behavior. These are:</p>
 *
 * <ul>
 *   <li>Creating and setting a {@link android.webkit.WebChromeClient} subclass.
 *       This class is called when something that might impact a
 *       browser UI happens, for instance, progress updates and
 *       JavaScript alerts are sent here (see <a
 * href="{@docRoot}guide/developing/debug-tasks.html#DebuggingWebPages">Debugging Tasks</a>).
 *   </li>
 *   <li>Creating and setting a {@link android.webkit.WebViewClient} subclass.
 *       It will be called when things happen that impact the
 *       rendering of the content, eg, errors or form submissions. You
 *       can also intercept URL loading here (via {@link
 * android.webkit.WebViewClient#shouldOverrideUrlLoading(WebView,String)
 * shouldOverrideUrlLoading()}).</li>
 *   <li>Modifying the {@link android.webkit.WebSettings}, such as
 * enabling JavaScript with {@link android.webkit.WebSettings#setJavaScriptEnabled(boolean)
 * setJavaScriptEnabled()}. </li>
 *   <li>Adding JavaScript-to-Java interfaces with the {@link
 * android.webkit.WebView#addJavascriptInterface} method.
 *       This lets you bind Java objects into the WebView so they can be
 *       controlled from the web pages JavaScript.</li>
 * </ul>
 *
 * <p>Here's a more complicated example, showing error handling,
 *    settings, and progress notification:</p>
 *
 * <pre class="prettyprint">
 * // Let's display the progress in the activity title bar, like the
 * // browser app does.
 * getWindow().requestFeature(Window.FEATURE_PROGRESS);
 *
 * webview.getSettings().setJavaScriptEnabled(true);
 *
 * final Activity activity = this;
 * webview.setWebChromeClient(new WebChromeClient() {
 *   public void onProgressChanged(WebView view, int progress) {
 *     // Activities and WebViews measure progress with different scales.
 *     // The progress meter will automatically disappear when we reach 100%
 *     activity.setProgress(progress * 1000);
 *   }
 * });
 * webview.setWebViewClient(new WebViewClient() {
 *   public void onReceivedError(WebView view, int errorCode, String description, String failingUrl) {
 *     Toast.makeText(activity, "Oh no! " + description, Toast.LENGTH_SHORT).show();
 *   }
 * });
 *
 * webview.loadUrl("http://slashdot.org/");
 * </pre>
 *
 * <h3>Cookie and window management</h3>
 *
 * <p>For obvious security reasons, your application has its own
 * cache, cookie store etc.&mdash;it does not share the Browser
 * application's data. Cookies are managed on a separate thread, so
 * operations like index building don't block the UI
 * thread. Follow the instructions in {@link android.webkit.CookieSyncManager}
 * if you want to use cookies in your application.
 * </p>
 *
 * <p>By default, requests by the HTML to open new windows are
 * ignored. This is true whether they be opened by JavaScript or by
 * the target attribute on a link. You can customize your
 * {@link WebChromeClient} to provide your own behaviour for opening multiple windows,
 * and render them in whatever manner you want.</p>
 *
 * <p>The standard behavior for an Activity is to be destroyed and
 * recreated when the device orientation or any other configuration changes. This will cause
 * the WebView to reload the current page. If you don't want that, you
 * can set your Activity to handle the {@code orientation} and {@code keyboardHidden}
 * changes, and then just leave the WebView alone. It'll automatically
 * re-orient itself as appropriate. Read <a
 * href="{@docRoot}guide/topics/resources/runtime-changes.html">Handling Runtime Changes</a> for
 * more information about how to handle configuration changes during runtime.</p>
 *
 *
 * <h3>Building web pages to support different screen densities</h3>
 *
 * <p>The screen density of a device is based on the screen resolution. A screen with low density
 * has fewer available pixels per inch, where a screen with high density
 * has more &mdash; sometimes significantly more &mdash; pixels per inch. The density of a
 * screen is important because, other things being equal, a UI element (such as a button) whose
 * height and width are defined in terms of screen pixels will appear larger on the lower density
 * screen and smaller on the higher density screen.
 * For simplicity, Android collapses all actual screen densities into three generalized densities:
 * high, medium, and low.</p>
 * <p>By default, WebView scales a web page so that it is drawn at a size that matches the default
 * appearance on a medium density screen. So, it applies 1.5x scaling on a high density screen
 * (because its pixels are smaller) and 0.75x scaling on a low density screen (because its pixels
 * are bigger).
 * Starting with API Level 5 (Android 2.0), WebView supports DOM, CSS, and meta tag features to help
 * you (as a web developer) target screens with different screen densities.</p>
 * <p>Here's a summary of the features you can use to handle different screen densities:</p>
 * <ul>
 * <li>The {@code window.devicePixelRatio} DOM property. The value of this property specifies the
 * default scaling factor used for the current device. For example, if the value of {@code
 * window.devicePixelRatio} is "1.0", then the device is considered a medium density (mdpi) device
 * and default scaling is not applied to the web page; if the value is "1.5", then the device is
 * considered a high density device (hdpi) and the page content is scaled 1.5x; if the
 * value is "0.75", then the device is considered a low density device (ldpi) and the content is
 * scaled 0.75x. However, if you specify the {@code "target-densitydpi"} meta property
 * (discussed below), then you can stop this default scaling behavior.</li>
 * <li>The {@code -webkit-device-pixel-ratio} CSS media query. Use this to specify the screen
 * densities for which this style sheet is to be used. The corresponding value should be either
 * "0.75", "1", or "1.5", to indicate that the styles are for devices with low density, medium
 * density, or high density screens, respectively. For example:
 * <pre>
 * &lt;link rel="stylesheet" media="screen and (-webkit-device-pixel-ratio:1.5)" href="hdpi.css" /&gt;</pre>
 * <p>The {@code hdpi.css} stylesheet is only used for devices with a screen pixel ration of 1.5,
 * which is the high density pixel ratio.</p>
 * </li>
 * <li>The {@code target-densitydpi} property for the {@code viewport} meta tag. You can use
 * this to specify the target density for which the web page is designed, using the following
 * values:
 * <ul>
 * <li>{@code device-dpi} - Use the device's native dpi as the target dpi. Default scaling never
 * occurs.</li>
 * <li>{@code high-dpi} - Use hdpi as the target dpi. Medium and low density screens scale down
 * as appropriate.</li>
 * <li>{@code medium-dpi} - Use mdpi as the target dpi. High density screens scale up and
 * low density screens scale down. This is also the default behavior.</li>
 * <li>{@code low-dpi} - Use ldpi as the target dpi. Medium and high density screens scale up
 * as appropriate.</li>
 * <li><em>{@code <value>}</em> - Specify a dpi value to use as the target dpi (accepted
 * values are 70-400).</li>
 * </ul>
 * <p>Here's an example meta tag to specify the target density:</p>
 * <pre>&lt;meta name="viewport" content="target-densitydpi=device-dpi" /&gt;</pre></li>
 * </ul>
 * <p>If you want to modify your web page for different densities, by using the {@code
 * -webkit-device-pixel-ratio} CSS media query and/or the {@code
 * window.devicePixelRatio} DOM property, then you should set the {@code target-densitydpi} meta
 * property to {@code device-dpi}. This stops Android from performing scaling in your web page and
 * allows you to make the necessary adjustments for each density via CSS and JavaScript.</p>
 *
 *
 */
@Widget
public class WebView extends AbsoluteLayout
        implements ViewTreeObserver.OnGlobalFocusChangeListener,
        ViewGroup.OnHierarchyChangeListener {

    // enable debug output for drag trackers
    private static final boolean DEBUG_DRAG_TRACKER = false;
    // if AUTO_REDRAW_HACK is true, then the CALL key will toggle redrawing
    // the screen all-the-time. Good for profiling our drawing code
    static private final boolean AUTO_REDRAW_HACK = false;
    // true means redraw the screen all-the-time. Only with AUTO_REDRAW_HACK
    private boolean mAutoRedraw;

    static final String LOGTAG = "webview";

    private ZoomManager mZoomManager;

    /**
     *  Transportation object for returning WebView across thread boundaries.
     */
    public class WebViewTransport {
        private WebView mWebview;

        /**
         * Set the WebView to the transportation object.
         * @param webview The WebView to transport.
         */
        public synchronized void setWebView(WebView webview) {
            mWebview = webview;
        }

        /**
         * Return the WebView object.
         * @return WebView The transported WebView object.
         */
        public synchronized WebView getWebView() {
            return mWebview;
        }
    }

    // A final CallbackProxy shared by WebViewCore and BrowserFrame.
    private final CallbackProxy mCallbackProxy;

    private final WebViewDatabase mDatabase;

    // SSL certificate for the main top-level page (if secure)
    private SslCertificate mCertificate;

    // Native WebView pointer that is 0 until the native object has been
    // created.
    private int mNativeClass;
    // This would be final but it needs to be set to null when the WebView is
    // destroyed.
    private WebViewCore mWebViewCore;
    // Handler for dispatching UI messages.
    /* package */ final Handler mPrivateHandler = new PrivateHandler();
    private WebTextView mWebTextView;
    // Used to ignore changes to webkit text that arrives to the UI side after
    // more key events.
    private int mTextGeneration;

    /* package */ void incrementTextGeneration() { mTextGeneration++; }

    // Used by WebViewCore to create child views.
    /* package */ final ViewManager mViewManager;

    // Used to display in full screen mode
    PluginFullScreenHolder mFullScreenHolder;

    /**
     * Position of the last touch event.
     */
    private float mLastTouchX;
    private float mLastTouchY;

    /**
     * Time of the last touch event.
     */
    private long mLastTouchTime;

    /**
     * Time of the last time sending touch event to WebViewCore
     */
    private long mLastSentTouchTime;

    /**
     * The minimum elapsed time before sending another ACTION_MOVE event to
     * WebViewCore. This really should be tuned for each type of the devices.
     * For example in Google Map api test case, it takes Dream device at least
     * 150ms to do a full cycle in the WebViewCore by processing a touch event,
     * triggering the layout and drawing the picture. While the same process
     * takes 60+ms on the current high speed device. If we make
     * TOUCH_SENT_INTERVAL too small, there will be multiple touch events sent
     * to WebViewCore queue and the real layout and draw events will be pushed
     * to further, which slows down the refresh rate. Choose 50 to favor the
     * current high speed devices. For Dream like devices, 100 is a better
     * choice. Maybe make this in the buildspec later.
     */
    private static final int TOUCH_SENT_INTERVAL = 50;
    private int mCurrentTouchInterval = TOUCH_SENT_INTERVAL;

    /**
     * Helper class to get velocity for fling
     */
    VelocityTracker mVelocityTracker;
    private int mMaximumFling;
    private float mLastVelocity;
    private float mLastVelX;
    private float mLastVelY;

    // A pointer to the native scrollable layer when dragging layers.  Only
    // valid when mTouchMode is TOUCH_DRAG_LAYER_MODE.
    private int mScrollingLayer;

    // only trigger accelerated fling if the new velocity is at least
    // MINIMUM_VELOCITY_RATIO_FOR_ACCELERATION times of the previous velocity
    private static final float MINIMUM_VELOCITY_RATIO_FOR_ACCELERATION = 0.2f;

    /**
     * Touch mode
     */
    private int mTouchMode = TOUCH_DONE_MODE;
    private static final int TOUCH_INIT_MODE = 1;
    private static final int TOUCH_DRAG_START_MODE = 2;
    private static final int TOUCH_DRAG_MODE = 3;
    private static final int TOUCH_SHORTPRESS_START_MODE = 4;
    private static final int TOUCH_SHORTPRESS_MODE = 5;
    private static final int TOUCH_DOUBLE_TAP_MODE = 6;
    private static final int TOUCH_DONE_MODE = 7;
    private static final int TOUCH_PINCH_DRAG = 8;
    private static final int TOUCH_DRAG_LAYER_MODE = 9;

    /**
     * True if we have a touch panel capable of detecting smooth pan/scale at the same time
     */
    private boolean mAllowPanAndScale;

    // Whether to forward the touch events to WebCore
    private boolean mForwardTouchEvents = false;

    // Whether to prevent default during touch. The initial value depends on
    // mForwardTouchEvents. If WebCore wants all the touch events, it says yes
    // for touch down. Otherwise UI will wait for the answer of the first
    // confirmed move before taking over the control.
    private static final int PREVENT_DEFAULT_NO = 0;
    private static final int PREVENT_DEFAULT_MAYBE_YES = 1;
    private static final int PREVENT_DEFAULT_NO_FROM_TOUCH_DOWN = 2;
    private static final int PREVENT_DEFAULT_YES = 3;
    private static final int PREVENT_DEFAULT_IGNORE = 4;
    private int mPreventDefault = PREVENT_DEFAULT_IGNORE;

    // true when the touch movement exceeds the slop
    private boolean mConfirmMove;

    // if true, touch events will be first processed by WebCore, if prevent
    // default is not set, the UI will continue handle them.
    private boolean mDeferTouchProcess;

    // to avoid interfering with the current touch events, track them
    // separately. Currently no snapping or fling in the deferred process mode
    private int mDeferTouchMode = TOUCH_DONE_MODE;
    private float mLastDeferTouchX;
    private float mLastDeferTouchY;

    // To keep track of whether the current drag was initiated by a WebTextView,
    // so that we know not to hide the cursor
    boolean mDragFromTextInput;

    // Whether or not to draw the cursor ring.
    private boolean mDrawCursorRing = true;

    // true if onPause has been called (and not onResume)
    private boolean mIsPaused;

    /**
     * Customizable constant
     */
    // pre-computed square of ViewConfiguration.getScaledTouchSlop()
    private int mTouchSlopSquare;
    // pre-computed square of ViewConfiguration.getScaledDoubleTapSlop()
    private int mDoubleTapSlopSquare;
    // pre-computed density adjusted navigation slop
    private int mNavSlop;
    // This should be ViewConfiguration.getTapTimeout()
    // But system time out is 100ms, which is too short for the browser.
    // In the browser, if it switches out of tap too soon, jump tap won't work.
    private static final int TAP_TIMEOUT = 200;
    // This should be ViewConfiguration.getLongPressTimeout()
    // But system time out is 500ms, which is too short for the browser.
    // With a short timeout, it's difficult to treat trigger a short press.
    private static final int LONG_PRESS_TIMEOUT = 1000;
    // needed to avoid flinging after a pause of no movement
    private static final int MIN_FLING_TIME = 250;
    // draw unfiltered after drag is held without movement
    private static final int MOTIONLESS_TIME = 100;
    // The amount of content to overlap between two screens when going through
    // pages with the space bar, in pixels.
    private static final int PAGE_SCROLL_OVERLAP = 24;

    /**
     * These prevent calling requestLayout if either dimension is fixed. This
     * depends on the layout parameters and the measure specs.
     */
    boolean mWidthCanMeasure;
    boolean mHeightCanMeasure;

    // Remember the last dimensions we sent to the native side so we can avoid
    // sending the same dimensions more than once.
    int mLastWidthSent;
    int mLastHeightSent;

    private int mContentWidth;   // cache of value from WebViewCore
    private int mContentHeight;  // cache of value from WebViewCore

    // Need to have the separate control for horizontal and vertical scrollbar
    // style than the View's single scrollbar style
    private boolean mOverlayHorizontalScrollbar = true;
    private boolean mOverlayVerticalScrollbar = false;

    // our standard speed. this way small distances will be traversed in less
    // time than large distances, but we cap the duration, so that very large
    // distances won't take too long to get there.
    private static final int STD_SPEED = 480;  // pixels per second
    // time for the longest scroll animation
    private static final int MAX_DURATION = 750;   // milliseconds
    private static final int SLIDE_TITLE_DURATION = 500;   // milliseconds
    private Scroller mScroller;

    private boolean mWrapContent;
    private static final int MOTIONLESS_FALSE           = 0;
    private static final int MOTIONLESS_PENDING         = 1;
    private static final int MOTIONLESS_TRUE            = 2;
    private static final int MOTIONLESS_IGNORE          = 3;
    private int mHeldMotionless;

    // An instance for injecting accessibility in WebViews with disabled
    // JavaScript or ones for which no accessibility script exists
    private AccessibilityInjector mAccessibilityInjector;

    // the color used to highlight the touch rectangles
    private static final int mHightlightColor = 0x33000000;
    // the round corner for the highlight path
    private static final float TOUCH_HIGHLIGHT_ARC = 5.0f;
    // the region indicating where the user touched on the screen
    private Region mTouchHighlightRegion = new Region();
    // the paint for the touch highlight
    private Paint mTouchHightlightPaint;
    // debug only
    private static final boolean DEBUG_TOUCH_HIGHLIGHT = true;
    private static final int TOUCH_HIGHLIGHT_ELAPSE_TIME = 2000;
    private Paint mTouchCrossHairColor;
    private int mTouchHighlightX;
    private int mTouchHighlightY;

    /*
     * Private message ids
     */
    private static final int REMEMBER_PASSWORD          = 1;
    private static final int NEVER_REMEMBER_PASSWORD    = 2;
    private static final int SWITCH_TO_SHORTPRESS       = 3;
    private static final int SWITCH_TO_LONGPRESS        = 4;
    private static final int RELEASE_SINGLE_TAP         = 5;
    private static final int REQUEST_FORM_DATA          = 6;
    private static final int RESUME_WEBCORE_PRIORITY    = 7;
    private static final int DRAG_HELD_MOTIONLESS       = 8;
    private static final int AWAKEN_SCROLL_BARS         = 9;
    private static final int PREVENT_DEFAULT_TIMEOUT    = 10;

    private static final int FIRST_PRIVATE_MSG_ID = REMEMBER_PASSWORD;
    private static final int LAST_PRIVATE_MSG_ID = PREVENT_DEFAULT_TIMEOUT;

    /*
     * Package message ids
     */
    //! arg1=x, arg2=y
    static final int SCROLL_TO_MSG_ID                   = 101;
    static final int SCROLL_BY_MSG_ID                   = 102;
    //! arg1=x, arg2=y
    static final int SPAWN_SCROLL_TO_MSG_ID             = 103;
    //! arg1=x, arg2=y
    static final int SYNC_SCROLL_TO_MSG_ID              = 104;
    static final int NEW_PICTURE_MSG_ID                 = 105;
    static final int UPDATE_TEXT_ENTRY_MSG_ID           = 106;
    static final int WEBCORE_INITIALIZED_MSG_ID         = 107;
    static final int UPDATE_TEXTFIELD_TEXT_MSG_ID       = 108;
    static final int UPDATE_ZOOM_RANGE                  = 109;
    static final int UNHANDLED_NAV_KEY                  = 110;
    static final int CLEAR_TEXT_ENTRY                   = 111;
    static final int UPDATE_TEXT_SELECTION_MSG_ID       = 112;
    static final int SHOW_RECT_MSG_ID                   = 113;
    static final int LONG_PRESS_CENTER                  = 114;
    static final int PREVENT_TOUCH_ID                   = 115;
    static final int WEBCORE_NEED_TOUCH_EVENTS          = 116;
    // obj=Rect in doc coordinates
    static final int INVAL_RECT_MSG_ID                  = 117;
    static final int REQUEST_KEYBOARD                   = 118;
    static final int DO_MOTION_UP                       = 119;
    static final int SHOW_FULLSCREEN                    = 120;
    static final int HIDE_FULLSCREEN                    = 121;
    static final int DOM_FOCUS_CHANGED                  = 122;
    static final int REPLACE_BASE_CONTENT               = 123;
    // 124;
    static final int RETURN_LABEL                       = 125;
    static final int FIND_AGAIN                         = 126;
    static final int CENTER_FIT_RECT                    = 127;
    static final int REQUEST_KEYBOARD_WITH_SELECTION_MSG_ID = 128;
    static final int SET_SCROLLBAR_MODES                = 129;
    static final int SELECTION_STRING_CHANGED           = 130;
    static final int SET_TOUCH_HIGHLIGHT_RECTS          = 131;
    static final int SAVE_WEBARCHIVE_FINISHED           = 132;

    private static final int FIRST_PACKAGE_MSG_ID = SCROLL_TO_MSG_ID;
    private static final int LAST_PACKAGE_MSG_ID = SET_TOUCH_HIGHLIGHT_RECTS;

    static final String[] HandlerPrivateDebugString = {
        "REMEMBER_PASSWORD", //              = 1;
        "NEVER_REMEMBER_PASSWORD", //        = 2;
        "SWITCH_TO_SHORTPRESS", //           = 3;
        "SWITCH_TO_LONGPRESS", //            = 4;
        "RELEASE_SINGLE_TAP", //             = 5;
        "REQUEST_FORM_DATA", //              = 6;
        "RESUME_WEBCORE_PRIORITY", //        = 7;
        "DRAG_HELD_MOTIONLESS", //           = 8;
        "AWAKEN_SCROLL_BARS", //             = 9;
        "PREVENT_DEFAULT_TIMEOUT" //         = 10;
    };

    static final String[] HandlerPackageDebugString = {
        "SCROLL_TO_MSG_ID", //               = 101;
        "SCROLL_BY_MSG_ID", //               = 102;
        "SPAWN_SCROLL_TO_MSG_ID", //         = 103;
        "SYNC_SCROLL_TO_MSG_ID", //          = 104;
        "NEW_PICTURE_MSG_ID", //             = 105;
        "UPDATE_TEXT_ENTRY_MSG_ID", //       = 106;
        "WEBCORE_INITIALIZED_MSG_ID", //     = 107;
        "UPDATE_TEXTFIELD_TEXT_MSG_ID", //   = 108;
        "UPDATE_ZOOM_RANGE", //              = 109;
        "UNHANDLED_NAV_KEY", //              = 110;
        "CLEAR_TEXT_ENTRY", //               = 111;
        "UPDATE_TEXT_SELECTION_MSG_ID", //   = 112;
        "SHOW_RECT_MSG_ID", //               = 113;
        "LONG_PRESS_CENTER", //              = 114;
        "PREVENT_TOUCH_ID", //               = 115;
        "WEBCORE_NEED_TOUCH_EVENTS", //      = 116;
        "INVAL_RECT_MSG_ID", //              = 117;
        "REQUEST_KEYBOARD", //               = 118;
        "DO_MOTION_UP", //                   = 119;
        "SHOW_FULLSCREEN", //                = 120;
        "HIDE_FULLSCREEN", //                = 121;
        "DOM_FOCUS_CHANGED", //              = 122;
        "REPLACE_BASE_CONTENT", //           = 123;
        "124", //                            = 124;
        "RETURN_LABEL", //                   = 125;
        "FIND_AGAIN", //                     = 126;
        "CENTER_FIT_RECT", //                = 127;
        "REQUEST_KEYBOARD_WITH_SELECTION_MSG_ID", // = 128;
        "SET_SCROLLBAR_MODES", //            = 129;
        "SELECTION_STRING_CHANGED", //       = 130;
        "SET_TOUCH_HIGHLIGHT_RECTS", //      = 131;
        "SAVE_WEBARCHIVE_FINISHED" //        = 132;
    };

    // If the site doesn't use the viewport meta tag to specify the viewport,
    // use DEFAULT_VIEWPORT_WIDTH as the default viewport width
    static final int DEFAULT_VIEWPORT_WIDTH = 1040;

    // normally we try to fit the content to the minimum preferred width
    // calculated by the Webkit. To avoid the bad behavior when some site's
    // minimum preferred width keeps growing when changing the viewport width or
    // the minimum preferred width is huge, an upper limit is needed.
    static int sMaxViewportWidth = DEFAULT_VIEWPORT_WIDTH;

    // initial scale in percent. 0 means using default.
    private int mInitialScaleInPercent = 0;

    private boolean mUserScroll = false;

    private int mSnapScrollMode = SNAP_NONE;
    private static final int SNAP_NONE = 0;
    private static final int SNAP_LOCK = 1; // not a separate state
    private static final int SNAP_X = 2; // may be combined with SNAP_LOCK
    private static final int SNAP_Y = 4; // may be combined with SNAP_LOCK
    private boolean mSnapPositive;

    // keep these in sync with their counterparts in WebView.cpp
    private static final int DRAW_EXTRAS_NONE = 0;
    private static final int DRAW_EXTRAS_FIND = 1;
    private static final int DRAW_EXTRAS_SELECTION = 2;
    private static final int DRAW_EXTRAS_CURSOR_RING = 3;

    // keep this in sync with WebCore:ScrollbarMode in WebKit
    private static final int SCROLLBAR_AUTO = 0;
    private static final int SCROLLBAR_ALWAYSOFF = 1;
    // as we auto fade scrollbar, this is ignored.
    private static final int SCROLLBAR_ALWAYSON = 2;
    private int mHorizontalScrollBarMode = SCROLLBAR_AUTO;
    private int mVerticalScrollBarMode = SCROLLBAR_AUTO;

    // the alias via which accessibility JavaScript interface is exposed
    private static final String ALIAS_ACCESSIBILITY_JS_INTERFACE = "accessibility";

    // JavaScript to inject the script chooser which will
    // pick the right script for the current URL
    private static final String ACCESSIBILITY_SCRIPT_CHOOSER_JAVASCRIPT =
        "javascript:(function() {" +
        "    var chooser = document.createElement('script');" +
        "    chooser.type = 'text/javascript';" +
        "    chooser.src = 'https://ssl.gstatic.com/accessibility/javascript/android/AndroidScriptChooser.user.js';" +
        "    document.getElementsByTagName('head')[0].appendChild(chooser);" +
        "  })();";

    // Used to match key downs and key ups
    private boolean mGotKeyDown;

    /* package */ static boolean mLogEvent = true;

    // for event log
    private long mLastTouchUpTime = 0;

    /**
     * URI scheme for telephone number
     */
    public static final String SCHEME_TEL = "tel:";
    /**
     * URI scheme for email address
     */
    public static final String SCHEME_MAILTO = "mailto:";
    /**
     * URI scheme for map address
     */
    public static final String SCHEME_GEO = "geo:0,0?q=";

    private int mBackgroundColor = Color.WHITE;

    // Used to notify listeners of a new picture.
    private PictureListener mPictureListener;
    /**
     * Interface to listen for new pictures as they change.
     */
    public interface PictureListener {
        /**
         * Notify the listener that the picture has changed.
         * @param view The WebView that owns the picture.
         * @param picture The new picture.
         */
        public void onNewPicture(WebView view, Picture picture);
    }

    // FIXME: Want to make this public, but need to change the API file.
    public /*static*/ class HitTestResult {
        /**
         * Default HitTestResult, where the target is unknown
         */
        public static final int UNKNOWN_TYPE = 0;
        /**
         * HitTestResult for hitting a HTML::a tag
         */
        public static final int ANCHOR_TYPE = 1;
        /**
         * HitTestResult for hitting a phone number
         */
        public static final int PHONE_TYPE = 2;
        /**
         * HitTestResult for hitting a map address
         */
        public static final int GEO_TYPE = 3;
        /**
         * HitTestResult for hitting an email address
         */
        public static final int EMAIL_TYPE = 4;
        /**
         * HitTestResult for hitting an HTML::img tag
         */
        public static final int IMAGE_TYPE = 5;
        /**
         * HitTestResult for hitting a HTML::a tag which contains HTML::img
         */
        public static final int IMAGE_ANCHOR_TYPE = 6;
        /**
         * HitTestResult for hitting a HTML::a tag with src=http
         */
        public static final int SRC_ANCHOR_TYPE = 7;
        /**
         * HitTestResult for hitting a HTML::a tag with src=http + HTML::img
         */
        public static final int SRC_IMAGE_ANCHOR_TYPE = 8;
        /**
         * HitTestResult for hitting an edit text area
         */
        public static final int EDIT_TEXT_TYPE = 9;

        private int mType;
        private String mExtra;

        HitTestResult() {
            mType = UNKNOWN_TYPE;
        }

        private void setType(int type) {
            mType = type;
        }

        private void setExtra(String extra) {
            mExtra = extra;
        }

        public int getType() {
            return mType;
        }

        public String getExtra() {
            return mExtra;
        }
    }

    /**
     * Construct a new WebView with a Context object.
     * @param context A Context object used to access application assets.
     */
    public WebView(Context context) {
        this(context, null);
    }

    /**
     * Construct a new WebView with layout parameters.
     * @param context A Context object used to access application assets.
     * @param attrs An AttributeSet passed to our parent.
     */
    public WebView(Context context, AttributeSet attrs) {
        this(context, attrs, com.android.internal.R.attr.webViewStyle);
    }

    /**
     * Construct a new WebView with layout parameters and a default style.
     * @param context A Context object used to access application assets.
     * @param attrs An AttributeSet passed to our parent.
     * @param defStyle The default style resource ID.
     */
    public WebView(Context context, AttributeSet attrs, int defStyle) {
        this(context, attrs, defStyle, false);
    }

    /**
     * Construct a new WebView with layout parameters and a default style.
     * @param context A Context object used to access application assets.
     * @param attrs An AttributeSet passed to our parent.
     * @param defStyle The default style resource ID.
     */
    public WebView(Context context, AttributeSet attrs, int defStyle,
            boolean privateBrowsing) {
        this(context, attrs, defStyle, null, privateBrowsing);
    }

    /**
     * Construct a new WebView with layout parameters, a default style and a set
     * of custom Javscript interfaces to be added to the WebView at initialization
     * time. This guarantees that these interfaces will be available when the JS
     * context is initialized.
     * @param context A Context object used to access application assets.
     * @param attrs An AttributeSet passed to our parent.
     * @param defStyle The default style resource ID.
     * @param javascriptInterfaces is a Map of interface names, as keys, and
     * object implementing those interfaces, as values.
     * @hide pending API council approval.
     */
    protected WebView(Context context, AttributeSet attrs, int defStyle,
            Map<String, Object> javascriptInterfaces, boolean privateBrowsing) {
        super(context, attrs, defStyle);

        if (AccessibilityManager.getInstance(context).isEnabled()) {
            if (javascriptInterfaces == null) {
                javascriptInterfaces = new HashMap<String, Object>();
            }
            exposeAccessibilityJavaScriptApi(javascriptInterfaces);
        }

        mCallbackProxy = new CallbackProxy(context, this);
        mViewManager = new ViewManager(this);
        mWebViewCore = new WebViewCore(context, this, mCallbackProxy, javascriptInterfaces);
        mDatabase = WebViewDatabase.getInstance(context);
        mScroller = new Scroller(context);
        mZoomManager = new ZoomManager(this, mCallbackProxy);

        /* The init method must follow the creation of certain member variables,
         * such as the mZoomManager.
         */
        init();
        setupPackageListener(context);
        updateMultiTouchSupport(context);

        if (privateBrowsing) {
            startPrivateBrowsing();
        }
    }

<<<<<<< HEAD
    /*
     * The intent receiver that monitors for changes to relevant packages (e.g.,
     * sGoogleApps) and notifies WebViewCore of their existence.
     */
    private static BroadcastReceiver sPackageInstallationReceiver = null;

    /*
     * A set of Google packages we monitor for the
     * navigator.isApplicationInstalled() API. Add additional packages as
     * needed.
     */
    private static Set<String> sGoogleApps;
    static {
        sGoogleApps = new HashSet<String>();
        sGoogleApps.add("com.google.android.youtube");
    }

    private void setupPackageListener(Context context) {

        /*
         * we must synchronize the instance check and the creation of the
         * receiver to ensure that only ONE receiver exists for all WebView
         * instances.
         */
        synchronized (WebView.class) {

            // if the receiver already exists then we do not need to register it
            // again
            if (sPackageInstallationReceiver != null) {
                return;
            }

            IntentFilter filter = new IntentFilter(Intent.ACTION_PACKAGE_ADDED);
            filter.addAction(Intent.ACTION_PACKAGE_REMOVED);
            filter.addDataScheme("package");
            sPackageInstallationReceiver = new BroadcastReceiver() {

                @Override
                public void onReceive(Context context, Intent intent) {
                    final String action = intent.getAction();
                    final String packageName = intent.getData().getSchemeSpecificPart();
                    final boolean replacing = intent.getBooleanExtra(Intent.EXTRA_REPLACING, false);
                    if (Intent.ACTION_PACKAGE_REMOVED.equals(action) && replacing) {
                        // if it is replacing, refreshPlugins() when adding
                        return;
                    }

                    if (sGoogleApps.contains(packageName) && mWebViewCore != null) {
                        if (Intent.ACTION_PACKAGE_ADDED.equals(action)) {
                            mWebViewCore.sendMessage(EventHub.ADD_PACKAGE_NAME, packageName);
                        } else {
                            mWebViewCore.sendMessage(EventHub.REMOVE_PACKAGE_NAME, packageName);
                        }
                    }

                    PluginManager pm = PluginManager.getInstance(context);
                    if (pm.containsPluginPermissionAndSignatures(packageName)) {
                        pm.refreshPlugins(Intent.ACTION_PACKAGE_ADDED.equals(action));
                    }
                }
            };

            context.getApplicationContext().registerReceiver(sPackageInstallationReceiver, filter);
=======
    void updateMultiTouchSupport(Context context) {
        WebSettings settings = getSettings();
        final PackageManager pm = context.getPackageManager();
        mSupportMultiTouch = pm.hasSystemFeature(PackageManager.FEATURE_TOUCHSCREEN_MULTITOUCH)
                && settings.supportZoom() && settings.getBuiltInZoomControls();
        mAllowPanAndScale = pm.hasSystemFeature(
                PackageManager.FEATURE_TOUCHSCREEN_MULTITOUCH_DISTINCT);
        if (mSupportMultiTouch && (mScaleDetector == null)) {
            mScaleDetector = new ScaleGestureDetector(context,
                    new ScaleDetectorListener());
        } else if (!mSupportMultiTouch && (mScaleDetector != null)) {
            mScaleDetector = null;
        }
    }

    private void updateZoomButtonsEnabled() {
        if (mZoomButtonsController == null) return;
        boolean canZoomIn = mActualScale < mMaxZoomScale;
        boolean canZoomOut = mActualScale > mMinZoomScale && !mInZoomOverview;
        if (!canZoomIn && !canZoomOut) {
            // Hide the zoom in and out buttons, as well as the fit to page
            // button, if the page cannot zoom
            mZoomButtonsController.getZoomControls().setVisibility(View.GONE);
        } else {
            // Set each one individually, as a page may be able to zoom in
            // or out.
            mZoomButtonsController.setZoomInEnabled(canZoomIn);
            mZoomButtonsController.setZoomOutEnabled(canZoomOut);
>>>>>>> 12e08f3a
        }

        // check if any of the monitored apps are already installed
        AsyncTask<Void, Void, Set<String>> task = new AsyncTask<Void, Void, Set<String>>() {

            @Override
            protected Set<String> doInBackground(Void... unused) {
                Set<String> installedPackages = new HashSet<String>();
                PackageManager pm = mContext.getPackageManager();
                List<PackageInfo> packages = pm.getInstalledPackages(0);
                for (PackageInfo p : packages) {
                    if (sGoogleApps.contains(p.packageName)) {
                        installedPackages.add(p.packageName);
                    }
                }
                return installedPackages;
            }

            // Executes on the UI thread
            @Override
            protected void onPostExecute(Set<String> installedPackages) {
                if (mWebViewCore != null) {
                    mWebViewCore.sendMessage(EventHub.ADD_PACKAGE_NAMES, installedPackages);
                }
            }
        };
        task.execute();
    }

    void updateMultiTouchSupport(Context context) {
        mZoomManager.updateMultiTouchSupport(context);
    }

    private void init() {
        setWillNotDraw(false);
        setFocusable(true);
        setFocusableInTouchMode(true);
        setClickable(true);
        setLongClickable(true);

        final ViewConfiguration configuration = ViewConfiguration.get(getContext());
        int slop = configuration.getScaledTouchSlop();
        mTouchSlopSquare = slop * slop;
        mMinLockSnapReverseDistance = slop;
        slop = configuration.getScaledDoubleTapSlop();
        mDoubleTapSlopSquare = slop * slop;
        final float density = getContext().getResources().getDisplayMetrics().density;
        // use one line height, 16 based on our current default font, for how
        // far we allow a touch be away from the edge of a link
        mNavSlop = (int) (16 * density);
        mZoomManager.init(density);
        mMaximumFling = configuration.getScaledMaximumFlingVelocity();

        // Compute the inverse of the density squared.
        DRAG_LAYER_INVERSE_DENSITY_SQUARED = 1 / (density * density);
    }

    /**
     * Exposes accessibility APIs to JavaScript by appending them to the JavaScript
     * interfaces map provided by the WebView client. In case of conflicting
     * alias with the one of the accessibility API the user specified one wins.
     *
     * @param javascriptInterfaces A map with interfaces to be exposed to JavaScript.
     */
    private void exposeAccessibilityJavaScriptApi(Map<String, Object> javascriptInterfaces) {
        if (javascriptInterfaces.containsKey(ALIAS_ACCESSIBILITY_JS_INTERFACE)) {
            Log.w(LOGTAG, "JavaScript interface mapped to \"" + ALIAS_ACCESSIBILITY_JS_INTERFACE
                    + "\" overrides the accessibility API JavaScript interface. No accessibility"
                    + "API will be exposed to JavaScript!");
            return;
        }

        // expose the TTS for now ...
        javascriptInterfaces.put(ALIAS_ACCESSIBILITY_JS_INTERFACE,
                new TextToSpeech(getContext(), null));
    }

    /* package */void updateDefaultZoomDensity(int zoomDensity) {
        final float density = mContext.getResources().getDisplayMetrics().density
                * 100 / zoomDensity;
        mNavSlop = (int) (16 * density);
        mZoomManager.updateDefaultZoomDensity(density);
    }

    /* package */ boolean onSavePassword(String schemePlusHost, String username,
            String password, final Message resumeMsg) {
       boolean rVal = false;
       if (resumeMsg == null) {
           // null resumeMsg implies saving password silently
           mDatabase.setUsernamePassword(schemePlusHost, username, password);
       } else {
            final Message remember = mPrivateHandler.obtainMessage(
                    REMEMBER_PASSWORD);
            remember.getData().putString("host", schemePlusHost);
            remember.getData().putString("username", username);
            remember.getData().putString("password", password);
            remember.obj = resumeMsg;

            final Message neverRemember = mPrivateHandler.obtainMessage(
                    NEVER_REMEMBER_PASSWORD);
            neverRemember.getData().putString("host", schemePlusHost);
            neverRemember.getData().putString("username", username);
            neverRemember.getData().putString("password", password);
            neverRemember.obj = resumeMsg;

            new AlertDialog.Builder(getContext())
                    .setTitle(com.android.internal.R.string.save_password_label)
                    .setMessage(com.android.internal.R.string.save_password_message)
                    .setPositiveButton(com.android.internal.R.string.save_password_notnow,
                    new DialogInterface.OnClickListener() {
                        public void onClick(DialogInterface dialog, int which) {
                            resumeMsg.sendToTarget();
                        }
                    })
                    .setNeutralButton(com.android.internal.R.string.save_password_remember,
                    new DialogInterface.OnClickListener() {
                        public void onClick(DialogInterface dialog, int which) {
                            remember.sendToTarget();
                        }
                    })
                    .setNegativeButton(com.android.internal.R.string.save_password_never,
                    new DialogInterface.OnClickListener() {
                        public void onClick(DialogInterface dialog, int which) {
                            neverRemember.sendToTarget();
                        }
                    })
                    .setOnCancelListener(new OnCancelListener() {
                        public void onCancel(DialogInterface dialog) {
                            resumeMsg.sendToTarget();
                        }
                    }).show();
            // Return true so that WebViewCore will pause while the dialog is
            // up.
            rVal = true;
        }
       return rVal;
    }

    @Override
    public void setScrollBarStyle(int style) {
        if (style == View.SCROLLBARS_INSIDE_INSET
                || style == View.SCROLLBARS_OUTSIDE_INSET) {
            mOverlayHorizontalScrollbar = mOverlayVerticalScrollbar = false;
        } else {
            mOverlayHorizontalScrollbar = mOverlayVerticalScrollbar = true;
        }
        super.setScrollBarStyle(style);
    }

    /**
     * Specify whether the horizontal scrollbar has overlay style.
     * @param overlay TRUE if horizontal scrollbar should have overlay style.
     */
    public void setHorizontalScrollbarOverlay(boolean overlay) {
        mOverlayHorizontalScrollbar = overlay;
    }

    /**
     * Specify whether the vertical scrollbar has overlay style.
     * @param overlay TRUE if vertical scrollbar should have overlay style.
     */
    public void setVerticalScrollbarOverlay(boolean overlay) {
        mOverlayVerticalScrollbar = overlay;
    }

    /**
     * Return whether horizontal scrollbar has overlay style
     * @return TRUE if horizontal scrollbar has overlay style.
     */
    public boolean overlayHorizontalScrollbar() {
        return mOverlayHorizontalScrollbar;
    }

    /**
     * Return whether vertical scrollbar has overlay style
     * @return TRUE if vertical scrollbar has overlay style.
     */
    public boolean overlayVerticalScrollbar() {
        return mOverlayVerticalScrollbar;
    }

    /*
     * Return the width of the view where the content of WebView should render
     * to.
     * Note: this can be called from WebCoreThread.
     */
    /* package */ int getViewWidth() {
        if (!isVerticalScrollBarEnabled() || mOverlayVerticalScrollbar) {
            return getWidth();
        } else {
            return getWidth() - getVerticalScrollbarWidth();
        }
    }

    /*
     * returns the height of the titlebarview (if any). Does not care about
     * scrolling
     */
    int getTitleHeight() {
        return mTitleBar != null ? mTitleBar.getHeight() : 0;
    }

    /*
     * Return the amount of the titlebarview (if any) that is visible
     *
     * @hide
     */
    public int getVisibleTitleHeight() {
        return Math.max(getTitleHeight() - mScrollY, 0);
    }

    /*
     * Return the height of the view where the content of WebView should render
     * to.  Note that this excludes mTitleBar, if there is one.
     * Note: this can be called from WebCoreThread.
     */
    /* package */ int getViewHeight() {
        return getViewHeightWithTitle() - getVisibleTitleHeight();
    }

    private int getViewHeightWithTitle() {
        int height = getHeight();
        if (isHorizontalScrollBarEnabled() && !mOverlayHorizontalScrollbar) {
            height -= getHorizontalScrollbarHeight();
        }
        return height;
    }

    /**
     * @return The SSL certificate for the main top-level page or null if
     * there is no certificate (the site is not secure).
     */
    public SslCertificate getCertificate() {
        return mCertificate;
    }

    /**
     * Sets the SSL certificate for the main top-level page.
     */
    public void setCertificate(SslCertificate certificate) {
        if (DebugFlags.WEB_VIEW) {
            Log.v(LOGTAG, "setCertificate=" + certificate);
        }
        // here, the certificate can be null (if the site is not secure)
        mCertificate = certificate;
    }

    //-------------------------------------------------------------------------
    // Methods called by activity
    //-------------------------------------------------------------------------

    /**
     * Save the username and password for a particular host in the WebView's
     * internal database.
     * @param host The host that required the credentials.
     * @param username The username for the given host.
     * @param password The password for the given host.
     */
    public void savePassword(String host, String username, String password) {
        mDatabase.setUsernamePassword(host, username, password);
    }

    /**
     * Set the HTTP authentication credentials for a given host and realm.
     *
     * @param host The host for the credentials.
     * @param realm The realm for the credentials.
     * @param username The username for the password. If it is null, it means
     *                 password can't be saved.
     * @param password The password
     */
    public void setHttpAuthUsernamePassword(String host, String realm,
            String username, String password) {
        mDatabase.setHttpAuthUsernamePassword(host, realm, username, password);
    }

    /**
     * Retrieve the HTTP authentication username and password for a given
     * host & realm pair
     *
     * @param host The host for which the credentials apply.
     * @param realm The realm for which the credentials apply.
     * @return String[] if found, String[0] is username, which can be null and
     *         String[1] is password. Return null if it can't find anything.
     */
    public String[] getHttpAuthUsernamePassword(String host, String realm) {
        return mDatabase.getHttpAuthUsernamePassword(host, realm);
    }

    /**
     * Destroy the internal state of the WebView. This method should be called
     * after the WebView has been removed from the view system. No other
     * methods may be called on a WebView after destroy.
     */
    public void destroy() {
        clearTextEntry();
        if (mWebViewCore != null) {
            // Set the handlers to null before destroying WebViewCore so no
            // more messages will be posted.
            mCallbackProxy.setWebViewClient(null);
            mCallbackProxy.setWebChromeClient(null);
            // Tell WebViewCore to destroy itself
            synchronized (this) {
                WebViewCore webViewCore = mWebViewCore;
                mWebViewCore = null; // prevent using partial webViewCore
                webViewCore.destroy();
            }
            // Remove any pending messages that might not be serviced yet.
            mPrivateHandler.removeCallbacksAndMessages(null);
            mCallbackProxy.removeCallbacksAndMessages(null);
            // Wake up the WebCore thread just in case it is waiting for a
            // javascript dialog.
            synchronized (mCallbackProxy) {
                mCallbackProxy.notify();
            }
        }
        if (mNativeClass != 0) {
            nativeDestroy();
            mNativeClass = 0;
        }
    }

    /**
     * Enables platform notifications of data state and proxy changes.
     */
    public static void enablePlatformNotifications() {
        Network.enablePlatformNotifications();
    }

    /**
     * If platform notifications are enabled, this should be called
     * from the Activity's onPause() or onStop().
     */
    public static void disablePlatformNotifications() {
        Network.disablePlatformNotifications();
    }

    /**
     * Sets JavaScript engine flags.
     *
     * @param flags JS engine flags in a String
     *
     * @hide pending API solidification
     */
    public void setJsFlags(String flags) {
        mWebViewCore.sendMessage(EventHub.SET_JS_FLAGS, flags);
    }

    /**
     * Inform WebView of the network state. This is used to set
     * the javascript property window.navigator.isOnline and
     * generates the online/offline event as specified in HTML5, sec. 5.7.7
     * @param networkUp boolean indicating if network is available
     */
    public void setNetworkAvailable(boolean networkUp) {
        mWebViewCore.sendMessage(EventHub.SET_NETWORK_STATE,
                networkUp ? 1 : 0, 0);
    }

    /**
     * Inform WebView about the current network type.
     * {@hide}
     */
    public void setNetworkType(String type, String subtype) {
        Map<String, String> map = new HashMap<String, String>();
        map.put("type", type);
        map.put("subtype", subtype);
        mWebViewCore.sendMessage(EventHub.SET_NETWORK_TYPE, map);
    }
    /**
     * Save the state of this WebView used in
     * {@link android.app.Activity#onSaveInstanceState}. Please note that this
     * method no longer stores the display data for this WebView. The previous
     * behavior could potentially leak files if {@link #restoreState} was never
     * called. See {@link #savePicture} and {@link #restorePicture} for saving
     * and restoring the display data.
     * @param outState The Bundle to store the WebView state.
     * @return The same copy of the back/forward list used to save the state. If
     *         saveState fails, the returned list will be null.
     * @see #savePicture
     * @see #restorePicture
     */
    public WebBackForwardList saveState(Bundle outState) {
        if (outState == null) {
            return null;
        }
        // We grab a copy of the back/forward list because a client of WebView
        // may have invalidated the history list by calling clearHistory.
        WebBackForwardList list = copyBackForwardList();
        final int currentIndex = list.getCurrentIndex();
        final int size = list.getSize();
        // We should fail saving the state if the list is empty or the index is
        // not in a valid range.
        if (currentIndex < 0 || currentIndex >= size || size == 0) {
            return null;
        }
        outState.putInt("index", currentIndex);
        // FIXME: This should just be a byte[][] instead of ArrayList but
        // Parcel.java does not have the code to handle multi-dimensional
        // arrays.
        ArrayList<byte[]> history = new ArrayList<byte[]>(size);
        for (int i = 0; i < size; i++) {
            WebHistoryItem item = list.getItemAtIndex(i);
            if (null == item) {
                // FIXME: this shouldn't happen
                // need to determine how item got set to null
                Log.w(LOGTAG, "saveState: Unexpected null history item.");
                return null;
            }
            byte[] data = item.getFlattenedData();
            if (data == null) {
                // It would be very odd to not have any data for a given history
                // item. And we will fail to rebuild the history list without
                // flattened data.
                return null;
            }
            history.add(data);
        }
        outState.putSerializable("history", history);
        if (mCertificate != null) {
            outState.putBundle("certificate",
                               SslCertificate.saveState(mCertificate));
        }
        outState.putBoolean("privateBrowsingEnabled", isPrivateBrowsingEnabled());
        mZoomManager.saveZoomState(outState);
        return list;
    }

    /**
     * Save the current display data to the Bundle given. Used in conjunction
     * with {@link #saveState}.
     * @param b A Bundle to store the display data.
     * @param dest The file to store the serialized picture data. Will be
     *             overwritten with this WebView's picture data.
     * @return True if the picture was successfully saved.
     */
    public boolean savePicture(Bundle b, final File dest) {
        if (dest == null || b == null) {
            return false;
        }
        final Picture p = capturePicture();
        // Use a temporary file while writing to ensure the destination file
        // contains valid data.
        final File temp = new File(dest.getPath() + ".writing");
        new Thread(new Runnable() {
            public void run() {
                FileOutputStream out = null;
                try {
                    out = new FileOutputStream(temp);
                    p.writeToStream(out);
                    // Writing the picture succeeded, rename the temporary file
                    // to the destination.
                    temp.renameTo(dest);
                } catch (Exception e) {
                    // too late to do anything about it.
                } finally {
                    if (out != null) {
                        try {
                            out.close();
                        } catch (Exception e) {
                            // Can't do anything about that
                        }
                    }
                    temp.delete();
                }
            }
        }).start();
        // now update the bundle
        b.putInt("scrollX", mScrollX);
        b.putInt("scrollY", mScrollY);
        mZoomManager.saveZoomState(b);
        return true;
    }

    private void restoreHistoryPictureFields(Picture p, Bundle b) {
        int sx = b.getInt("scrollX", 0);
        int sy = b.getInt("scrollY", 0);

        mDrawHistory = true;
        mHistoryPicture = p;
        mScrollX = sx;
        mScrollY = sy;
        mZoomManager.restoreZoomState(b);
        final float scale = mZoomManager.getScale();
        mHistoryWidth = Math.round(p.getWidth() * scale);
        mHistoryHeight = Math.round(p.getHeight() * scale);

        invalidate();
    }

    /**
     * Restore the display data that was save in {@link #savePicture}. Used in
     * conjunction with {@link #restoreState}.
     * @param b A Bundle containing the saved display data.
     * @param src The file where the picture data was stored.
     * @return True if the picture was successfully restored.
     */
    public boolean restorePicture(Bundle b, File src) {
        if (src == null || b == null) {
            return false;
        }
        if (!src.exists()) {
            return false;
        }
        try {
            final FileInputStream in = new FileInputStream(src);
            final Bundle copy = new Bundle(b);
            new Thread(new Runnable() {
                public void run() {
                    try {
                        final Picture p = Picture.createFromStream(in);
                        if (p != null) {
                            // Post a runnable on the main thread to update the
                            // history picture fields.
                            mPrivateHandler.post(new Runnable() {
                                public void run() {
                                    restoreHistoryPictureFields(p, copy);
                                }
                            });
                        }
                    } finally {
                        try {
                            in.close();
                        } catch (Exception e) {
                            // Nothing we can do now.
                        }
                    }
                }
            }).start();
        } catch (FileNotFoundException e){
            e.printStackTrace();
        }
        return true;
    }

    /**
     * Restore the state of this WebView from the given map used in
     * {@link android.app.Activity#onRestoreInstanceState}. This method should
     * be called to restore the state of the WebView before using the object. If
     * it is called after the WebView has had a chance to build state (load
     * pages, create a back/forward list, etc.) there may be undesirable
     * side-effects. Please note that this method no longer restores the
     * display data for this WebView. See {@link #savePicture} and {@link
     * #restorePicture} for saving and restoring the display data.
     * @param inState The incoming Bundle of state.
     * @return The restored back/forward list or null if restoreState failed.
     * @see #savePicture
     * @see #restorePicture
     */
    public WebBackForwardList restoreState(Bundle inState) {
        WebBackForwardList returnList = null;
        if (inState == null) {
            return returnList;
        }
        if (inState.containsKey("index") && inState.containsKey("history")) {
            mCertificate = SslCertificate.restoreState(
                inState.getBundle("certificate"));

            final WebBackForwardList list = mCallbackProxy.getBackForwardList();
            final int index = inState.getInt("index");
            // We can't use a clone of the list because we need to modify the
            // shared copy, so synchronize instead to prevent concurrent
            // modifications.
            synchronized (list) {
                final List<byte[]> history =
                        (List<byte[]>) inState.getSerializable("history");
                final int size = history.size();
                // Check the index bounds so we don't crash in native code while
                // restoring the history index.
                if (index < 0 || index >= size) {
                    return null;
                }
                for (int i = 0; i < size; i++) {
                    byte[] data = history.remove(0);
                    if (data == null) {
                        // If we somehow have null data, we cannot reconstruct
                        // the item and thus our history list cannot be rebuilt.
                        return null;
                    }
                    WebHistoryItem item = new WebHistoryItem(data);
                    list.addHistoryItem(item);
                }
                // Grab the most recent copy to return to the caller.
                returnList = copyBackForwardList();
                // Update the copy to have the correct index.
                returnList.setCurrentIndex(index);
            }
            // Restore private browsing setting.
            if (inState.getBoolean("privateBrowsingEnabled")) {
                getSettings().setPrivateBrowsingEnabled(true);
            }
            mZoomManager.restoreZoomState(inState);
            // Remove all pending messages because we are restoring previous
            // state.
            mWebViewCore.removeMessages();
            // Send a restore state message.
            mWebViewCore.sendMessage(EventHub.RESTORE_STATE, index);
        }
        return returnList;
    }

    /**
     * Load the given url with the extra headers.
     * @param url The url of the resource to load.
     * @param extraHeaders The extra headers sent with this url. This should not
     *            include the common headers like "user-agent". If it does, it
     *            will be replaced by the intrinsic value of the WebView.
     */
    public void loadUrl(String url, Map<String, String> extraHeaders) {
        switchOutDrawHistory();
        WebViewCore.GetUrlData arg = new WebViewCore.GetUrlData();
        arg.mUrl = url;
        arg.mExtraHeaders = extraHeaders;
        mWebViewCore.sendMessage(EventHub.LOAD_URL, arg);
        clearTextEntry();
    }

    /**
     * Load the given url.
     * @param url The url of the resource to load.
     */
    public void loadUrl(String url) {
        if (url == null) {
            return;
        }
        loadUrl(url, null);
    }

    /**
     * Load the url with postData using "POST" method into the WebView. If url
     * is not a network url, it will be loaded with {link
     * {@link #loadUrl(String)} instead.
     *
     * @param url The url of the resource to load.
     * @param postData The data will be passed to "POST" request.
     */
    public void postUrl(String url, byte[] postData) {
        if (URLUtil.isNetworkUrl(url)) {
            switchOutDrawHistory();
            WebViewCore.PostUrlData arg = new WebViewCore.PostUrlData();
            arg.mUrl = url;
            arg.mPostData = postData;
            mWebViewCore.sendMessage(EventHub.POST_URL, arg);
            clearTextEntry();
        } else {
            loadUrl(url);
        }
    }

    /**
     * Load the given data into the WebView. This will load the data into
     * WebView using the data: scheme. Content loaded through this mechanism
     * does not have the ability to load content from the network.
     * @param data A String of data in the given encoding. The date must
     * be URI-escaped -- '#', '%', '\', '?' should be replaced by %23, %25,
     * %27, %3f respectively.
     * @param mimeType The MIMEType of the data. i.e. text/html, image/jpeg
     * @param encoding The encoding of the data. i.e. utf-8, base64
     */
    public void loadData(String data, String mimeType, String encoding) {
        loadUrl("data:" + mimeType + ";" + encoding + "," + data);
    }

    /**
     * Load the given data into the WebView, use the provided URL as the base
     * URL for the content. The base URL is the URL that represents the page
     * that is loaded through this interface. As such, it is used to resolve any
     * relative URLs. The historyUrl is used for the history entry.
     * <p>
     * Note for post 1.0. Due to the change in the WebKit, the access to asset
     * files through "file:///android_asset/" for the sub resources is more
     * restricted. If you provide null or empty string as baseUrl, you won't be
     * able to access asset files. If the baseUrl is anything other than
     * http(s)/ftp(s)/about/javascript as scheme, you can access asset files for
     * sub resources.
     *
     * @param baseUrl Url to resolve relative paths with, if null defaults to
     *            "about:blank"
     * @param data A String of data in the given encoding.
     * @param mimeType The MIMEType of the data. i.e. text/html. If null,
     *            defaults to "text/html"
     * @param encoding The encoding of the data. i.e. utf-8, us-ascii
     * @param historyUrl URL to use as the history entry.  Can be null.
     */
    public void loadDataWithBaseURL(String baseUrl, String data,
            String mimeType, String encoding, String historyUrl) {

        if (baseUrl != null && baseUrl.toLowerCase().startsWith("data:")) {
            loadData(data, mimeType, encoding);
            return;
        }
        switchOutDrawHistory();
        WebViewCore.BaseUrlData arg = new WebViewCore.BaseUrlData();
        arg.mBaseUrl = baseUrl;
        arg.mData = data;
        arg.mMimeType = mimeType;
        arg.mEncoding = encoding;
        arg.mHistoryUrl = historyUrl;
        mWebViewCore.sendMessage(EventHub.LOAD_DATA, arg);
        clearTextEntry();
    }

    /**
     * Saves the current view as a web archive.
     *
     * @param filename The filename where the archive should be placed.
     */
    public void saveWebArchive(String filename) {
        saveWebArchive(filename, false, null);
    }

    /* package */ static class SaveWebArchiveMessage {
        SaveWebArchiveMessage (String basename, boolean autoname, ValueCallback<String> callback) {
            mBasename = basename;
            mAutoname = autoname;
            mCallback = callback;
        }

        /* package */ final String mBasename;
        /* package */ final boolean mAutoname;
        /* package */ final ValueCallback<String> mCallback;
        /* package */ String mResultFile;
    }

    /**
     * Saves the current view as a web archive.
     *
     * @param basename The filename where the archive should be placed.
     * @param autoname If false, takes basename to be a file. If true, basename
     *                 is assumed to be a directory in which a filename will be
     *                 chosen according to the url of the current page.
     * @param callback Called after the web archive has been saved. The
     *                 parameter for onReceiveValue will either be the filename
     *                 under which the file was saved, or null if saving the
     *                 file failed.
     */
    public void saveWebArchive(String basename, boolean autoname, ValueCallback<String> callback) {
        mWebViewCore.sendMessage(EventHub.SAVE_WEBARCHIVE,
            new SaveWebArchiveMessage(basename, autoname, callback));
    }

    /**
     * Stop the current load.
     */
    public void stopLoading() {
        // TODO: should we clear all the messages in the queue before sending
        // STOP_LOADING?
        switchOutDrawHistory();
        mWebViewCore.sendMessage(EventHub.STOP_LOADING);
    }

    /**
     * Reload the current url.
     */
    public void reload() {
        clearTextEntry();
        switchOutDrawHistory();
        mWebViewCore.sendMessage(EventHub.RELOAD);
    }

    /**
     * Return true if this WebView has a back history item.
     * @return True iff this WebView has a back history item.
     */
    public boolean canGoBack() {
        WebBackForwardList l = mCallbackProxy.getBackForwardList();
        synchronized (l) {
            if (l.getClearPending()) {
                return false;
            } else {
                return l.getCurrentIndex() > 0;
            }
        }
    }

    /**
     * Go back in the history of this WebView.
     */
    public void goBack() {
        goBackOrForward(-1);
    }

    /**
     * Return true if this WebView has a forward history item.
     * @return True iff this Webview has a forward history item.
     */
    public boolean canGoForward() {
        WebBackForwardList l = mCallbackProxy.getBackForwardList();
        synchronized (l) {
            if (l.getClearPending()) {
                return false;
            } else {
                return l.getCurrentIndex() < l.getSize() - 1;
            }
        }
    }

    /**
     * Go forward in the history of this WebView.
     */
    public void goForward() {
        goBackOrForward(1);
    }

    /**
     * Return true if the page can go back or forward the given
     * number of steps.
     * @param steps The negative or positive number of steps to move the
     *              history.
     */
    public boolean canGoBackOrForward(int steps) {
        WebBackForwardList l = mCallbackProxy.getBackForwardList();
        synchronized (l) {
            if (l.getClearPending()) {
                return false;
            } else {
                int newIndex = l.getCurrentIndex() + steps;
                return newIndex >= 0 && newIndex < l.getSize();
            }
        }
    }

    /**
     * Go to the history item that is the number of steps away from
     * the current item. Steps is negative if backward and positive
     * if forward.
     * @param steps The number of steps to take back or forward in the back
     *              forward list.
     */
    public void goBackOrForward(int steps) {
        goBackOrForward(steps, false);
    }

    private void goBackOrForward(int steps, boolean ignoreSnapshot) {
        if (steps != 0) {
            clearTextEntry();
            mWebViewCore.sendMessage(EventHub.GO_BACK_FORWARD, steps,
                    ignoreSnapshot ? 1 : 0);
        }
    }

    /**
     * Returns true if private browsing is enabled in this WebView.
     */
    public boolean isPrivateBrowsingEnabled() {
        return getSettings().isPrivateBrowsingEnabled();
    }

    private void startPrivateBrowsing() {
        boolean wasPrivateBrowsingEnabled = isPrivateBrowsingEnabled();

        getSettings().setPrivateBrowsingEnabled(true);

        if (!wasPrivateBrowsingEnabled) {
            loadUrl("browser:incognito");
        }
    }

    /**
     * Deletes any files that were created as a part of the last private
     * browsing session and clears any internal state associated with that
     * session. The consequences of calling this method while a private
     * browsing session is active are unspecified.
     * @param context The same context which was used to create the private
     *                browsing WebView.
     * @return True if the private browsing files were successfully deleted,
     *         false otherwise.
     * @hide pending API council approval.
     */
    public static boolean cleanupPrivateBrowsingFiles(Context context) {
        return nativeCleanupPrivateBrowsingFiles(context.getFilesDir().getParent());
    }

    private static native boolean nativeCleanupPrivateBrowsingFiles(String dataDirectory);

    private boolean extendScroll(int y) {
        int finalY = mScroller.getFinalY();
        int newY = pinLocY(finalY + y);
        if (newY == finalY) return false;
        mScroller.setFinalY(newY);
        mScroller.extendDuration(computeDuration(0, y));
        return true;
    }

    /**
     * Scroll the contents of the view up by half the view size
     * @param top true to jump to the top of the page
     * @return true if the page was scrolled
     */
    public boolean pageUp(boolean top) {
        if (mNativeClass == 0) {
            return false;
        }
        nativeClearCursor(); // start next trackball movement from page edge
        if (top) {
            // go to the top of the document
            return pinScrollTo(mScrollX, 0, true, 0);
        }
        // Page up
        int h = getHeight();
        int y;
        if (h > 2 * PAGE_SCROLL_OVERLAP) {
            y = -h + PAGE_SCROLL_OVERLAP;
        } else {
            y = -h / 2;
        }
        mUserScroll = true;
        return mScroller.isFinished() ? pinScrollBy(0, y, true, 0)
                : extendScroll(y);
    }

    /**
     * Scroll the contents of the view down by half the page size
     * @param bottom true to jump to bottom of page
     * @return true if the page was scrolled
     */
    public boolean pageDown(boolean bottom) {
        if (mNativeClass == 0) {
            return false;
        }
        nativeClearCursor(); // start next trackball movement from page edge
        if (bottom) {
            return pinScrollTo(mScrollX, computeVerticalScrollRange(), true, 0);
        }
        // Page down.
        int h = getHeight();
        int y;
        if (h > 2 * PAGE_SCROLL_OVERLAP) {
            y = h - PAGE_SCROLL_OVERLAP;
        } else {
            y = h / 2;
        }
        mUserScroll = true;
        return mScroller.isFinished() ? pinScrollBy(0, y, true, 0)
                : extendScroll(y);
    }

    /**
     * Clear the view so that onDraw() will draw nothing but white background,
     * and onMeasure() will return 0 if MeasureSpec is not MeasureSpec.EXACTLY
     */
    public void clearView() {
        mContentWidth = 0;
        mContentHeight = 0;
        nativeSetBaseLayer(0);
        mWebViewCore.sendMessage(EventHub.CLEAR_CONTENT);
    }

    /**
     * Return a new picture that captures the current display of the webview.
     * This is a copy of the display, and will be unaffected if the webview
     * later loads a different URL.
     *
     * @return a picture containing the current contents of the view. Note this
     *         picture is of the entire document, and is not restricted to the
     *         bounds of the view.
     */
    public Picture capturePicture() {
        Picture result = new Picture();
        nativeCopyBaseContentToPicture(result);
        return result;
    }

    /**
     *  Return true if the browser is displaying a TextView for text input.
     */
    private boolean inEditingMode() {
        return mWebTextView != null && mWebTextView.getParent() != null;
    }

    /**
     * Remove the WebTextView.
     */
    private void clearTextEntry() {
        if (inEditingMode()) {
            mWebTextView.remove();
        } else {
            // The keyboard may be open with the WebView as the served view
            hideSoftKeyboard();
        }
    }

    /**
     * Return the current scale of the WebView
     * @return The current scale.
     */
    public float getScale() {
        return mZoomManager.getScale();
    }

    /**
     * Set the initial scale for the WebView. 0 means default. If
     * {@link WebSettings#getUseWideViewPort()} is true, it zooms out all the
     * way. Otherwise it starts with 100%. If initial scale is greater than 0,
     * WebView starts will this value as initial scale.
     *
     * @param scaleInPercent The initial scale in percent.
     */
    public void setInitialScale(int scaleInPercent) {
        mZoomManager.setInitialScaleInPercent(scaleInPercent);
    }

    /**
     * Invoke the graphical zoom picker widget for this WebView. This will
     * result in the zoom widget appearing on the screen to control the zoom
     * level of this WebView.
     */
    public void invokeZoomPicker() {
        if (!getSettings().supportZoom()) {
            Log.w(LOGTAG, "This WebView doesn't support zoom.");
            return;
        }
        clearTextEntry();
        mZoomManager.invokeZoomPicker();
    }

    /**
     * Return a HitTestResult based on the current cursor node. If a HTML::a tag
     * is found and the anchor has a non-javascript url, the HitTestResult type
     * is set to SRC_ANCHOR_TYPE and the url is set in the "extra" field. If the
     * anchor does not have a url or if it is a javascript url, the type will
     * be UNKNOWN_TYPE and the url has to be retrieved through
     * {@link #requestFocusNodeHref} asynchronously. If a HTML::img tag is
     * found, the HitTestResult type is set to IMAGE_TYPE and the url is set in
     * the "extra" field. A type of
     * SRC_IMAGE_ANCHOR_TYPE indicates an anchor with a url that has an image as
     * a child node. If a phone number is found, the HitTestResult type is set
     * to PHONE_TYPE and the phone number is set in the "extra" field of
     * HitTestResult. If a map address is found, the HitTestResult type is set
     * to GEO_TYPE and the address is set in the "extra" field of HitTestResult.
     * If an email address is found, the HitTestResult type is set to EMAIL_TYPE
     * and the email is set in the "extra" field of HitTestResult. Otherwise,
     * HitTestResult type is set to UNKNOWN_TYPE.
     */
    public HitTestResult getHitTestResult() {
        if (mNativeClass == 0) {
            return null;
        }

        HitTestResult result = new HitTestResult();
        if (nativeHasCursorNode()) {
            if (nativeCursorIsTextInput()) {
                result.setType(HitTestResult.EDIT_TEXT_TYPE);
            } else {
                String text = nativeCursorText();
                if (text != null) {
                    if (text.startsWith(SCHEME_TEL)) {
                        result.setType(HitTestResult.PHONE_TYPE);
                        result.setExtra(text.substring(SCHEME_TEL.length()));
                    } else if (text.startsWith(SCHEME_MAILTO)) {
                        result.setType(HitTestResult.EMAIL_TYPE);
                        result.setExtra(text.substring(SCHEME_MAILTO.length()));
                    } else if (text.startsWith(SCHEME_GEO)) {
                        result.setType(HitTestResult.GEO_TYPE);
                        result.setExtra(URLDecoder.decode(text
                                .substring(SCHEME_GEO.length())));
                    } else if (nativeCursorIsAnchor()) {
                        result.setType(HitTestResult.SRC_ANCHOR_TYPE);
                        result.setExtra(text);
                    }
                }
            }
        }
        int type = result.getType();
        if (type == HitTestResult.UNKNOWN_TYPE
                || type == HitTestResult.SRC_ANCHOR_TYPE) {
            // Now check to see if it is an image.
            int contentX = viewToContentX((int) mLastTouchX + mScrollX);
            int contentY = viewToContentY((int) mLastTouchY + mScrollY);
            String text = nativeImageURI(contentX, contentY);
            if (text != null) {
                result.setType(type == HitTestResult.UNKNOWN_TYPE ?
                        HitTestResult.IMAGE_TYPE :
                        HitTestResult.SRC_IMAGE_ANCHOR_TYPE);
                result.setExtra(text);
            }
        }
        return result;
    }

    // Called by JNI when the DOM has changed the focus.  Clear the focus so
    // that new keys will go to the newly focused field
    private void domChangedFocus() {
        if (inEditingMode()) {
            mPrivateHandler.obtainMessage(DOM_FOCUS_CHANGED).sendToTarget();
        }
    }
    /**
     * Request the href of an anchor element due to getFocusNodePath returning
     * "href." If hrefMsg is null, this method returns immediately and does not
     * dispatch hrefMsg to its target.
     *
     * @param hrefMsg This message will be dispatched with the result of the
     *            request as the data member with "url" as key. The result can
     *            be null.
     */
    // FIXME: API change required to change the name of this function.  We now
    // look at the cursor node, and not the focus node.  Also, what is
    // getFocusNodePath?
    public void requestFocusNodeHref(Message hrefMsg) {
        if (hrefMsg == null || mNativeClass == 0) {
            return;
        }
        if (nativeCursorIsAnchor()) {
            mWebViewCore.sendMessage(EventHub.REQUEST_CURSOR_HREF,
                    nativeCursorFramePointer(), nativeCursorNodePointer(),
                    hrefMsg);
        }
    }

    /**
     * Request the url of the image last touched by the user. msg will be sent
     * to its target with a String representing the url as its object.
     *
     * @param msg This message will be dispatched with the result of the request
     *            as the data member with "url" as key. The result can be null.
     */
    public void requestImageRef(Message msg) {
        if (0 == mNativeClass) return; // client isn't initialized
        int contentX = viewToContentX((int) mLastTouchX + mScrollX);
        int contentY = viewToContentY((int) mLastTouchY + mScrollY);
        String ref = nativeImageURI(contentX, contentY);
        Bundle data = msg.getData();
        data.putString("url", ref);
        msg.setData(data);
        msg.sendToTarget();
    }

    static int pinLoc(int x, int viewMax, int docMax) {
//        Log.d(LOGTAG, "-- pinLoc " + x + " " + viewMax + " " + docMax);
        if (docMax < viewMax) {   // the doc has room on the sides for "blank"
            // pin the short document to the top/left of the screen
            x = 0;
//            Log.d(LOGTAG, "--- center " + x);
        } else if (x < 0) {
            x = 0;
//            Log.d(LOGTAG, "--- zero");
        } else if (x + viewMax > docMax) {
            x = docMax - viewMax;
//            Log.d(LOGTAG, "--- pin " + x);
        }
        return x;
    }

    // Expects x in view coordinates
    int pinLocX(int x) {
        return pinLoc(x, getViewWidth(), computeHorizontalScrollRange());
    }

    // Expects y in view coordinates
    int pinLocY(int y) {
        return pinLoc(y, getViewHeightWithTitle(),
                      computeVerticalScrollRange() + getTitleHeight());
    }

    /**
     * A title bar which is embedded in this WebView, and scrolls along with it
     * vertically, but not horizontally.
     */
    private View mTitleBar;

    /**
     * Since we draw the title bar ourselves, we removed the shadow from the
     * browser's activity.  We do want a shadow at the bottom of the title bar,
     * or at the top of the screen if the title bar is not visible.  This
     * drawable serves that purpose.
     */
    private Drawable mTitleShadow;

    /**
     * Add or remove a title bar to be embedded into the WebView, and scroll
     * along with it vertically, while remaining in view horizontally. Pass
     * null to remove the title bar from the WebView, and return to drawing
     * the WebView normally without translating to account for the title bar.
     * @hide
     */
    public void setEmbeddedTitleBar(View v) {
        if (null == v) {
            // If one of our callbacks is holding onto the titlebar to replace
            // it when its ActionMode ends, remove it.
            if (mSelectCallback != null) {
                mSelectCallback.setTitleBar(null);
            } else if (mFindCallback != null) {
                mFindCallback.setTitleBar(null);
            }
        }
        if (mTitleBar == v) return;
        if (mTitleBar != null) {
            removeView(mTitleBar);
        }
        if (null != v) {
            addView(v, new AbsoluteLayout.LayoutParams(
                    ViewGroup.LayoutParams.MATCH_PARENT,
                    ViewGroup.LayoutParams.WRAP_CONTENT, 0, 0));
            if (mTitleShadow == null) {
                mTitleShadow = (Drawable) mContext.getResources().getDrawable(
                        com.android.internal.R.drawable.title_bar_shadow);
            }
        }
        mTitleBar = v;
    }

    /**
     * Given a distance in view space, convert it to content space. Note: this
     * does not reflect translation, just scaling, so this should not be called
     * with coordinates, but should be called for dimensions like width or
     * height.
     */
    private int viewToContentDimension(int d) {
        return Math.round(d * mZoomManager.getInvScale());
    }

    /**
     * Given an x coordinate in view space, convert it to content space.  Also
     * may be used for absolute heights (such as for the WebTextView's
     * textSize, which is unaffected by the height of the title bar).
     */
    /*package*/ int viewToContentX(int x) {
        return viewToContentDimension(x);
    }

    /**
     * Given a y coordinate in view space, convert it to content space.
     * Takes into account the height of the title bar if there is one
     * embedded into the WebView.
     */
    /*package*/ int viewToContentY(int y) {
        return viewToContentDimension(y - getTitleHeight());
    }

    /**
     * Given a x coordinate in view space, convert it to content space.
     * Returns the result as a float.
     */
    private float viewToContentXf(int x) {
        return x * mZoomManager.getInvScale();
    }

    /**
     * Given a y coordinate in view space, convert it to content space.
     * Takes into account the height of the title bar if there is one
     * embedded into the WebView. Returns the result as a float.
     */
    private float viewToContentYf(int y) {
        return (y - getTitleHeight()) * mZoomManager.getInvScale();
    }

    /**
     * Given a distance in content space, convert it to view space. Note: this
     * does not reflect translation, just scaling, so this should not be called
     * with coordinates, but should be called for dimensions like width or
     * height.
     */
    /*package*/ int contentToViewDimension(int d) {
        return Math.round(d * mZoomManager.getScale());
    }

    /**
     * Given an x coordinate in content space, convert it to view
     * space.
     */
    /*package*/ int contentToViewX(int x) {
        return contentToViewDimension(x);
    }

    /**
     * Given a y coordinate in content space, convert it to view
     * space.  Takes into account the height of the title bar.
     */
    /*package*/ int contentToViewY(int y) {
        return contentToViewDimension(y) + getTitleHeight();
    }

    private Rect contentToViewRect(Rect x) {
        return new Rect(contentToViewX(x.left), contentToViewY(x.top),
                        contentToViewX(x.right), contentToViewY(x.bottom));
    }

    /*  To invalidate a rectangle in content coordinates, we need to transform
        the rect into view coordinates, so we can then call invalidate(...).

        Normally, we would just call contentToView[XY](...), which eventually
        calls Math.round(coordinate * mActualScale). However, for invalidates,
        we need to account for the slop that occurs with antialiasing. To
        address that, we are a little more liberal in the size of the rect that
        we invalidate.

        This liberal calculation calls floor() for the top/left, and ceil() for
        the bottom/right coordinates. This catches the possible extra pixels of
        antialiasing that we might have missed with just round().
     */

    // Called by JNI to invalidate the View, given rectangle coordinates in
    // content space
    private void viewInvalidate(int l, int t, int r, int b) {
        final float scale = mZoomManager.getScale();
        final int dy = getTitleHeight();
        invalidate((int)Math.floor(l * scale),
                   (int)Math.floor(t * scale) + dy,
                   (int)Math.ceil(r * scale),
                   (int)Math.ceil(b * scale) + dy);
    }

    // Called by JNI to invalidate the View after a delay, given rectangle
    // coordinates in content space
    private void viewInvalidateDelayed(long delay, int l, int t, int r, int b) {
        final float scale = mZoomManager.getScale();
        final int dy = getTitleHeight();
        postInvalidateDelayed(delay,
                              (int)Math.floor(l * scale),
                              (int)Math.floor(t * scale) + dy,
                              (int)Math.ceil(r * scale),
                              (int)Math.ceil(b * scale) + dy);
    }

    private void invalidateContentRect(Rect r) {
        viewInvalidate(r.left, r.top, r.right, r.bottom);
    }

    // stop the scroll animation, and don't let a subsequent fling add
    // to the existing velocity
    private void abortAnimation() {
        mScroller.abortAnimation();
        mLastVelocity = 0;
    }

    /* call from webcoreview.draw(), so we're still executing in the UI thread
    */
    private void recordNewContentSize(int w, int h, boolean updateLayout) {

        // premature data from webkit, ignore
        if ((w | h) == 0) {
            return;
        }

        // don't abort a scroll animation if we didn't change anything
        if (mContentWidth != w || mContentHeight != h) {
            // record new dimensions
            mContentWidth = w;
            mContentHeight = h;
            // If history Picture is drawn, don't update scroll. They will be
            // updated when we get out of that mode.
            if (!mDrawHistory) {
                // repin our scroll, taking into account the new content size
                updateScrollCoordinates(pinLocX(mScrollX), pinLocY(mScrollY));
                if (!mScroller.isFinished()) {
                    // We are in the middle of a scroll.  Repin the final scroll
                    // position.
                    mScroller.setFinalX(pinLocX(mScroller.getFinalX()));
                    mScroller.setFinalY(pinLocY(mScroller.getFinalY()));
                }
            }
        }
        contentSizeChanged(updateLayout);
    }

    // Used to avoid sending many visible rect messages.
    private Rect mLastVisibleRectSent;
    private Rect mLastGlobalRect;

    Rect sendOurVisibleRect() {
        if (mZoomManager.isPreventingWebkitUpdates()) return mLastVisibleRectSent;

        Rect rect = new Rect();
        calcOurContentVisibleRect(rect);
        // Rect.equals() checks for null input.
        if (!rect.equals(mLastVisibleRectSent)) {
            Point pos = new Point(rect.left, rect.top);
            mWebViewCore.sendMessage(EventHub.SET_SCROLL_OFFSET,
                    nativeMoveGeneration(), 0, pos);
            mLastVisibleRectSent = rect;
        }
        Rect globalRect = new Rect();
        if (getGlobalVisibleRect(globalRect)
                && !globalRect.equals(mLastGlobalRect)) {
            if (DebugFlags.WEB_VIEW) {
                Log.v(LOGTAG, "sendOurVisibleRect=(" + globalRect.left + ","
                        + globalRect.top + ",r=" + globalRect.right + ",b="
                        + globalRect.bottom);
            }
            // TODO: the global offset is only used by windowRect()
            // in ChromeClientAndroid ; other clients such as touch
            // and mouse events could return view + screen relative points.
            mWebViewCore.sendMessage(EventHub.SET_GLOBAL_BOUNDS, globalRect);
            mLastGlobalRect = globalRect;
        }
        return rect;
    }

    // Sets r to be the visible rectangle of our webview in view coordinates
    private void calcOurVisibleRect(Rect r) {
        Point p = new Point();
        getGlobalVisibleRect(r, p);
        r.offset(-p.x, -p.y);
    }

    // Sets r to be our visible rectangle in content coordinates
    private void calcOurContentVisibleRect(Rect r) {
        calcOurVisibleRect(r);
        // pin the rect to the bounds of the content
        r.left = Math.max(viewToContentX(r.left), 0);
        // viewToContentY will remove the total height of the title bar.  Add
        // the visible height back in to account for the fact that if the title
        // bar is partially visible, the part of the visible rect which is
        // displaying our content is displaced by that amount.
        r.top = Math.max(viewToContentY(r.top + getVisibleTitleHeight()), 0);
        r.right = Math.min(viewToContentX(r.right), mContentWidth);
        r.bottom = Math.min(viewToContentY(r.bottom), mContentHeight);
    }

    // Sets r to be our visible rectangle in content coordinates. We use this
    // method on the native side to compute the position of the fixed layers.
    // Uses floating coordinates (necessary to correctly place elements when
    // the scale factor is not 1)
    private void calcOurContentVisibleRectF(RectF r) {
        Rect ri = new Rect(0,0,0,0);
        calcOurVisibleRect(ri);
        // pin the rect to the bounds of the content
        r.left = Math.max(viewToContentXf(ri.left), 0.0f);
        // viewToContentY will remove the total height of the title bar.  Add
        // the visible height back in to account for the fact that if the title
        // bar is partially visible, the part of the visible rect which is
        // displaying our content is displaced by that amount.
        r.top = Math.max(viewToContentYf(ri.top + getVisibleTitleHeight()), 0.0f);
        r.right = Math.min(viewToContentXf(ri.right), (float)mContentWidth);
        r.bottom = Math.min(viewToContentYf(ri.bottom), (float)mContentHeight);
    }

    static class ViewSizeData {
        int mWidth;
        int mHeight;
        int mTextWrapWidth;
        int mAnchorX;
        int mAnchorY;
        float mScale;
        boolean mIgnoreHeight;
    }

    /**
     * Compute unzoomed width and height, and if they differ from the last
     * values we sent, send them to webkit (to be used as new viewport)
     *
     * @param force ensures that the message is sent to webkit even if the width
     * or height has not changed since the last message
     *
     * @return true if new values were sent
     */
    boolean sendViewSizeZoom(boolean force) {
        if (mZoomManager.isPreventingWebkitUpdates()) return false;

        int viewWidth = getViewWidth();
        int newWidth = Math.round(viewWidth * mZoomManager.getInvScale());
        int newHeight = Math.round(getViewHeight() * mZoomManager.getInvScale());
        /*
         * Because the native side may have already done a layout before the
         * View system was able to measure us, we have to send a height of 0 to
         * remove excess whitespace when we grow our width. This will trigger a
         * layout and a change in content size. This content size change will
         * mean that contentSizeChanged will either call this method directly or
         * indirectly from onSizeChanged.
         */
        if (newWidth > mLastWidthSent && mWrapContent) {
            newHeight = 0;
        }
        // Avoid sending another message if the dimensions have not changed.
        if (newWidth != mLastWidthSent || newHeight != mLastHeightSent || force) {
            ViewSizeData data = new ViewSizeData();
            data.mWidth = newWidth;
            data.mHeight = newHeight;
            data.mTextWrapWidth = Math.round(viewWidth / mZoomManager.getTextWrapScale());
            data.mScale = mZoomManager.getScale();
            data.mIgnoreHeight = mZoomManager.isFixedLengthAnimationInProgress()
                    && !mHeightCanMeasure;
            data.mAnchorX = mZoomManager.getDocumentAnchorX();
            data.mAnchorY = mZoomManager.getDocumentAnchorY();
            mWebViewCore.sendMessage(EventHub.VIEW_SIZE_CHANGED, data);
            mLastWidthSent = newWidth;
            mLastHeightSent = newHeight;
            mZoomManager.clearDocumentAnchor();
            return true;
        }
        return false;
    }

    @Override
    protected int computeHorizontalScrollRange() {
        if (mDrawHistory) {
            return mHistoryWidth;
        } else if (mHorizontalScrollBarMode == SCROLLBAR_ALWAYSOFF
                && !mZoomManager.canZoomOut()) {
            // only honor the scrollbar mode when it is at minimum zoom level
            return computeHorizontalScrollExtent();
        } else {
            // to avoid rounding error caused unnecessary scrollbar, use floor
            return (int) Math.floor(mContentWidth * mZoomManager.getScale());
        }
    }

    @Override
    protected int computeVerticalScrollRange() {
        if (mDrawHistory) {
            return mHistoryHeight;
        } else if (mVerticalScrollBarMode == SCROLLBAR_ALWAYSOFF
                && !mZoomManager.canZoomOut()) {
            // only honor the scrollbar mode when it is at minimum zoom level
            return computeVerticalScrollExtent();
        } else {
            // to avoid rounding error caused unnecessary scrollbar, use floor
            return (int) Math.floor(mContentHeight * mZoomManager.getScale());
        }
    }

    @Override
    protected int computeVerticalScrollOffset() {
        return Math.max(mScrollY - getTitleHeight(), 0);
    }

    @Override
    protected int computeVerticalScrollExtent() {
        return getViewHeight();
    }

    /** @hide */
    @Override
    protected void onDrawVerticalScrollBar(Canvas canvas,
                                           Drawable scrollBar,
                                           int l, int t, int r, int b) {
        scrollBar.setBounds(l, t + getVisibleTitleHeight(), r, b);
        scrollBar.draw(canvas);
    }

    /**
     * Get the url for the current page. This is not always the same as the url
     * passed to WebViewClient.onPageStarted because although the load for
     * that url has begun, the current page may not have changed.
     * @return The url for the current page.
     */
    public String getUrl() {
        WebHistoryItem h = mCallbackProxy.getBackForwardList().getCurrentItem();
        return h != null ? h.getUrl() : null;
    }

    /**
     * Get the original url for the current page. This is not always the same
     * as the url passed to WebViewClient.onPageStarted because although the
     * load for that url has begun, the current page may not have changed.
     * Also, there may have been redirects resulting in a different url to that
     * originally requested.
     * @return The url that was originally requested for the current page.
     */
    public String getOriginalUrl() {
        WebHistoryItem h = mCallbackProxy.getBackForwardList().getCurrentItem();
        return h != null ? h.getOriginalUrl() : null;
    }

    /**
     * Get the title for the current page. This is the title of the current page
     * until WebViewClient.onReceivedTitle is called.
     * @return The title for the current page.
     */
    public String getTitle() {
        WebHistoryItem h = mCallbackProxy.getBackForwardList().getCurrentItem();
        return h != null ? h.getTitle() : null;
    }

    /**
     * Get the favicon for the current page. This is the favicon of the current
     * page until WebViewClient.onReceivedIcon is called.
     * @return The favicon for the current page.
     */
    public Bitmap getFavicon() {
        WebHistoryItem h = mCallbackProxy.getBackForwardList().getCurrentItem();
        return h != null ? h.getFavicon() : null;
    }

    /**
     * Get the touch icon url for the apple-touch-icon <link> element, or
     * a URL on this site's server pointing to the standard location of a
     * touch icon.
     * @hide
     */
    public String getTouchIconUrl() {
        WebHistoryItem h = mCallbackProxy.getBackForwardList().getCurrentItem();
        return h != null ? h.getTouchIconUrl() : null;
    }

    /**
     * Get the progress for the current page.
     * @return The progress for the current page between 0 and 100.
     */
    public int getProgress() {
        return mCallbackProxy.getProgress();
    }

    /**
     * @return the height of the HTML content.
     */
    public int getContentHeight() {
        return mContentHeight;
    }

    /**
     * @return the width of the HTML content.
     * @hide
     */
    public int getContentWidth() {
        return mContentWidth;
    }

    /**
     * Pause all layout, parsing, and javascript timers for all webviews. This
     * is a global requests, not restricted to just this webview. This can be
     * useful if the application has been paused.
     */
    public void pauseTimers() {
        mWebViewCore.sendMessage(EventHub.PAUSE_TIMERS);
    }

    /**
     * Resume all layout, parsing, and javascript timers for all webviews.
     * This will resume dispatching all timers.
     */
    public void resumeTimers() {
        mWebViewCore.sendMessage(EventHub.RESUME_TIMERS);
    }

    /**
     * Call this to pause any extra processing associated with this view and
     * its associated DOM/plugins/javascript/etc. For example, if the view is
     * taken offscreen, this could be called to reduce unnecessary CPU and/or
     * network traffic. When the view is again "active", call onResume().
     *
     * Note that this differs from pauseTimers(), which affects all views/DOMs
     * @hide
     */
    public void onPause() {
        if (!mIsPaused) {
            mIsPaused = true;
            mWebViewCore.sendMessage(EventHub.ON_PAUSE);
        }
    }

    /**
     * Call this to balanace a previous call to onPause()
     * @hide
     */
    public void onResume() {
        if (mIsPaused) {
            mIsPaused = false;
            mWebViewCore.sendMessage(EventHub.ON_RESUME);
        }
    }

    /**
     * Returns true if the view is paused, meaning onPause() was called. Calling
     * onResume() sets the paused state back to false.
     * @hide
     */
    public boolean isPaused() {
        return mIsPaused;
    }

    /**
     * Call this to inform the view that memory is low so that it can
     * free any available memory.
     */
    public void freeMemory() {
        mWebViewCore.sendMessage(EventHub.FREE_MEMORY);
    }

    /**
     * Clear the resource cache. Note that the cache is per-application, so
     * this will clear the cache for all WebViews used.
     *
     * @param includeDiskFiles If false, only the RAM cache is cleared.
     */
    public void clearCache(boolean includeDiskFiles) {
        // Note: this really needs to be a static method as it clears cache for all
        // WebView. But we need mWebViewCore to send message to WebCore thread, so
        // we can't make this static.
        mWebViewCore.sendMessage(EventHub.CLEAR_CACHE,
                includeDiskFiles ? 1 : 0, 0);
    }

    /**
     * Make sure that clearing the form data removes the adapter from the
     * currently focused textfield if there is one.
     */
    public void clearFormData() {
        if (inEditingMode()) {
            AutoCompleteAdapter adapter = null;
            mWebTextView.setAdapterCustom(adapter);
        }
    }

    /**
     * Tell the WebView to clear its internal back/forward list.
     */
    public void clearHistory() {
        mCallbackProxy.getBackForwardList().setClearPending();
        mWebViewCore.sendMessage(EventHub.CLEAR_HISTORY);
    }

    /**
     * Clear the SSL preferences table stored in response to proceeding with SSL
     * certificate errors.
     */
    public void clearSslPreferences() {
        mWebViewCore.sendMessage(EventHub.CLEAR_SSL_PREF_TABLE);
    }

    /**
     * Return the WebBackForwardList for this WebView. This contains the
     * back/forward list for use in querying each item in the history stack.
     * This is a copy of the private WebBackForwardList so it contains only a
     * snapshot of the current state. Multiple calls to this method may return
     * different objects. The object returned from this method will not be
     * updated to reflect any new state.
     */
    public WebBackForwardList copyBackForwardList() {
        return mCallbackProxy.getBackForwardList().clone();
    }

    /*
     * Highlight and scroll to the next occurance of String in findAll.
     * Wraps the page infinitely, and scrolls.  Must be called after
     * calling findAll.
     *
     * @param forward Direction to search.
     */
    public void findNext(boolean forward) {
        if (0 == mNativeClass) return; // client isn't initialized
        nativeFindNext(forward);
    }

    /*
     * Find all instances of find on the page and highlight them.
     * @param find  String to find.
     * @return int  The number of occurances of the String "find"
     *              that were found.
     */
    public int findAll(String find) {
        if (0 == mNativeClass) return 0; // client isn't initialized
        int result = find != null ? nativeFindAll(find.toLowerCase(),
                find.toUpperCase()) : 0;
        invalidate();
        mLastFind = find;
        return result;
    }

    /**
     * Start an ActionMode for finding text in this WebView.
     * @param text If non-null, will be the initial text to search for.
     *             Otherwise, the last String searched for in this WebView will
     *             be used to start.
     */
    public void showFindDialog(String text) {
        mFindCallback = new FindActionModeCallback(mContext);
        setFindIsUp(true);
        mFindCallback.setWebView(this);
        View titleBar = mTitleBar;
        // We do not want to show the embedded title bar during find or
        // select, but keep track of it so that it can be replaced when the
        // mode is exited.
        setEmbeddedTitleBar(null);
        mFindCallback.setTitleBar(titleBar);
        startActionMode(mFindCallback);
        if (text == null) {
            text = mLastFind;
        }
        if (text != null) {
            mFindCallback.setText(text);
        }
    }

    /**
     * Keep track of the find callback so that we can remove its titlebar if
     * necessary.
     */
    private FindActionModeCallback mFindCallback;

    /**
     * Toggle whether the find dialog is showing, for both native and Java.
     */
    private void setFindIsUp(boolean isUp) {
        mFindIsUp = isUp;
        if (0 == mNativeClass) return; // client isn't initialized
        nativeSetFindIsUp(isUp);
    }

    /**
     * Return the index of the currently highlighted match.
     */
    int findIndex() {
        if (0 == mNativeClass) return -1;
        return nativeFindIndex();
    }

    // Used to know whether the find dialog is open.  Affects whether
    // or not we draw the highlights for matches.
    private boolean mFindIsUp;

    // Keep track of the last string sent, so we can search again when find is
    // reopened.
    private String mLastFind;

    /**
     * Return the first substring consisting of the address of a physical
     * location. Currently, only addresses in the United States are detected,
     * and consist of:
     * - a house number
     * - a street name
     * - a street type (Road, Circle, etc), either spelled out or abbreviated
     * - a city name
     * - a state or territory, either spelled out or two-letter abbr.
     * - an optional 5 digit or 9 digit zip code.
     *
     * All names must be correctly capitalized, and the zip code, if present,
     * must be valid for the state. The street type must be a standard USPS
     * spelling or abbreviation. The state or territory must also be spelled
     * or abbreviated using USPS standards. The house number may not exceed
     * five digits.
     * @param addr The string to search for addresses.
     *
     * @return the address, or if no address is found, return null.
     */
    public static String findAddress(String addr) {
        return findAddress(addr, false);
    }

    /**
     * @hide
     * Return the first substring consisting of the address of a physical
     * location. Currently, only addresses in the United States are detected,
     * and consist of:
     * - a house number
     * - a street name
     * - a street type (Road, Circle, etc), either spelled out or abbreviated
     * - a city name
     * - a state or territory, either spelled out or two-letter abbr.
     * - an optional 5 digit or 9 digit zip code.
     *
     * Names are optionally capitalized, and the zip code, if present,
     * must be valid for the state. The street type must be a standard USPS
     * spelling or abbreviation. The state or territory must also be spelled
     * or abbreviated using USPS standards. The house number may not exceed
     * five digits.
     * @param addr The string to search for addresses.
     * @param caseInsensitive addr Set to true to make search ignore case.
     *
     * @return the address, or if no address is found, return null.
     */
    public static String findAddress(String addr, boolean caseInsensitive) {
        return WebViewCore.nativeFindAddress(addr, caseInsensitive);
    }

    /*
     * Clear the highlighting surrounding text matches created by findAll.
     */
    public void clearMatches() {
        if (mNativeClass == 0)
            return;
        nativeSetFindIsEmpty();
        invalidate();
    }

    /**
     * Called when the find ActionMode ends.
     */
    void notifyFindDialogDismissed() {
        mFindCallback = null;
        if (mWebViewCore == null) {
            return;
        }
        clearMatches();
        setFindIsUp(false);
        // Now that the dialog has been removed, ensure that we scroll to a
        // location that is not beyond the end of the page.
        pinScrollTo(mScrollX, mScrollY, false, 0);
        invalidate();
    }

    /**
     * Query the document to see if it contains any image references. The
     * message object will be dispatched with arg1 being set to 1 if images
     * were found and 0 if the document does not reference any images.
     * @param response The message that will be dispatched with the result.
     */
    public void documentHasImages(Message response) {
        if (response == null) {
            return;
        }
        mWebViewCore.sendMessage(EventHub.DOC_HAS_IMAGES, response);
    }

    /**
     * Request the scroller to abort any ongoing animation
     *
     * @hide
     */
    public void stopScroll() {
        mScroller.forceFinished(true);
        mLastVelocity = 0;
    }

    @Override
    public void computeScroll() {
        if (mScroller.computeScrollOffset()) {
            int oldX = mScrollX;
            int oldY = mScrollY;
            mScrollX = mScroller.getCurrX();
            mScrollY = mScroller.getCurrY();
            postInvalidate();  // So we draw again
            if (oldX != mScrollX || oldY != mScrollY) {
                onScrollChanged(mScrollX, mScrollY, oldX, oldY);
            } else {
                abortAnimation();
                mPrivateHandler.removeMessages(RESUME_WEBCORE_PRIORITY);
                WebViewCore.resumePriority();
                WebViewCore.resumeUpdatePicture(mWebViewCore);
            }
        } else {
            super.computeScroll();
        }
    }

    private static int computeDuration(int dx, int dy) {
        int distance = Math.max(Math.abs(dx), Math.abs(dy));
        int duration = distance * 1000 / STD_SPEED;
        return Math.min(duration, MAX_DURATION);
    }

    // helper to pin the scrollBy parameters (already in view coordinates)
    // returns true if the scroll was changed
    private boolean pinScrollBy(int dx, int dy, boolean animate, int animationDuration) {
        return pinScrollTo(mScrollX + dx, mScrollY + dy, animate, animationDuration);
    }
    // helper to pin the scrollTo parameters (already in view coordinates)
    // returns true if the scroll was changed
    private boolean pinScrollTo(int x, int y, boolean animate, int animationDuration) {
        x = pinLocX(x);
        y = pinLocY(y);
        int dx = x - mScrollX;
        int dy = y - mScrollY;

        if ((dx | dy) == 0) {
            return false;
        }
        if (animate) {
            //        Log.d(LOGTAG, "startScroll: " + dx + " " + dy);
            mScroller.startScroll(mScrollX, mScrollY, dx, dy,
                    animationDuration > 0 ? animationDuration : computeDuration(dx, dy));
            awakenScrollBars(mScroller.getDuration());
            invalidate();
        } else {
            abortAnimation(); // just in case
            scrollTo(x, y);
        }
        return true;
    }

    // Scale from content to view coordinates, and pin.
    // Also called by jni webview.cpp
    private boolean setContentScrollBy(int cx, int cy, boolean animate) {
        if (mDrawHistory) {
            // disallow WebView to change the scroll position as History Picture
            // is used in the view system.
            // TODO: as we switchOutDrawHistory when trackball or navigation
            // keys are hit, this should be safe. Right?
            return false;
        }
        cx = contentToViewDimension(cx);
        cy = contentToViewDimension(cy);
        if (mHeightCanMeasure) {
            // move our visible rect according to scroll request
            if (cy != 0) {
                Rect tempRect = new Rect();
                calcOurVisibleRect(tempRect);
                tempRect.offset(cx, cy);
                requestRectangleOnScreen(tempRect);
            }
            // FIXME: We scroll horizontally no matter what because currently
            // ScrollView and ListView will not scroll horizontally.
            // FIXME: Why do we only scroll horizontally if there is no
            // vertical scroll?
//                Log.d(LOGTAG, "setContentScrollBy cy=" + cy);
            return cy == 0 && cx != 0 && pinScrollBy(cx, 0, animate, 0);
        } else {
            return pinScrollBy(cx, cy, animate, 0);
        }
    }

    /**
     * Called by CallbackProxy when the page finishes loading.
     * @param url The URL of the page which has finished loading.
     */
    /* package */ void onPageFinished(String url) {
        if (mPageThatNeedsToSlideTitleBarOffScreen != null) {
            // If the user is now on a different page, or has scrolled the page
            // past the point where the title bar is offscreen, ignore the
            // scroll request.
            if (mPageThatNeedsToSlideTitleBarOffScreen.equals(url)
                    && mScrollX == 0 && mScrollY == 0) {
                pinScrollTo(0, mYDistanceToSlideTitleOffScreen, true,
                        SLIDE_TITLE_DURATION);
            }
            mPageThatNeedsToSlideTitleBarOffScreen = null;
        }

        injectAccessibilityForUrl(url);
    }

    /**
     * This method injects accessibility in the loaded document if accessibility
     * is enabled. If JavaScript is enabled we try to inject a URL specific script.
     * If no URL specific script is found or JavaScript is disabled we fallback to
     * the default {@link AccessibilityInjector} implementation.
     *
     * @param url The URL loaded by this {@link WebView}.
     */
    private void injectAccessibilityForUrl(String url) {
        if (AccessibilityManager.getInstance(mContext).isEnabled()) {
            if (getSettings().getJavaScriptEnabled()) {
                loadUrl(ACCESSIBILITY_SCRIPT_CHOOSER_JAVASCRIPT);
            } else if (mAccessibilityInjector == null) {
                mAccessibilityInjector = new AccessibilityInjector(this);
            }
        } else {
            // it is possible that accessibility was turned off between reloads
            mAccessibilityInjector = null;
        }
    }

    /**
     * The URL of a page that sent a message to scroll the title bar off screen.
     *
     * Many mobile sites tell the page to scroll to (0,1) in order to scroll the
     * title bar off the screen.  Sometimes, the scroll position is set before
     * the page finishes loading.  Rather than scrolling while the page is still
     * loading, keep track of the URL and new scroll position so we can perform
     * the scroll once the page finishes loading.
     */
    private String mPageThatNeedsToSlideTitleBarOffScreen;

    /**
     * The destination Y scroll position to be used when the page finishes
     * loading.  See mPageThatNeedsToSlideTitleBarOffScreen.
     */
    private int mYDistanceToSlideTitleOffScreen;

    // scale from content to view coordinates, and pin
    // return true if pin caused the final x/y different than the request cx/cy,
    // and a future scroll may reach the request cx/cy after our size has
    // changed
    // return false if the view scroll to the exact position as it is requested,
    // where negative numbers are taken to mean 0
    private boolean setContentScrollTo(int cx, int cy) {
        if (mDrawHistory) {
            // disallow WebView to change the scroll position as History Picture
            // is used in the view system.
            // One known case where this is called is that WebCore tries to
            // restore the scroll position. As history Picture already uses the
            // saved scroll position, it is ok to skip this.
            return false;
        }
        int vx;
        int vy;
        if ((cx | cy) == 0) {
            // If the page is being scrolled to (0,0), do not add in the title
            // bar's height, and simply scroll to (0,0). (The only other work
            // in contentToView_ is to multiply, so this would not change 0.)
            vx = 0;
            vy = 0;
        } else {
            vx = contentToViewX(cx);
            vy = contentToViewY(cy);
        }
//        Log.d(LOGTAG, "content scrollTo [" + cx + " " + cy + "] view=[" +
//                      vx + " " + vy + "]");
        // Some mobile sites attempt to scroll the title bar off the page by
        // scrolling to (0,1).  If we are at the top left corner of the
        // page, assume this is an attempt to scroll off the title bar, and
        // animate the title bar off screen slowly enough that the user can see
        // it.
        if (cx == 0 && cy == 1 && mScrollX == 0 && mScrollY == 0
                && mTitleBar != null) {
            // FIXME: 100 should be defined somewhere as our max progress.
            if (getProgress() < 100) {
                // Wait to scroll the title bar off screen until the page has
                // finished loading.  Keep track of the URL and the destination
                // Y position
                mPageThatNeedsToSlideTitleBarOffScreen = getUrl();
                mYDistanceToSlideTitleOffScreen = vy;
            } else {
                pinScrollTo(vx, vy, true, SLIDE_TITLE_DURATION);
            }
            // Since we are animating, we have not yet reached the desired
            // scroll position.  Do not return true to request another attempt
            return false;
        }
        pinScrollTo(vx, vy, false, 0);
        // If the request was to scroll to a negative coordinate, treat it as if
        // it was a request to scroll to 0
        if ((mScrollX != vx && cx >= 0) || (mScrollY != vy && cy >= 0)) {
            return true;
        } else {
            return false;
        }
    }

    // scale from content to view coordinates, and pin
    private void spawnContentScrollTo(int cx, int cy) {
        if (mDrawHistory) {
            // disallow WebView to change the scroll position as History Picture
            // is used in the view system.
            return;
        }
        int vx = contentToViewX(cx);
        int vy = contentToViewY(cy);
        pinScrollTo(vx, vy, true, 0);
    }

    /**
     * These are from webkit, and are in content coordinate system (unzoomed)
     */
    private void contentSizeChanged(boolean updateLayout) {
        // suppress 0,0 since we usually see real dimensions soon after
        // this avoids drawing the prev content in a funny place. If we find a
        // way to consolidate these notifications, this check may become
        // obsolete
        if ((mContentWidth | mContentHeight) == 0) {
            return;
        }

        if (mHeightCanMeasure) {
            if (getMeasuredHeight() != contentToViewDimension(mContentHeight)
                    || updateLayout) {
                requestLayout();
            }
        } else if (mWidthCanMeasure) {
            if (getMeasuredWidth() != contentToViewDimension(mContentWidth)
                    || updateLayout) {
                requestLayout();
            }
        } else {
            // If we don't request a layout, try to send our view size to the
            // native side to ensure that WebCore has the correct dimensions.
            sendViewSizeZoom(false);
        }
    }

    /**
     * Set the WebViewClient that will receive various notifications and
     * requests. This will replace the current handler.
     * @param client An implementation of WebViewClient.
     */
    public void setWebViewClient(WebViewClient client) {
        mCallbackProxy.setWebViewClient(client);
    }

    /**
     * Gets the WebViewClient
     * @return the current WebViewClient instance.
     *
     *@hide pending API council approval.
     */
    public WebViewClient getWebViewClient() {
        return mCallbackProxy.getWebViewClient();
    }

    /**
     * Register the interface to be used when content can not be handled by
     * the rendering engine, and should be downloaded instead. This will replace
     * the current handler.
     * @param listener An implementation of DownloadListener.
     */
    public void setDownloadListener(DownloadListener listener) {
        mCallbackProxy.setDownloadListener(listener);
    }

    /**
     * Set the chrome handler. This is an implementation of WebChromeClient for
     * use in handling Javascript dialogs, favicons, titles, and the progress.
     * This will replace the current handler.
     * @param client An implementation of WebChromeClient.
     */
    public void setWebChromeClient(WebChromeClient client) {
        mCallbackProxy.setWebChromeClient(client);
    }

    /**
     * Gets the chrome handler.
     * @return the current WebChromeClient instance.
     *
     * @hide API council approval.
     */
    public WebChromeClient getWebChromeClient() {
        return mCallbackProxy.getWebChromeClient();
    }

    /**
     * Set the back/forward list client. This is an implementation of
     * WebBackForwardListClient for handling new items and changes in the
     * history index.
     * @param client An implementation of WebBackForwardListClient.
     * {@hide}
     */
    public void setWebBackForwardListClient(WebBackForwardListClient client) {
        mCallbackProxy.setWebBackForwardListClient(client);
    }

    /**
     * Gets the WebBackForwardListClient.
     * {@hide}
     */
    public WebBackForwardListClient getWebBackForwardListClient() {
        return mCallbackProxy.getWebBackForwardListClient();
    }

    /**
     * Set the Picture listener. This is an interface used to receive
     * notifications of a new Picture.
     * @param listener An implementation of WebView.PictureListener.
     */
    public void setPictureListener(PictureListener listener) {
        mPictureListener = listener;
    }

    /**
     * {@hide}
     */
    /* FIXME: Debug only! Remove for SDK! */
    public void externalRepresentation(Message callback) {
        mWebViewCore.sendMessage(EventHub.REQUEST_EXT_REPRESENTATION, callback);
    }

    /**
     * {@hide}
     */
    /* FIXME: Debug only! Remove for SDK! */
    public void documentAsText(Message callback) {
        mWebViewCore.sendMessage(EventHub.REQUEST_DOC_AS_TEXT, callback);
    }

    /**
     * Use this function to bind an object to Javascript so that the
     * methods can be accessed from Javascript.
     * <p><strong>IMPORTANT:</strong>
     * <ul>
     * <li> Using addJavascriptInterface() allows JavaScript to control your
     * application. This can be a very useful feature or a dangerous security
     * issue. When the HTML in the WebView is untrustworthy (for example, part
     * or all of the HTML is provided by some person or process), then an
     * attacker could inject HTML that will execute your code and possibly any
     * code of the attacker's choosing.<br>
     * Do not use addJavascriptInterface() unless all of the HTML in this
     * WebView was written by you.</li>
     * <li> The Java object that is bound runs in another thread and not in
     * the thread that it was constructed in.</li>
     * </ul></p>
     * @param obj The class instance to bind to Javascript
     * @param interfaceName The name to used to expose the class in Javascript
     */
    public void addJavascriptInterface(Object obj, String interfaceName) {
        WebViewCore.JSInterfaceData arg = new WebViewCore.JSInterfaceData();
        arg.mObject = obj;
        arg.mInterfaceName = interfaceName;
        mWebViewCore.sendMessage(EventHub.ADD_JS_INTERFACE, arg);
    }

    /**
     * Return the WebSettings object used to control the settings for this
     * WebView.
     * @return A WebSettings object that can be used to control this WebView's
     *         settings.
     */
    public WebSettings getSettings() {
        return (mWebViewCore != null) ? mWebViewCore.getSettings() : null;
    }

   /**
    * Return the list of currently loaded plugins.
    * @return The list of currently loaded plugins.
    *
    * @deprecated This was used for Gears, which has been deprecated.
    */
    @Deprecated
    public static synchronized PluginList getPluginList() {
        return new PluginList();
    }

   /**
    * @deprecated This was used for Gears, which has been deprecated.
    */
    @Deprecated
    public void refreshPlugins(boolean reloadOpenPages) { }

    //-------------------------------------------------------------------------
    // Override View methods
    //-------------------------------------------------------------------------

    @Override
    protected void finalize() throws Throwable {
        try {
            destroy();
        } finally {
            super.finalize();
        }
    }

    @Override
    protected boolean drawChild(Canvas canvas, View child, long drawingTime) {
        if (child == mTitleBar) {
            // When drawing the title bar, move it horizontally to always show
            // at the top of the WebView.
            mTitleBar.offsetLeftAndRight(mScrollX - mTitleBar.getLeft());
        }
        return super.drawChild(canvas, child, drawingTime);
    }

    private void drawContent(Canvas canvas) {
        // Update the buttons in the picture, so when we draw the picture
        // to the screen, they are in the correct state.
        // Tell the native side if user is a) touching the screen,
        // b) pressing the trackball down, or c) pressing the enter key
        // If the cursor is on a button, we need to draw it in the pressed
        // state.
        // If mNativeClass is 0, we should not reach here, so we do not
        // need to check it again.
        nativeRecordButtons(hasFocus() && hasWindowFocus(),
                            mTouchMode == TOUCH_SHORTPRESS_START_MODE
                            || mTrackballDown || mGotCenterDown, false);
        drawCoreAndCursorRing(canvas, mBackgroundColor, mDrawCursorRing);
    }

    @Override
    protected void onDraw(Canvas canvas) {
        // if mNativeClass is 0, the WebView has been destroyed. Do nothing.
        if (mNativeClass == 0) {
            return;
        }

        // if both mContentWidth and mContentHeight are 0, it means there is no
        // valid Picture passed to WebView yet. This can happen when WebView
        // just starts. Draw the background and return.
        if ((mContentWidth | mContentHeight) == 0 && mHistoryPicture == null) {
            canvas.drawColor(mBackgroundColor);
            return;
        }

        int saveCount = canvas.save();
        if (mTitleBar != null) {
            canvas.translate(0, (int) mTitleBar.getHeight());
        }
        if (mDragTrackerHandler == null) {
            drawContent(canvas);
        } else {
            if (!mDragTrackerHandler.draw(canvas)) {
                // sometimes the tracker doesn't draw, even though its active
                drawContent(canvas);
            }
            if (mDragTrackerHandler.isFinished()) {
                mDragTrackerHandler = null;
            }
        }
        canvas.restoreToCount(saveCount);

        // Now draw the shadow.
        int titleH = getVisibleTitleHeight();
        if (mTitleBar != null && titleH == 0) {
            int height = (int) (5f * getContext().getResources()
                    .getDisplayMetrics().density);
            mTitleShadow.setBounds(mScrollX, mScrollY, mScrollX + getWidth(),
                    mScrollY + height);
            mTitleShadow.draw(canvas);
        }
        if (AUTO_REDRAW_HACK && mAutoRedraw) {
            invalidate();
        }
        if (inEditingMode()) mWebTextView.onDrawSubstitute();
        mWebViewCore.signalRepaintDone();

        // paint the highlight in the end
        if (!mTouchHighlightRegion.isEmpty()) {
            if (mTouchHightlightPaint == null) {
                mTouchHightlightPaint = new Paint();
                mTouchHightlightPaint.setColor(mHightlightColor);
                mTouchHightlightPaint.setAntiAlias(true);
                mTouchHightlightPaint.setPathEffect(new CornerPathEffect(
                        TOUCH_HIGHLIGHT_ARC));
            }
            canvas.drawPath(mTouchHighlightRegion.getBoundaryPath(),
                    mTouchHightlightPaint);
        }
        if (DEBUG_TOUCH_HIGHLIGHT) {
            if (getSettings().getNavDump()) {
                if ((mTouchHighlightX | mTouchHighlightY) != 0) {
                    if (mTouchCrossHairColor == null) {
                        mTouchCrossHairColor = new Paint();
                        mTouchCrossHairColor.setColor(Color.RED);
                    }
                    canvas.drawLine(mTouchHighlightX - mNavSlop,
                            mTouchHighlightY - mNavSlop, mTouchHighlightX
                                    + mNavSlop + 1, mTouchHighlightY + mNavSlop
                                    + 1, mTouchCrossHairColor);
                    canvas.drawLine(mTouchHighlightX + mNavSlop + 1,
                            mTouchHighlightY - mNavSlop, mTouchHighlightX
                                    - mNavSlop,
                            mTouchHighlightY + mNavSlop + 1,
                            mTouchCrossHairColor);
                }
            }
        }
    }

    private void removeTouchHighlight(boolean removePendingMessage) {
        if (removePendingMessage) {
            mWebViewCore.removeMessages(EventHub.GET_TOUCH_HIGHLIGHT_RECTS);
        }
        mWebViewCore.sendMessage(EventHub.REMOVE_TOUCH_HIGHLIGHT_RECTS);
    }

    @Override
    public void setLayoutParams(ViewGroup.LayoutParams params) {
        if (params.height == LayoutParams.WRAP_CONTENT) {
            mWrapContent = true;
        }
        super.setLayoutParams(params);
    }

    @Override
    public boolean performLongClick() {
        // performLongClick() is the result of a delayed message. If we switch
        // to windows overview, the WebView will be temporarily removed from the
        // view system. In that case, do nothing.
        if (getParent() == null) return false;
        if (mNativeClass != 0 && nativeCursorIsTextInput()) {
            // Send the click so that the textfield is in focus
            centerKeyPressOnTextField();
            rebuildWebTextView();
        } else {
            clearTextEntry();
        }
        if (inEditingMode()) {
            return mWebTextView.performLongClick();
        }
        /* if long click brings up a context menu, the super function
         * returns true and we're done. Otherwise, nothing happened when
         * the user clicked. */
        if (super.performLongClick()) {
            return true;
        }
        /* In the case where the application hasn't already handled the long
         * click action, look for a word under the  click. If one is found,
         * animate the text selection into view.
         * FIXME: no animation code yet */
        if (mSelectingText) return false; // long click does nothing on selection
        int x = viewToContentX((int) mLastTouchX + mScrollX);
        int y = viewToContentY((int) mLastTouchY + mScrollY);
        setUpSelect();
        if (mNativeClass != 0 && nativeWordSelection(x, y)) {
            nativeSetExtendSelection();
            return true;
        }
        selectionDone();
        return false;
    }

    /**
     * Keep track of the Callback so we can end its ActionMode or remove its
     * titlebar.
     */
    private SelectActionModeCallback mSelectCallback;

    private boolean didUpdateTextViewBounds(boolean allowIntersect) {
        Rect contentBounds = nativeFocusCandidateNodeBounds();
        Rect vBox = contentToViewRect(contentBounds);
        Rect visibleRect = new Rect();
        calcOurVisibleRect(visibleRect);
        // If the textfield is on screen, place the WebTextView in
        // its new place, accounting for our new scroll/zoom values,
        // and adjust its textsize.
        if (allowIntersect ? Rect.intersects(visibleRect, vBox)
                : visibleRect.contains(vBox)) {
            mWebTextView.setRect(vBox.left, vBox.top, vBox.width(),
                    vBox.height());
            mWebTextView.setTextSize(TypedValue.COMPLEX_UNIT_PX,
                    contentToViewDimension(
                    nativeFocusCandidateTextSize()));
            return true;
        } else {
            // The textfield is now off screen.  The user probably
            // was not zooming to see the textfield better.  Remove
            // the WebTextView.  If the user types a key, and the
            // textfield is still in focus, we will reconstruct
            // the WebTextView and scroll it back on screen.
            mWebTextView.remove();
            return false;
        }
    }

    private void onZoomAnimationStart() {
        // If it is in password mode, turn it off so it does not draw misplaced.
        if (inEditingMode() && nativeFocusCandidateIsPassword()) {
            mWebTextView.setInPassword(false);
        }
    }

    private void onZoomAnimationEnd() {
        // adjust the edit text view if needed
        if (inEditingMode() && didUpdateTextViewBounds(false) && nativeFocusCandidateIsPassword()) {
            // If it is a password field, start drawing the WebTextView once
            // again.
            mWebTextView.setInPassword(true);
        }
    }

    void onFixedLengthZoomAnimationStart() {
        WebViewCore.pauseUpdatePicture(getWebViewCore());
        onZoomAnimationStart();
    }

    void onFixedLengthZoomAnimationEnd() {
        WebViewCore.resumeUpdatePicture(mWebViewCore);
        onZoomAnimationEnd();
    }

    private static final int ZOOM_BITS = Paint.FILTER_BITMAP_FLAG |
                                         Paint.DITHER_FLAG |
                                         Paint.SUBPIXEL_TEXT_FLAG;
    private static final int SCROLL_BITS = Paint.FILTER_BITMAP_FLAG |
                                           Paint.DITHER_FLAG;

    private final DrawFilter mZoomFilter =
            new PaintFlagsDrawFilter(ZOOM_BITS, Paint.LINEAR_TEXT_FLAG);
    // If we need to trade better quality for speed, set mScrollFilter to null
    private final DrawFilter mScrollFilter =
            new PaintFlagsDrawFilter(SCROLL_BITS, 0);

    private void drawCoreAndCursorRing(Canvas canvas, int color,
        boolean drawCursorRing) {
        if (mDrawHistory) {
            canvas.scale(mZoomManager.getScale(), mZoomManager.getScale());
            canvas.drawPicture(mHistoryPicture);
            return;
        }
        if (mNativeClass == 0) return;

        boolean animateZoom = mZoomManager.isFixedLengthAnimationInProgress();
        boolean animateScroll = ((!mScroller.isFinished()
                || mVelocityTracker != null)
                && (mTouchMode != TOUCH_DRAG_MODE ||
                mHeldMotionless != MOTIONLESS_TRUE))
                || mDeferTouchMode == TOUCH_DRAG_MODE;
        if (mTouchMode == TOUCH_DRAG_MODE) {
            if (mHeldMotionless == MOTIONLESS_PENDING) {
                mPrivateHandler.removeMessages(DRAG_HELD_MOTIONLESS);
                mPrivateHandler.removeMessages(AWAKEN_SCROLL_BARS);
                mHeldMotionless = MOTIONLESS_FALSE;
            }
            if (mHeldMotionless == MOTIONLESS_FALSE) {
                mPrivateHandler.sendMessageDelayed(mPrivateHandler
                        .obtainMessage(DRAG_HELD_MOTIONLESS), MOTIONLESS_TIME);
                mHeldMotionless = MOTIONLESS_PENDING;
            }
        }
        if (animateZoom) {
            mZoomManager.animateZoom(canvas);
        } else {
            canvas.scale(mZoomManager.getScale(), mZoomManager.getScale());
        }

        boolean UIAnimationsRunning = false;
        // Currently for each draw we compute the animation values;
        // We may in the future decide to do that independently.
        if (mNativeClass != 0 && nativeEvaluateLayersAnimations()) {
            UIAnimationsRunning = true;
            // If we have unfinished (or unstarted) animations,
            // we ask for a repaint.
            invalidate();
        }

        // decide which adornments to draw
        int extras = DRAW_EXTRAS_NONE;
        if (DebugFlags.WEB_VIEW) {
            Log.v(LOGTAG, "mFindIsUp=" + mFindIsUp
                    + " mSelectingText=" + mSelectingText
                    + " nativePageShouldHandleShiftAndArrows()="
                    + nativePageShouldHandleShiftAndArrows()
                    + " animateZoom=" + animateZoom);
        }
        if (mFindIsUp) {
            extras = DRAW_EXTRAS_FIND;
        } else if (mSelectingText) {
            extras = DRAW_EXTRAS_SELECTION;
            nativeSetSelectionPointer(mDrawSelectionPointer,
                    mZoomManager.getInvScale(),
                    mSelectX, mSelectY - getTitleHeight());
        } else if (drawCursorRing) {
            extras = DRAW_EXTRAS_CURSOR_RING;
        }
        DrawFilter df = null;
        if (mZoomManager.isZoomAnimating() || UIAnimationsRunning) {
            df = mZoomFilter;
        } else if (animateScroll) {
            df = mScrollFilter;
        }
        canvas.setDrawFilter(df);
        int content = nativeDraw(canvas, color, extras, true);
        canvas.setDrawFilter(null);
        if (content != 0) {
            mWebViewCore.sendMessage(EventHub.SPLIT_PICTURE_SET, content, 0);
        }

        if (extras == DRAW_EXTRAS_CURSOR_RING) {
            if (mTouchMode == TOUCH_SHORTPRESS_START_MODE) {
                mTouchMode = TOUCH_SHORTPRESS_MODE;
            }
        }
        if (mFocusSizeChanged) {
            mFocusSizeChanged = false;
            // If we are zooming, this will get handled above, when the zoom
            // finishes.  We also do not need to do this unless the WebTextView
            // is showing.
            if (!animateZoom && inEditingMode()) {
                didUpdateTextViewBounds(true);
            }
        }
    }

    // draw history
    private boolean mDrawHistory = false;
    private Picture mHistoryPicture = null;
    private int mHistoryWidth = 0;
    private int mHistoryHeight = 0;

    // Only check the flag, can be called from WebCore thread
    boolean drawHistory() {
        return mDrawHistory;
    }

    int getHistoryPictureWidth() {
        return (mHistoryPicture != null) ? mHistoryPicture.getWidth() : 0;
    }

    // Should only be called in UI thread
    void switchOutDrawHistory() {
        if (null == mWebViewCore) return; // CallbackProxy may trigger this
        if (mDrawHistory && (getProgress() == 100 || nativeHasContent())) {
            mDrawHistory = false;
            mHistoryPicture = null;
            invalidate();
            int oldScrollX = mScrollX;
            int oldScrollY = mScrollY;
            mScrollX = pinLocX(mScrollX);
            mScrollY = pinLocY(mScrollY);
            if (oldScrollX != mScrollX || oldScrollY != mScrollY) {
                mUserScroll = false;
                mWebViewCore.sendMessage(EventHub.SYNC_SCROLL, oldScrollX,
                        oldScrollY);
                onScrollChanged(mScrollX, mScrollY, oldScrollX, oldScrollY);
            } else {
                sendOurVisibleRect();
            }
        }
    }

    WebViewCore.CursorData cursorData() {
        WebViewCore.CursorData result = new WebViewCore.CursorData();
        result.mMoveGeneration = nativeMoveGeneration();
        result.mFrame = nativeCursorFramePointer();
        Point position = nativeCursorPosition();
        result.mX = position.x;
        result.mY = position.y;
        return result;
    }

    /**
     *  Delete text from start to end in the focused textfield. If there is no
     *  focus, or if start == end, silently fail.  If start and end are out of
     *  order, swap them.
     *  @param  start   Beginning of selection to delete.
     *  @param  end     End of selection to delete.
     */
    /* package */ void deleteSelection(int start, int end) {
        mTextGeneration++;
        WebViewCore.TextSelectionData data
                = new WebViewCore.TextSelectionData(start, end);
        mWebViewCore.sendMessage(EventHub.DELETE_SELECTION, mTextGeneration, 0,
                data);
    }

    /**
     *  Set the selection to (start, end) in the focused textfield. If start and
     *  end are out of order, swap them.
     *  @param  start   Beginning of selection.
     *  @param  end     End of selection.
     */
    /* package */ void setSelection(int start, int end) {
        if (mWebViewCore != null) {
            mWebViewCore.sendMessage(EventHub.SET_SELECTION, start, end);
        }
    }

    @Override
    public InputConnection onCreateInputConnection(EditorInfo outAttrs) {
      InputConnection connection = super.onCreateInputConnection(outAttrs);
      outAttrs.imeOptions |= EditorInfo.IME_FLAG_NO_FULLSCREEN;
      return connection;
    }

    /**
     * Called in response to a message from webkit telling us that the soft
     * keyboard should be launched.
     */
    private void displaySoftKeyboard(boolean isTextView) {
        InputMethodManager imm = (InputMethodManager)
                getContext().getSystemService(Context.INPUT_METHOD_SERVICE);

        // bring it back to the reading level scale so that user can enter text
        boolean zoom = mZoomManager.getScale() < mZoomManager.getDefaultScale();
        if (zoom) {
            mZoomManager.setZoomCenter(mLastTouchX, mLastTouchY);
            mZoomManager.setZoomScale(mZoomManager.getDefaultScale(), false);
        }
        if (isTextView) {
            rebuildWebTextView();
            if (inEditingMode()) {
                imm.showSoftInput(mWebTextView, 0);
                if (zoom) {
                    didUpdateTextViewBounds(true);
                }
                return;
            }
        }
        // Used by plugins and contentEditable.
        // Also used if the navigation cache is out of date, and
        // does not recognize that a textfield is in focus.  In that
        // case, use WebView as the targeted view.
        // see http://b/issue?id=2457459
        imm.showSoftInput(this, 0);
    }

    // Called by WebKit to instruct the UI to hide the keyboard
    private void hideSoftKeyboard() {
        InputMethodManager imm = (InputMethodManager)
                getContext().getSystemService(Context.INPUT_METHOD_SERVICE);
        if (imm.isActive(this)
                || (inEditingMode() && imm.isActive(mWebTextView))) {
            imm.hideSoftInputFromWindow(this.getWindowToken(), 0);
        }
    }

    /*
     * This method checks the current focus and cursor and potentially rebuilds
     * mWebTextView to have the appropriate properties, such as password,
     * multiline, and what text it contains.  It also removes it if necessary.
     */
    /* package */ void rebuildWebTextView() {
        // If the WebView does not have focus, do nothing until it gains focus.
        if (!hasFocus() && (null == mWebTextView || !mWebTextView.hasFocus())) {
            return;
        }
        boolean alreadyThere = inEditingMode();
        // inEditingMode can only return true if mWebTextView is non-null,
        // so we can safely call remove() if (alreadyThere)
        if (0 == mNativeClass || !nativeFocusCandidateIsTextInput()) {
            if (alreadyThere) {
                mWebTextView.remove();
            }
            return;
        }
        // At this point, we know we have found an input field, so go ahead
        // and create the WebTextView if necessary.
        if (mWebTextView == null) {
            mWebTextView = new WebTextView(mContext, WebView.this);
            // Initialize our generation number.
            mTextGeneration = 0;
        }
        mWebTextView.setTextSize(TypedValue.COMPLEX_UNIT_PX,
                contentToViewDimension(nativeFocusCandidateTextSize()));
        Rect visibleRect = new Rect();
        calcOurContentVisibleRect(visibleRect);
        // Note that sendOurVisibleRect calls viewToContent, so the coordinates
        // should be in content coordinates.
        Rect bounds = nativeFocusCandidateNodeBounds();
        Rect vBox = contentToViewRect(bounds);
        mWebTextView.setRect(vBox.left, vBox.top, vBox.width(), vBox.height());
        if (!Rect.intersects(bounds, visibleRect)) {
            mWebTextView.bringIntoView();
        }
        String text = nativeFocusCandidateText();
        int nodePointer = nativeFocusCandidatePointer();
        if (alreadyThere && mWebTextView.isSameTextField(nodePointer)) {
            // It is possible that we have the same textfield, but it has moved,
            // i.e. In the case of opening/closing the screen.
            // In that case, we need to set the dimensions, but not the other
            // aspects.
            // If the text has been changed by webkit, update it.  However, if
            // there has been more UI text input, ignore it.  We will receive
            // another update when that text is recognized.
            if (text != null && !text.equals(mWebTextView.getText().toString())
                    && nativeTextGeneration() == mTextGeneration) {
                mWebTextView.setTextAndKeepSelection(text);
            }
        } else {
            mWebTextView.setGravity(nativeFocusCandidateIsRtlText() ?
                    Gravity.RIGHT : Gravity.NO_GRAVITY);
            // This needs to be called before setType, which may call
            // requestFormData, and it needs to have the correct nodePointer.
            mWebTextView.setNodePointer(nodePointer);
            mWebTextView.setType(nativeFocusCandidateType());
            if (null == text) {
                if (DebugFlags.WEB_VIEW) {
                    Log.v(LOGTAG, "rebuildWebTextView null == text");
                }
                text = "";
            }
            mWebTextView.setTextAndKeepSelection(text);
            InputMethodManager imm = InputMethodManager.peekInstance();
            if (imm != null && imm.isActive(mWebTextView)) {
                imm.restartInput(mWebTextView);
            }
        }
        mWebTextView.requestFocus();
    }

    /**
     * Tell webkit to put the cursor on screen.
     */
    /* package */ void revealSelection() {
        if (mWebViewCore != null) {
            mWebViewCore.sendMessage(EventHub.REVEAL_SELECTION);
        }
    }

    /**
     * Called by WebTextView to find saved form data associated with the
     * textfield
     * @param name Name of the textfield.
     * @param nodePointer Pointer to the node of the textfield, so it can be
     *          compared to the currently focused textfield when the data is
     *          retrieved.
     */
    /* package */ void requestFormData(String name, int nodePointer) {
        if (mWebViewCore.getSettings().getSaveFormData()) {
            Message update = mPrivateHandler.obtainMessage(REQUEST_FORM_DATA);
            update.arg1 = nodePointer;
            RequestFormData updater = new RequestFormData(name, getUrl(),
                    update);
            Thread t = new Thread(updater);
            t.start();
        }
    }

    /**
     * Pass a message to find out the <label> associated with the <input>
     * identified by nodePointer
     * @param framePointer Pointer to the frame containing the <input> node
     * @param nodePointer Pointer to the node for which a <label> is desired.
     */
    /* package */ void requestLabel(int framePointer, int nodePointer) {
        mWebViewCore.sendMessage(EventHub.REQUEST_LABEL, framePointer,
                nodePointer);
    }

    /*
     * This class requests an Adapter for the WebTextView which shows past
     * entries stored in the database.  It is a Runnable so that it can be done
     * in its own thread, without slowing down the UI.
     */
    private class RequestFormData implements Runnable {
        private String mName;
        private String mUrl;
        private Message mUpdateMessage;

        public RequestFormData(String name, String url, Message msg) {
            mName = name;
            mUrl = url;
            mUpdateMessage = msg;
        }

        public void run() {
            ArrayList<String> pastEntries = mDatabase.getFormData(mUrl, mName);
            if (pastEntries.size() > 0) {
                AutoCompleteAdapter adapter = new
                        AutoCompleteAdapter(mContext, pastEntries);
                mUpdateMessage.obj = adapter;
                mUpdateMessage.sendToTarget();
            }
        }
    }

    /**
     * Dump the display tree to "/sdcard/displayTree.txt"
     *
     * @hide debug only
     */
    public void dumpDisplayTree() {
        nativeDumpDisplayTree(getUrl());
    }

    /**
     * Dump the dom tree to adb shell if "toFile" is False, otherwise dump it to
     * "/sdcard/domTree.txt"
     *
     * @hide debug only
     */
    public void dumpDomTree(boolean toFile) {
        mWebViewCore.sendMessage(EventHub.DUMP_DOMTREE, toFile ? 1 : 0, 0);
    }

    /**
     * Dump the render tree to adb shell if "toFile" is False, otherwise dump it
     * to "/sdcard/renderTree.txt"
     *
     * @hide debug only
     */
    public void dumpRenderTree(boolean toFile) {
        mWebViewCore.sendMessage(EventHub.DUMP_RENDERTREE, toFile ? 1 : 0, 0);
    }

    /**
     * Called by DRT on UI thread, need to proxy to WebCore thread.
     *
     * @hide debug only
     */
    public void useMockDeviceOrientation() {
        mWebViewCore.sendMessage(EventHub.USE_MOCK_DEVICE_ORIENTATION);
    }

    /**
     * Called by DRT on WebCore thread.
     *
     * @hide debug only
     */
    public void setMockDeviceOrientation(boolean canProvideAlpha, double alpha,
            boolean canProvideBeta, double beta, boolean canProvideGamma, double gamma) {
        mWebViewCore.setMockDeviceOrientation(canProvideAlpha, alpha, canProvideBeta, beta,
                canProvideGamma, gamma);
    }

    /**
     * Dump the V8 counters to standard output.
     * Note that you need a build with V8 and WEBCORE_INSTRUMENTATION set to
     * true. Otherwise, this will do nothing.
     *
     * @hide debug only
     */
    public void dumpV8Counters() {
        mWebViewCore.sendMessage(EventHub.DUMP_V8COUNTERS);
    }

    // This is used to determine long press with the center key.  Does not
    // affect long press with the trackball/touch.
    private boolean mGotCenterDown = false;

    @Override
    public boolean onKeyMultiple(int keyCode, int repeatCount, KeyEvent event) {
        // send complex characters to webkit for use by JS and plugins
        if (keyCode == KeyEvent.KEYCODE_UNKNOWN && event.getCharacters() != null) {
            // pass the key to DOM
            mWebViewCore.sendMessage(EventHub.KEY_DOWN, event);
            mWebViewCore.sendMessage(EventHub.KEY_UP, event);
            // return true as DOM handles the key
            return true;
        }
        return false;
    }

    @Override
    public boolean onKeyDown(int keyCode, KeyEvent event) {
        if (DebugFlags.WEB_VIEW) {
            Log.v(LOGTAG, "keyDown at " + System.currentTimeMillis()
                    + ", " + event + ", unicode=" + event.getUnicodeChar());
        }

        if (mNativeClass == 0) {
            return false;
        }

        // do this hack up front, so it always works, regardless of touch-mode
        if (AUTO_REDRAW_HACK && (keyCode == KeyEvent.KEYCODE_CALL)) {
            mAutoRedraw = !mAutoRedraw;
            if (mAutoRedraw) {
                invalidate();
            }
            return true;
        }

        // Bubble up the key event if
        // 1. it is a system key; or
        // 2. the host application wants to handle it;
        // 3. the accessibility injector is present and wants to handle it;
        if (event.isSystem()
                || mCallbackProxy.uiOverrideKeyEvent(event)
                || (mAccessibilityInjector != null && mAccessibilityInjector.onKeyEvent(event))) {
            return false;
        }

        if (keyCode == KeyEvent.KEYCODE_SHIFT_LEFT
                || keyCode == KeyEvent.KEYCODE_SHIFT_RIGHT) {
            if (nativePageShouldHandleShiftAndArrows()) {
                mShiftIsPressed = true;
            } else if (!nativeCursorWantsKeyEvents() && !mSelectingText) {
                setUpSelect();
            }
        }

        if (keyCode == KeyEvent.KEYCODE_PAGE_UP) {
            pageUp(false);
            return true;
        }

        if (keyCode == KeyEvent.KEYCODE_PAGE_DOWN) {
            pageDown(false);
            return true;
        }

        if (keyCode >= KeyEvent.KEYCODE_DPAD_UP
                && keyCode <= KeyEvent.KEYCODE_DPAD_RIGHT) {
            switchOutDrawHistory();
            if (nativePageShouldHandleShiftAndArrows()) {
                letPageHandleNavKey(keyCode, event.getEventTime(), true);
                return true;
            }
            if (mSelectingText) {
                int xRate = keyCode == KeyEvent.KEYCODE_DPAD_LEFT
                    ? -1 : keyCode == KeyEvent.KEYCODE_DPAD_RIGHT ? 1 : 0;
                int yRate = keyCode == KeyEvent.KEYCODE_DPAD_UP ?
                    -1 : keyCode == KeyEvent.KEYCODE_DPAD_DOWN ? 1 : 0;
                int multiplier = event.getRepeatCount() + 1;
                moveSelection(xRate * multiplier, yRate * multiplier);
                return true;
            }
            if (navHandledKey(keyCode, 1, false, event.getEventTime())) {
                playSoundEffect(keyCodeToSoundsEffect(keyCode));
                return true;
            }
            // Bubble up the key event as WebView doesn't handle it
            return false;
        }

        if (keyCode == KeyEvent.KEYCODE_DPAD_CENTER) {
            switchOutDrawHistory();
            if (event.getRepeatCount() == 0) {
                if (mSelectingText) {
                    return true; // discard press if copy in progress
                }
                mGotCenterDown = true;
                mPrivateHandler.sendMessageDelayed(mPrivateHandler
                        .obtainMessage(LONG_PRESS_CENTER), LONG_PRESS_TIMEOUT);
                // Already checked mNativeClass, so we do not need to check it
                // again.
                nativeRecordButtons(hasFocus() && hasWindowFocus(), true, true);
                return true;
            }
            // Bubble up the key event as WebView doesn't handle it
            return false;
        }

        if (keyCode != KeyEvent.KEYCODE_SHIFT_LEFT
                && keyCode != KeyEvent.KEYCODE_SHIFT_RIGHT) {
            // turn off copy select if a shift-key combo is pressed
            selectionDone();
            mShiftIsPressed = false;
        }

        if (getSettings().getNavDump()) {
            switch (keyCode) {
                case KeyEvent.KEYCODE_4:
                    dumpDisplayTree();
                    break;
                case KeyEvent.KEYCODE_5:
                case KeyEvent.KEYCODE_6:
                    dumpDomTree(keyCode == KeyEvent.KEYCODE_5);
                    break;
                case KeyEvent.KEYCODE_7:
                case KeyEvent.KEYCODE_8:
                    dumpRenderTree(keyCode == KeyEvent.KEYCODE_7);
                    break;
                case KeyEvent.KEYCODE_9:
                    nativeInstrumentReport();
                    return true;
            }
        }

        if (nativeCursorIsTextInput()) {
            // This message will put the node in focus, for the DOM's notion
            // of focus, and make the focuscontroller active
            mWebViewCore.sendMessage(EventHub.CLICK, nativeCursorFramePointer(),
                    nativeCursorNodePointer());
            // This will bring up the WebTextView and put it in focus, for
            // our view system's notion of focus
            rebuildWebTextView();
            // Now we need to pass the event to it
            if (inEditingMode()) {
                mWebTextView.setDefaultSelection();
                return mWebTextView.dispatchKeyEvent(event);
            }
        } else if (nativeHasFocusNode()) {
            // In this case, the cursor is not on a text input, but the focus
            // might be.  Check it, and if so, hand over to the WebTextView.
            rebuildWebTextView();
            if (inEditingMode()) {
                mWebTextView.setDefaultSelection();
                return mWebTextView.dispatchKeyEvent(event);
            }
        }

        // TODO: should we pass all the keys to DOM or check the meta tag
        if (nativeCursorWantsKeyEvents() || true) {
            // pass the key to DOM
            mWebViewCore.sendMessage(EventHub.KEY_DOWN, event);
            // return true as DOM handles the key
            return true;
        }

        // Bubble up the key event as WebView doesn't handle it
        return false;
    }

    @Override
    public boolean onKeyUp(int keyCode, KeyEvent event) {
        if (DebugFlags.WEB_VIEW) {
            Log.v(LOGTAG, "keyUp at " + System.currentTimeMillis()
                    + ", " + event + ", unicode=" + event.getUnicodeChar());
        }

        if (mNativeClass == 0) {
            return false;
        }

        // special CALL handling when cursor node's href is "tel:XXX"
        if (keyCode == KeyEvent.KEYCODE_CALL && nativeHasCursorNode()) {
            String text = nativeCursorText();
            if (!nativeCursorIsTextInput() && text != null
                    && text.startsWith(SCHEME_TEL)) {
                Intent intent = new Intent(Intent.ACTION_DIAL, Uri.parse(text));
                getContext().startActivity(intent);
                return true;
            }
        }

        // Bubble up the key event if
        // 1. it is a system key; or
        // 2. the host application wants to handle it;
        // 3. the accessibility injector is present and wants to handle it;
        if (event.isSystem()
                || mCallbackProxy.uiOverrideKeyEvent(event)
                || (mAccessibilityInjector != null && mAccessibilityInjector.onKeyEvent(event))) {
            return false;
        }

        if (keyCode == KeyEvent.KEYCODE_SHIFT_LEFT
                || keyCode == KeyEvent.KEYCODE_SHIFT_RIGHT) {
            if (nativePageShouldHandleShiftAndArrows()) {
                mShiftIsPressed = false;
            } else if (copySelection()) {
                selectionDone();
                return true;
            }
        }

        if (keyCode >= KeyEvent.KEYCODE_DPAD_UP
                && keyCode <= KeyEvent.KEYCODE_DPAD_RIGHT) {
            if (nativePageShouldHandleShiftAndArrows()) {
                letPageHandleNavKey(keyCode, event.getEventTime(), false);
                return true;
            }
            // always handle the navigation keys in the UI thread
            // Bubble up the key event as WebView doesn't handle it
            return false;
        }

        if (keyCode == KeyEvent.KEYCODE_DPAD_CENTER) {
            // remove the long press message first
            mPrivateHandler.removeMessages(LONG_PRESS_CENTER);
            mGotCenterDown = false;

            if (mSelectingText) {
                if (mExtendSelection) {
                    copySelection();
                    selectionDone();
                } else {
                    mExtendSelection = true;
                    nativeSetExtendSelection();
                    invalidate(); // draw the i-beam instead of the arrow
                }
                return true; // discard press if copy in progress
            }

            // perform the single click
            Rect visibleRect = sendOurVisibleRect();
            // Note that sendOurVisibleRect calls viewToContent, so the
            // coordinates should be in content coordinates.
            if (!nativeCursorIntersects(visibleRect)) {
                return false;
            }
            WebViewCore.CursorData data = cursorData();
            mWebViewCore.sendMessage(EventHub.SET_MOVE_MOUSE, data);
            playSoundEffect(SoundEffectConstants.CLICK);
            if (nativeCursorIsTextInput()) {
                rebuildWebTextView();
                centerKeyPressOnTextField();
                if (inEditingMode()) {
                    mWebTextView.setDefaultSelection();
                }
                return true;
            }
            clearTextEntry();
            nativeShowCursorTimed();
            if (!mCallbackProxy.uiOverrideUrlLoading(nativeCursorText())) {
                mWebViewCore.sendMessage(EventHub.CLICK, data.mFrame,
                        nativeCursorNodePointer());
            }
            return true;
        }

        // TODO: should we pass all the keys to DOM or check the meta tag
        if (nativeCursorWantsKeyEvents() || true) {
            // pass the key to DOM
            mWebViewCore.sendMessage(EventHub.KEY_UP, event);
            // return true as DOM handles the key
            return true;
        }

        // Bubble up the key event as WebView doesn't handle it
        return false;
    }

    private void setUpSelect() {
        if (0 == mNativeClass) return; // client isn't initialized
        if (inFullScreenMode()) return;
        if (mSelectingText) return;
        mExtendSelection = false;
        mSelectingText = mDrawSelectionPointer = true;
        // don't let the picture change during text selection
        WebViewCore.pauseUpdatePicture(mWebViewCore);
        nativeResetSelection();
        if (nativeHasCursorNode()) {
            Rect rect = nativeCursorNodeBounds();
            mSelectX = contentToViewX(rect.left);
            mSelectY = contentToViewY(rect.top);
        } else if (mLastTouchY > getVisibleTitleHeight()) {
            mSelectX = mScrollX + (int) mLastTouchX;
            mSelectY = mScrollY + (int) mLastTouchY;
        } else {
            mSelectX = mScrollX + getViewWidth() / 2;
            mSelectY = mScrollY + getViewHeightWithTitle() / 2;
        }
        nativeHideCursor();
        mSelectCallback = new SelectActionModeCallback();
        mSelectCallback.setWebView(this);
        View titleBar = mTitleBar;
        // We do not want to show the embedded title bar during find or
        // select, but keep track of it so that it can be replaced when the
        // mode is exited.
        setEmbeddedTitleBar(null);
        mSelectCallback.setTitleBar(titleBar);
        startActionMode(mSelectCallback);
    }

    /**
     * Use this method to put the WebView into text selection mode.
     * Do not rely on this functionality; it will be deprecated in the future.
     */
    public void emulateShiftHeld() {
        setUpSelect();
    }

    /**
     * Select all of the text in this WebView.
     */
    void selectAll() {
        if (0 == mNativeClass) return; // client isn't initialized
        if (inFullScreenMode()) return;
        if (!mSelectingText) setUpSelect();
        nativeSelectAll();
        mDrawSelectionPointer = false;
        mExtendSelection = true;
        invalidate();
    }

    /**
     * Called when the selection has been removed.
     */
    void selectionDone() {
        if (mSelectingText) {
            mSelectingText = false;
            // finish is idempotent, so this is fine even if selectionDone was
            // called by mSelectCallback.onDestroyActionMode
            mSelectCallback.finish();
            mSelectCallback = null;
            WebViewCore.resumeUpdatePicture(mWebViewCore);
            invalidate(); // redraw without selection
        }
    }

    /**
     * Copy the selection to the clipboard
     */
    boolean copySelection() {
        boolean copiedSomething = false;
        String selection = getSelection();
        if (selection != "") {
            if (DebugFlags.WEB_VIEW) {
                Log.v(LOGTAG, "copySelection \"" + selection + "\"");
            }
            Toast.makeText(mContext
                    , com.android.internal.R.string.text_copied
                    , Toast.LENGTH_SHORT).show();
            copiedSomething = true;
            ClipboardManager cm = (ClipboardManager)getContext()
                    .getSystemService(Context.CLIPBOARD_SERVICE);
            cm.setText(selection);
        }
        invalidate(); // remove selection region and pointer
        return copiedSomething;
    }

    /**
     * Returns the currently highlighted text as a string.
     */
    String getSelection() {
        if (mNativeClass == 0) return "";
        return nativeGetSelection();
    }

    @Override
    protected void onAttachedToWindow() {
        super.onAttachedToWindow();
        if (hasWindowFocus()) setActive(true);
    }

    @Override
    protected void onDetachedFromWindow() {
        clearTextEntry();
        mZoomManager.dismissZoomPicker();
        if (hasWindowFocus()) setActive(false);
        super.onDetachedFromWindow();
    }

    @Override
    protected void onVisibilityChanged(View changedView, int visibility) {
        super.onVisibilityChanged(changedView, visibility);
        // The zoomManager may be null if the webview is created from XML that
        // specifies the view's visibility param as not visible (see http://b/2794841)
        if (visibility != View.VISIBLE && mZoomManager != null) {
            mZoomManager.dismissZoomPicker();
        }
    }

    /**
     * @deprecated WebView no longer needs to implement
     * ViewGroup.OnHierarchyChangeListener.  This method does nothing now.
     */
    @Deprecated
    public void onChildViewAdded(View parent, View child) {}

    /**
     * @deprecated WebView no longer needs to implement
     * ViewGroup.OnHierarchyChangeListener.  This method does nothing now.
     */
    @Deprecated
    public void onChildViewRemoved(View p, View child) {}

    /**
     * @deprecated WebView should not have implemented
     * ViewTreeObserver.OnGlobalFocusChangeListener.  This method
     * does nothing now.
     */
    @Deprecated
    public void onGlobalFocusChanged(View oldFocus, View newFocus) {
    }

    private void setActive(boolean active) {
        if (active) {
            if (hasFocus()) {
                // If our window regained focus, and we have focus, then begin
                // drawing the cursor ring
                mDrawCursorRing = true;
                setFocusControllerActive(true);
                if (mNativeClass != 0) {
                    nativeRecordButtons(true, false, true);
                }
            } else {
                if (!inEditingMode()) {
                    // If our window gained focus, but we do not have it, do not
                    // draw the cursor ring.
                    mDrawCursorRing = false;
                    setFocusControllerActive(false);
                }
                // We do not call nativeRecordButtons here because we assume
                // that when we lost focus, or window focus, it got called with
                // false for the first parameter
            }
        } else {
            if (!mZoomManager.isZoomPickerVisible()) {
                /*
                 * The external zoom controls come in their own window, so our
                 * window loses focus. Our policy is to not draw the cursor ring
                 * if our window is not focused, but this is an exception since
                 * the user can still navigate the web page with the zoom
                 * controls showing.
                 */
                mDrawCursorRing = false;
            }
            mGotKeyDown = false;
            mShiftIsPressed = false;
            mPrivateHandler.removeMessages(SWITCH_TO_LONGPRESS);
            mTouchMode = TOUCH_DONE_MODE;
            if (mNativeClass != 0) {
                nativeRecordButtons(false, false, true);
            }
            setFocusControllerActive(false);
        }
        invalidate();
    }

    // To avoid drawing the cursor ring, and remove the TextView when our window
    // loses focus.
    @Override
    public void onWindowFocusChanged(boolean hasWindowFocus) {
        setActive(hasWindowFocus);
        if (hasWindowFocus) {
            JWebCoreJavaBridge.setActiveWebView(this);
        } else {
            JWebCoreJavaBridge.removeActiveWebView(this);
        }
        super.onWindowFocusChanged(hasWindowFocus);
    }

    /*
     * Pass a message to WebCore Thread, telling the WebCore::Page's
     * FocusController to be  "inactive" so that it will
     * not draw the blinking cursor.  It gets set to "active" to draw the cursor
     * in WebViewCore.cpp, when the WebCore thread receives key events/clicks.
     */
    /* package */ void setFocusControllerActive(boolean active) {
        if (mWebViewCore == null) return;
        mWebViewCore.sendMessage(EventHub.SET_ACTIVE, active ? 1 : 0, 0);
    }

    @Override
    protected void onFocusChanged(boolean focused, int direction,
            Rect previouslyFocusedRect) {
        if (DebugFlags.WEB_VIEW) {
            Log.v(LOGTAG, "MT focusChanged " + focused + ", " + direction);
        }
        if (focused) {
            // When we regain focus, if we have window focus, resume drawing
            // the cursor ring
            if (hasWindowFocus()) {
                mDrawCursorRing = true;
                if (mNativeClass != 0) {
                    nativeRecordButtons(true, false, true);
                }
                setFocusControllerActive(true);
            //} else {
                // The WebView has gained focus while we do not have
                // windowfocus.  When our window lost focus, we should have
                // called nativeRecordButtons(false...)
            }
        } else {
            // When we lost focus, unless focus went to the TextView (which is
            // true if we are in editing mode), stop drawing the cursor ring.
            if (!inEditingMode()) {
                mDrawCursorRing = false;
                if (mNativeClass != 0) {
                    nativeRecordButtons(false, false, true);
                }
                setFocusControllerActive(false);
            }
            mGotKeyDown = false;
        }

        super.onFocusChanged(focused, direction, previouslyFocusedRect);
    }

    /**
     * @hide
     */
    @Override
    protected boolean setFrame(int left, int top, int right, int bottom) {
        boolean changed = super.setFrame(left, top, right, bottom);
        if (!changed && mHeightCanMeasure) {
            // When mHeightCanMeasure is true, we will set mLastHeightSent to 0
            // in WebViewCore after we get the first layout. We do call
            // requestLayout() when we get contentSizeChanged(). But the View
            // system won't call onSizeChanged if the dimension is not changed.
            // In this case, we need to call sendViewSizeZoom() explicitly to
            // notify the WebKit about the new dimensions.
            sendViewSizeZoom(false);
        }
        return changed;
    }

    @Override
    protected void onSizeChanged(int w, int h, int ow, int oh) {
        super.onSizeChanged(w, h, ow, oh);

        // adjust the max viewport width depending on the view dimensions. This
        // is to ensure the scaling is not going insane. So do not shrink it if
        // the view size is temporarily smaller, e.g. when soft keyboard is up.
        int newMaxViewportWidth = (int) (Math.max(w, h) / mZoomManager.getDefaultMinZoomScale());
        if (newMaxViewportWidth > sMaxViewportWidth) {
            sMaxViewportWidth = newMaxViewportWidth;
        }

        mZoomManager.onSizeChanged(w, h, ow, oh);
    }

    @Override
    protected void onScrollChanged(int l, int t, int oldl, int oldt) {
        super.onScrollChanged(l, t, oldl, oldt);
        sendOurVisibleRect();
        // update WebKit if visible title bar height changed. The logic is same
        // as getVisibleTitleHeight.
        int titleHeight = getTitleHeight();
        if (Math.max(titleHeight - t, 0) != Math.max(titleHeight - oldt, 0)) {
            sendViewSizeZoom(false);
        }
    }

    @Override
    public boolean dispatchKeyEvent(KeyEvent event) {
        boolean dispatch = true;

        // Textfields, plugins, and contentEditable nodes need to receive the
        // shift up key even if another key was released while the shift key
        // was held down.
        if (!inEditingMode() && (mNativeClass == 0
                || !nativePageShouldHandleShiftAndArrows())) {
            if (event.getAction() == KeyEvent.ACTION_DOWN) {
                mGotKeyDown = true;
            } else {
                if (!mGotKeyDown) {
                    /*
                     * We got a key up for which we were not the recipient of
                     * the original key down. Don't give it to the view.
                     */
                    dispatch = false;
                }
                mGotKeyDown = false;
            }
        }

        if (dispatch) {
            return super.dispatchKeyEvent(event);
        } else {
            // We didn't dispatch, so let something else handle the key
            return false;
        }
    }

    // Here are the snap align logic:
    // 1. If it starts nearly horizontally or vertically, snap align;
    // 2. If there is a dramitic direction change, let it go;
    // 3. If there is a same direction back and forth, lock it.

    // adjustable parameters
    private int mMinLockSnapReverseDistance;
    private static final float MAX_SLOPE_FOR_DIAG = 1.5f;
    private static final int MIN_BREAK_SNAP_CROSS_DISTANCE = 80;

    private static int sign(float x) {
        return x > 0 ? 1 : (x < 0 ? -1 : 0);
    }

    // if the page can scroll <= this value, we won't allow the drag tracker
    // to have any effect.
    private static final int MIN_SCROLL_AMOUNT_TO_DISABLE_DRAG_TRACKER = 4;

    private class DragTrackerHandler {
        private final DragTracker mProxy;
        private final float mStartY, mStartX;
        private final float mMinDY, mMinDX;
        private final float mMaxDY, mMaxDX;
        private float mCurrStretchY, mCurrStretchX;
        private int mSX, mSY;
        private Interpolator mInterp;
        private float[] mXY = new float[2];

        // inner (non-state) classes can't have enums :(
        private static final int DRAGGING_STATE = 0;
        private static final int ANIMATING_STATE = 1;
        private static final int FINISHED_STATE = 2;
        private int mState;

        public DragTrackerHandler(float x, float y, DragTracker proxy) {
            mProxy = proxy;

            int docBottom = computeVerticalScrollRange() + getTitleHeight();
            int viewTop = getScrollY();
            int viewBottom = viewTop + getHeight();

            mStartY = y;
            mMinDY = -viewTop;
            mMaxDY = docBottom - viewBottom;

            if (DebugFlags.DRAG_TRACKER || DEBUG_DRAG_TRACKER) {
                Log.d(DebugFlags.DRAG_TRACKER_LOGTAG, " dragtracker y= " + y +
                      " up/down= " + mMinDY + " " + mMaxDY);
            }

            int docRight = computeHorizontalScrollRange();
            int viewLeft = getScrollX();
            int viewRight = viewLeft + getWidth();
            mStartX = x;
            mMinDX = -viewLeft;
            mMaxDX = docRight - viewRight;

            mState = DRAGGING_STATE;
            mProxy.onStartDrag(x, y);

            // ensure we buildBitmap at least once
            mSX = -99999;
        }

        private float computeStretch(float delta, float min, float max) {
            float stretch = 0;
            if (max - min > MIN_SCROLL_AMOUNT_TO_DISABLE_DRAG_TRACKER) {
                if (delta < min) {
                    stretch = delta - min;
                } else if (delta > max) {
                    stretch = delta - max;
                }
            }
            return stretch;
        }

        public void dragTo(float x, float y) {
            float sy = computeStretch(mStartY - y, mMinDY, mMaxDY);
            float sx = computeStretch(mStartX - x, mMinDX, mMaxDX);

            if ((mSnapScrollMode & SNAP_X) != 0) {
                sy = 0;
            } else if ((mSnapScrollMode & SNAP_Y) != 0) {
                sx = 0;
            }

            if (mCurrStretchX != sx || mCurrStretchY != sy) {
                mCurrStretchX = sx;
                mCurrStretchY = sy;
                if (DebugFlags.DRAG_TRACKER || DEBUG_DRAG_TRACKER) {
                    Log.d(DebugFlags.DRAG_TRACKER_LOGTAG, "---- stretch " + sx +
                          " " + sy);
                }
                if (mProxy.onStretchChange(sx, sy)) {
                    invalidate();
                }
            }
        }

        public void stopDrag() {
            final int DURATION = 200;
            int now = (int)SystemClock.uptimeMillis();
            mInterp = new Interpolator(2);
            mXY[0] = mCurrStretchX;
            mXY[1] = mCurrStretchY;
         //   float[] blend = new float[] { 0.5f, 0, 0.75f, 1 };
            float[] blend = new float[] { 0, 0.5f, 0.75f, 1 };
            mInterp.setKeyFrame(0, now, mXY, blend);
            float[] zerozero = new float[] { 0, 0 };
            mInterp.setKeyFrame(1, now + DURATION, zerozero, null);
            mState = ANIMATING_STATE;

            if (DebugFlags.DRAG_TRACKER || DEBUG_DRAG_TRACKER) {
                Log.d(DebugFlags.DRAG_TRACKER_LOGTAG, "----- stopDrag, starting animation");
            }
        }

        // Call this after each draw. If it ruturns null, the tracker is done
        public boolean isFinished() {
            return mState == FINISHED_STATE;
        }

        private int hiddenHeightOfTitleBar() {
            return getTitleHeight() - getVisibleTitleHeight();
        }

        // need a way to know if 565 or 8888 is the right config for
        // capturing the display and giving it to the drag proxy
        private Bitmap.Config offscreenBitmapConfig() {
            // hard code 565 for now
            return Bitmap.Config.RGB_565;
        }

        /*  If the tracker draws, then this returns true, otherwise it will
            return false, and draw nothing.
         */
        public boolean draw(Canvas canvas) {
            if (mCurrStretchX != 0 || mCurrStretchY != 0) {
                int sx = getScrollX();
                int sy = getScrollY() - hiddenHeightOfTitleBar();
                if (mSX != sx || mSY != sy) {
                    buildBitmap(sx, sy);
                    mSX = sx;
                    mSY = sy;
                }

                if (mState == ANIMATING_STATE) {
                    Interpolator.Result result = mInterp.timeToValues(mXY);
                    if (result == Interpolator.Result.FREEZE_END) {
                        mState = FINISHED_STATE;
                        return false;
                    } else {
                        mProxy.onStretchChange(mXY[0], mXY[1]);
                        invalidate();
                        // fall through to the draw
                    }
                }
                int count = canvas.save(Canvas.MATRIX_SAVE_FLAG);
                canvas.translate(sx, sy);
                mProxy.onDraw(canvas);
                canvas.restoreToCount(count);
                return true;
            }
            if (DebugFlags.DRAG_TRACKER || DEBUG_DRAG_TRACKER) {
                Log.d(DebugFlags.DRAG_TRACKER_LOGTAG, " -- draw false " +
                      mCurrStretchX + " " + mCurrStretchY);
            }
            return false;
        }

        private void buildBitmap(int sx, int sy) {
            int w = getWidth();
            int h = getViewHeight();
            Bitmap bm = Bitmap.createBitmap(w, h, offscreenBitmapConfig());
            Canvas canvas = new Canvas(bm);
            canvas.translate(-sx, -sy);
            drawContent(canvas);

            if (DebugFlags.DRAG_TRACKER || DEBUG_DRAG_TRACKER) {
                Log.d(DebugFlags.DRAG_TRACKER_LOGTAG, "--- buildBitmap " + sx +
                      " " + sy + " " + w + " " + h);
            }
            mProxy.onBitmapChange(bm);
        }
    }

    /** @hide */
    public static class DragTracker {
        public void onStartDrag(float x, float y) {}
        public boolean onStretchChange(float sx, float sy) {
            // return true to have us inval the view
            return false;
        }
        public void onStopDrag() {}
        public void onBitmapChange(Bitmap bm) {}
        public void onDraw(Canvas canvas) {}
    }

    /** @hide */
    public DragTracker getDragTracker() {
        return mDragTracker;
    }

    /** @hide */
    public void setDragTracker(DragTracker tracker) {
        mDragTracker = tracker;
    }

    private DragTracker mDragTracker;
    private DragTrackerHandler mDragTrackerHandler;

    private boolean hitFocusedPlugin(int contentX, int contentY) {
        if (DebugFlags.WEB_VIEW) {
            Log.v(LOGTAG, "nativeFocusIsPlugin()=" + nativeFocusIsPlugin());
            Rect r = nativeFocusNodeBounds();
            Log.v(LOGTAG, "nativeFocusNodeBounds()=(" + r.left + ", " + r.top
                    + ", " + r.right + ", " + r.bottom + ")");
        }
        return nativeFocusIsPlugin()
                && nativeFocusNodeBounds().contains(contentX, contentY);
    }

    private boolean shouldForwardTouchEvent() {
        return mFullScreenHolder != null || (mForwardTouchEvents
                && !mSelectingText
                && mPreventDefault != PREVENT_DEFAULT_IGNORE);
    }

    private boolean inFullScreenMode() {
        return mFullScreenHolder != null;
    }

    void onPinchToZoomAnimationStart() {
        // cancel the single touch handling
        cancelTouch();
        onZoomAnimationStart();
    }

    void onPinchToZoomAnimationEnd(ScaleGestureDetector detector) {
        onZoomAnimationEnd();
        // start a drag, TOUCH_PINCH_DRAG, can't use TOUCH_INIT_MODE as
        // it may trigger the unwanted click, can't use TOUCH_DRAG_MODE
        // as it may trigger the unwanted fling.
        mTouchMode = TOUCH_PINCH_DRAG;
        mConfirmMove = true;
        startTouch(detector.getFocusX(), detector.getFocusY(), mLastTouchTime);
    }

    private void startScrollingLayer(float gestureX, float gestureY) {
        if (mTouchMode != TOUCH_DRAG_LAYER_MODE) {
            int contentX = viewToContentX((int) gestureX + mScrollX);
            int contentY = viewToContentY((int) gestureY + mScrollY);
            mScrollingLayer = nativeScrollableLayer(contentX, contentY);
            if (mScrollingLayer != 0) {
                mTouchMode = TOUCH_DRAG_LAYER_MODE;
            }
        }
    }

    // 1/(density * density) used to compute the distance between points.
    // Computed in init().
    private float DRAG_LAYER_INVERSE_DENSITY_SQUARED;

    // The distance between two points reported in onTouchEvent scaled by the
    // density of the screen.
    private static final int DRAG_LAYER_FINGER_DISTANCE = 20000;

    @Override
    public boolean onTouchEvent(MotionEvent ev) {
        if (mNativeClass == 0 || !isClickable() || !isLongClickable()) {
            return false;
        }

        if (DebugFlags.WEB_VIEW) {
            Log.v(LOGTAG, ev + " at " + ev.getEventTime() + " mTouchMode="
                    + mTouchMode);
        }

        int action = ev.getAction();
        float x = ev.getX();
        float y = ev.getY();
        long eventTime = ev.getEventTime();

        final ScaleGestureDetector detector =
                mZoomManager.getMultiTouchGestureDetector();
        boolean skipScaleGesture = false;
        // Set to the mid-point of a two-finger gesture used to detect if the
        // user has touched a layer.
        float gestureX = x;
        float gestureY = y;
        if (detector == null || !detector.isInProgress()) {
            // The gesture for scrolling a layer is two fingers close together.
            // FIXME: we may consider giving WebKit an option to handle
            // multi-touch events later.
            if (ev.getPointerCount() > 1) {
                float dx = ev.getX(1) - ev.getX(0);
                float dy = ev.getY(1) - ev.getY(0);
                float dist = (dx * dx + dy * dy) *
                        DRAG_LAYER_INVERSE_DENSITY_SQUARED;
                // Use the approximate center to determine if the gesture is in
                // a layer.
                gestureX = ev.getX(0) + (dx * .5f);
                gestureY = ev.getY(0) + (dy * .5f);
                // Now use a consistent point for tracking movement.
                if (ev.getX(0) < ev.getX(1)) {
                    x = ev.getX(0);
                    y = ev.getY(0);
                } else {
                    x = ev.getX(1);
                    y = ev.getY(1);
                }
                action = ev.getActionMasked();
                if (dist < DRAG_LAYER_FINGER_DISTANCE) {
                    skipScaleGesture = true;
                } else if (mTouchMode == TOUCH_DRAG_LAYER_MODE) {
                    // Fingers moved too far apart while dragging, the user
                    // might be trying to zoom.
                    mTouchMode = TOUCH_INIT_MODE;
                }
            }
        }

        // FIXME: we may consider to give WebKit an option to handle multi-touch
        // events later.
<<<<<<< HEAD
        if (mZoomManager.supportsMultiTouchZoom() && ev.getPointerCount() > 1 &&
                mTouchMode != TOUCH_DRAG_LAYER_MODE && !skipScaleGesture) {

            // if the page disallows zoom, skip multi-pointer action
            if (mZoomManager.isZoomScaleFixed()) {
                return true;
            }

            if (!detector.isInProgress() &&
                    ev.getActionMasked() != MotionEvent.ACTION_POINTER_DOWN) {
                // Insert a fake pointer down event in order to start
                // the zoom scale detector.
                MotionEvent temp = MotionEvent.obtain(ev);
                // Clear the original event and set it to
                // ACTION_POINTER_DOWN.
                temp.setAction(temp.getAction() &
                        ~MotionEvent.ACTION_MASK |
                        MotionEvent.ACTION_POINTER_DOWN);
                detector.onTouchEvent(temp);
            }

            detector.onTouchEvent(ev);

            if (detector.isInProgress()) {
                mLastTouchTime = eventTime;
                return true;
            }

            x = detector.getFocusX();
            y = detector.getFocusY();
            action = ev.getAction() & MotionEvent.ACTION_MASK;
            if (action == MotionEvent.ACTION_POINTER_DOWN) {
                cancelTouch();
                action = MotionEvent.ACTION_DOWN;
            } else if (action == MotionEvent.ACTION_POINTER_UP) {
                // set mLastTouchX/Y to the remaining point
                mLastTouchX = x;
                mLastTouchY = y;
            } else if (action == MotionEvent.ACTION_MOVE) {
                // negative x or y indicate it is on the edge, skip it.
                if (x < 0 || y < 0) {
                    return true;
=======
        if (mSupportMultiTouch && ev.getPointerCount() > 1) {
            if (mAllowPanAndScale || mMinZoomScale < mMaxZoomScale) {
                mScaleDetector.onTouchEvent(ev);
                if (mScaleDetector.isInProgress()) {
                    mLastTouchTime = eventTime;
                    if (!mAllowPanAndScale) {
                        return true;
                    }
>>>>>>> 12e08f3a
                }
            }
        }

        // Due to the touch screen edge effect, a touch closer to the edge
        // always snapped to the edge. As getViewWidth() can be different from
        // getWidth() due to the scrollbar, adjusting the point to match
        // getViewWidth(). Same applied to the height.
        x = Math.min(x, getViewWidth() - 1);
        y = Math.min(y, getViewHeightWithTitle() - 1);

        float fDeltaX = mLastTouchX - x;
        float fDeltaY = mLastTouchY - y;
        int deltaX = (int) fDeltaX;
        int deltaY = (int) fDeltaY;
        int contentX = viewToContentX((int) x + mScrollX);
        int contentY = viewToContentY((int) y + mScrollY);

        switch (action) {
            case MotionEvent.ACTION_DOWN: {
                mPreventDefault = PREVENT_DEFAULT_NO;
                mConfirmMove = false;
                if (!mScroller.isFinished()) {
                    // stop the current scroll animation, but if this is
                    // the start of a fling, allow it to add to the current
                    // fling's velocity
                    mScroller.abortAnimation();
                    mTouchMode = TOUCH_DRAG_START_MODE;
                    mConfirmMove = true;
                    mPrivateHandler.removeMessages(RESUME_WEBCORE_PRIORITY);
                } else if (mPrivateHandler.hasMessages(RELEASE_SINGLE_TAP)) {
                    mPrivateHandler.removeMessages(RELEASE_SINGLE_TAP);
                    if (getSettings().supportTouchOnly()) {
                        removeTouchHighlight(true);
                    }
                    if (deltaX * deltaX + deltaY * deltaY < mDoubleTapSlopSquare) {
                        mTouchMode = TOUCH_DOUBLE_TAP_MODE;
                    } else {
                        // commit the short press action for the previous tap
                        doShortPress();
                        mTouchMode = TOUCH_INIT_MODE;
                        mDeferTouchProcess = (!inFullScreenMode()
                                && mForwardTouchEvents) ? hitFocusedPlugin(
                                contentX, contentY) : false;
                    }
                } else { // the normal case
                    mTouchMode = TOUCH_INIT_MODE;
                    mDeferTouchProcess = (!inFullScreenMode()
                            && mForwardTouchEvents) ? hitFocusedPlugin(
                            contentX, contentY) : false;
                    mWebViewCore.sendMessage(
                            EventHub.UPDATE_FRAME_CACHE_IF_LOADING);
                    if (getSettings().supportTouchOnly()) {
                        TouchHighlightData data = new TouchHighlightData();
                        data.mX = contentX;
                        data.mY = contentY;
                        data.mSlop = viewToContentDimension(mNavSlop);
                        mWebViewCore.sendMessageDelayed(
                                EventHub.GET_TOUCH_HIGHLIGHT_RECTS, data,
                                ViewConfiguration.getTapTimeout());
                        if (DEBUG_TOUCH_HIGHLIGHT) {
                            if (getSettings().getNavDump()) {
                                mTouchHighlightX = (int) x + mScrollX;
                                mTouchHighlightY = (int) y + mScrollY;
                                mPrivateHandler.postDelayed(new Runnable() {
                                    public void run() {
                                        mTouchHighlightX = mTouchHighlightY = 0;
                                        invalidate();
                                    }
                                }, TOUCH_HIGHLIGHT_ELAPSE_TIME);
                            }
                        }
                    }
                    if (mLogEvent && eventTime - mLastTouchUpTime < 1000) {
                        EventLog.writeEvent(EventLogTags.BROWSER_DOUBLE_TAP_DURATION,
                                (eventTime - mLastTouchUpTime), eventTime);
                    }
                    if (mSelectingText) {
                        mDrawSelectionPointer = false;
                        mSelectionStarted = nativeStartSelection(contentX, contentY);
                        if (DebugFlags.WEB_VIEW) {
                            Log.v(LOGTAG, "select=" + contentX + "," + contentY);
                        }
                        invalidate();
                    }
                }
                // Trigger the link
                if (mTouchMode == TOUCH_INIT_MODE
                        || mTouchMode == TOUCH_DOUBLE_TAP_MODE) {
                    mPrivateHandler.sendEmptyMessageDelayed(
                            SWITCH_TO_SHORTPRESS, TAP_TIMEOUT);
                    mPrivateHandler.sendEmptyMessageDelayed(
                            SWITCH_TO_LONGPRESS, LONG_PRESS_TIMEOUT);
                    if (inFullScreenMode() || mDeferTouchProcess) {
                        mPreventDefault = PREVENT_DEFAULT_YES;
                    } else if (mForwardTouchEvents) {
                        mPreventDefault = PREVENT_DEFAULT_MAYBE_YES;
                    } else {
                        mPreventDefault = PREVENT_DEFAULT_NO;
                    }
                    // pass the touch events from UI thread to WebCore thread
                    if (shouldForwardTouchEvent()) {
                        TouchEventData ted = new TouchEventData();
                        ted.mAction = action;
                        ted.mX = contentX;
                        ted.mY = contentY;
                        ted.mMetaState = ev.getMetaState();
                        ted.mReprocess = mDeferTouchProcess;
                        mWebViewCore.sendMessage(EventHub.TOUCH_EVENT, ted);
                        if (mDeferTouchProcess) {
                            // still needs to set them for compute deltaX/Y
                            mLastTouchX = x;
                            mLastTouchY = y;
                            break;
                        }
                        if (!inFullScreenMode()) {
                            mPrivateHandler.removeMessages(PREVENT_DEFAULT_TIMEOUT);
                            mPrivateHandler.sendMessageDelayed(mPrivateHandler
                                    .obtainMessage(PREVENT_DEFAULT_TIMEOUT,
                                            action, 0), TAP_TIMEOUT);
                        }
                    }
                }
                startTouch(x, y, eventTime);
                break;
            }
            case MotionEvent.ACTION_MOVE: {
                boolean firstMove = false;
                if (!mConfirmMove && (deltaX * deltaX + deltaY * deltaY)
                        >= mTouchSlopSquare) {
                    mPrivateHandler.removeMessages(SWITCH_TO_SHORTPRESS);
                    mPrivateHandler.removeMessages(SWITCH_TO_LONGPRESS);
                    mConfirmMove = true;
                    firstMove = true;
                    if (mTouchMode == TOUCH_DOUBLE_TAP_MODE) {
                        mTouchMode = TOUCH_INIT_MODE;
                    }
                    if (getSettings().supportTouchOnly()) {
                        removeTouchHighlight(true);
                    }
                }
                // pass the touch events from UI thread to WebCore thread
                if (shouldForwardTouchEvent() && mConfirmMove && (firstMove
                        || eventTime - mLastSentTouchTime > mCurrentTouchInterval)) {
                    TouchEventData ted = new TouchEventData();
                    ted.mAction = action;
                    ted.mX = contentX;
                    ted.mY = contentY;
                    ted.mMetaState = ev.getMetaState();
                    ted.mReprocess = mDeferTouchProcess;
                    mWebViewCore.sendMessage(EventHub.TOUCH_EVENT, ted);
                    mLastSentTouchTime = eventTime;
                    if (mDeferTouchProcess) {
                        break;
                    }
                    if (firstMove && !inFullScreenMode()) {
                        mPrivateHandler.sendMessageDelayed(mPrivateHandler
                                .obtainMessage(PREVENT_DEFAULT_TIMEOUT,
                                        action, 0), TAP_TIMEOUT);
                    }
                }
                if (mTouchMode == TOUCH_DONE_MODE
                        || mPreventDefault == PREVENT_DEFAULT_YES) {
                    // no dragging during scroll zoom animation, or when prevent
                    // default is yes
                    break;
                }
                if (mVelocityTracker == null) {
                    Log.e(LOGTAG, "Got null mVelocityTracker when "
                            + "mPreventDefault = " + mPreventDefault
                            + " mDeferTouchProcess = " + mDeferTouchProcess
                            + " mTouchMode = " + mTouchMode);
                }
                mVelocityTracker.addMovement(ev);
                if (mSelectingText && mSelectionStarted) {
                    if (DebugFlags.WEB_VIEW) {
                        Log.v(LOGTAG, "extend=" + contentX + "," + contentY);
                    }
                    nativeExtendSelection(contentX, contentY);
                    invalidate();
                    break;
                }

                if (mTouchMode != TOUCH_DRAG_MODE &&
                        mTouchMode != TOUCH_DRAG_LAYER_MODE) {

                    if (!mConfirmMove) {
                        break;
                    }

                    if (mPreventDefault == PREVENT_DEFAULT_MAYBE_YES
                            || mPreventDefault == PREVENT_DEFAULT_NO_FROM_TOUCH_DOWN) {
                        // track mLastTouchTime as we may need to do fling at
                        // ACTION_UP
                        mLastTouchTime = eventTime;
                        break;
                    }

                    // Only lock dragging to one axis if we don't have a scale in progress.
                    // Scaling implies free-roaming movement. Note we'll only ever get here
                    // if mAllowPanAndScale is true.
                    if (mScaleDetector != null && !mScaleDetector.isInProgress()) {
                        // if it starts nearly horizontal or vertical, enforce it
                        int ax = Math.abs(deltaX);
                        int ay = Math.abs(deltaY);
                        if (ax > MAX_SLOPE_FOR_DIAG * ay) {
                            mSnapScrollMode = SNAP_X;
                            mSnapPositive = deltaX > 0;
                        } else if (ay > MAX_SLOPE_FOR_DIAG * ax) {
                            mSnapScrollMode = SNAP_Y;
                            mSnapPositive = deltaY > 0;
                        }
                    }

                    mTouchMode = TOUCH_DRAG_MODE;
                    mLastTouchX = x;
                    mLastTouchY = y;
                    fDeltaX = 0.0f;
                    fDeltaY = 0.0f;
                    deltaX = 0;
                    deltaY = 0;

                    if (skipScaleGesture) {
                        startScrollingLayer(gestureX, gestureY);
                    }
                    startDrag();
                }

                if (mDragTrackerHandler != null) {
                    mDragTrackerHandler.dragTo(x, y);
                }

                // do pan
                if (mTouchMode != TOUCH_DRAG_LAYER_MODE) {
                    int newScrollX = pinLocX(mScrollX + deltaX);
                    int newDeltaX = newScrollX - mScrollX;
                    if (deltaX != newDeltaX) {
                        deltaX = newDeltaX;
                        fDeltaX = (float) newDeltaX;
                    }
                    int newScrollY = pinLocY(mScrollY + deltaY);
                    int newDeltaY = newScrollY - mScrollY;
                    if (deltaY != newDeltaY) {
                        deltaY = newDeltaY;
                        fDeltaY = (float) newDeltaY;
                    }
                }
                boolean done = false;
                boolean keepScrollBarsVisible = false;
                if (Math.abs(fDeltaX) < 1.0f && Math.abs(fDeltaY) < 1.0f) {
                    mLastTouchX = x;
                    mLastTouchY = y;
                    keepScrollBarsVisible = done = true;
                } else {
                    if (mSnapScrollMode == SNAP_X || mSnapScrollMode == SNAP_Y) {
                        int ax = Math.abs(deltaX);
                        int ay = Math.abs(deltaY);
                        if (mSnapScrollMode == SNAP_X) {
                            // radical change means getting out of snap mode
                            if (ay > MAX_SLOPE_FOR_DIAG * ax
                                    && ay > MIN_BREAK_SNAP_CROSS_DISTANCE) {
                                mSnapScrollMode = SNAP_NONE;
                            }
                            // reverse direction means lock in the snap mode
                            if (ax > MAX_SLOPE_FOR_DIAG * ay &&
                                    (mSnapPositive
                                    ? deltaX < -mMinLockSnapReverseDistance
                                    : deltaX > mMinLockSnapReverseDistance)) {
                                mSnapScrollMode |= SNAP_LOCK;
                            }
                        } else {
                            // radical change means getting out of snap mode
                            if (ax > MAX_SLOPE_FOR_DIAG * ay
                                    && ax > MIN_BREAK_SNAP_CROSS_DISTANCE) {
                                mSnapScrollMode = SNAP_NONE;
                            }
                            // reverse direction means lock in the snap mode
                            if (ay > MAX_SLOPE_FOR_DIAG * ax &&
                                    (mSnapPositive
                                    ? deltaY < -mMinLockSnapReverseDistance
                                    : deltaY > mMinLockSnapReverseDistance)) {
                                mSnapScrollMode |= SNAP_LOCK;
                            }
                        }
                    }
                    if (mSnapScrollMode != SNAP_NONE) {
                        if ((mSnapScrollMode & SNAP_X) == SNAP_X) {
                            deltaY = 0;
                        } else {
                            deltaX = 0;
                        }
                    }
                    if ((deltaX | deltaY) != 0) {
                        if (deltaX != 0) {
                            mLastTouchX = x;
                        }
                        if (deltaY != 0) {
                            mLastTouchY = y;
                        }
                        mHeldMotionless = MOTIONLESS_FALSE;
                    } else {
                        // keep the scrollbar on the screen even there is no
                        // scroll
                        mLastTouchX = x;
                        mLastTouchY = y;
                        keepScrollBarsVisible = true;
                    }
                    mLastTouchTime = eventTime;
                    mUserScroll = true;
                }

                doDrag(deltaX, deltaY);

                // Turn off scrollbars when dragging a layer.
                if (keepScrollBarsVisible &&
                        mTouchMode != TOUCH_DRAG_LAYER_MODE) {
                    if (mHeldMotionless != MOTIONLESS_TRUE) {
                        mHeldMotionless = MOTIONLESS_TRUE;
                        invalidate();
                    }
                    // keep the scrollbar on the screen even there is no scroll
                    awakenScrollBars(ViewConfiguration.getScrollDefaultDelay(),
                            false);
                    // return false to indicate that we can't pan out of the
                    // view space
                    return !done;
                }
                break;
            }
            case MotionEvent.ACTION_UP: {
                if (!isFocused()) requestFocus();
                // pass the touch events from UI thread to WebCore thread
                if (shouldForwardTouchEvent()) {
                    TouchEventData ted = new TouchEventData();
                    ted.mAction = action;
                    ted.mX = contentX;
                    ted.mY = contentY;
                    ted.mMetaState = ev.getMetaState();
                    ted.mReprocess = mDeferTouchProcess;
                    mWebViewCore.sendMessage(EventHub.TOUCH_EVENT, ted);
                }
                mLastTouchUpTime = eventTime;
                switch (mTouchMode) {
                    case TOUCH_DOUBLE_TAP_MODE: // double tap
                        mPrivateHandler.removeMessages(SWITCH_TO_SHORTPRESS);
                        mPrivateHandler.removeMessages(SWITCH_TO_LONGPRESS);
                        if (inFullScreenMode() || mDeferTouchProcess) {
                            TouchEventData ted = new TouchEventData();
                            ted.mAction = WebViewCore.ACTION_DOUBLETAP;
                            ted.mX = contentX;
                            ted.mY = contentY;
                            ted.mMetaState = ev.getMetaState();
                            ted.mReprocess = mDeferTouchProcess;
                            mWebViewCore.sendMessage(EventHub.TOUCH_EVENT, ted);
                        } else if (mPreventDefault != PREVENT_DEFAULT_YES){
                            mZoomManager.handleDoubleTap(mLastTouchX, mLastTouchY);
                            mTouchMode = TOUCH_DONE_MODE;
                        }
                        break;
                    case TOUCH_INIT_MODE: // tap
                    case TOUCH_SHORTPRESS_START_MODE:
                    case TOUCH_SHORTPRESS_MODE:
                        mPrivateHandler.removeMessages(SWITCH_TO_SHORTPRESS);
                        mPrivateHandler.removeMessages(SWITCH_TO_LONGPRESS);
                        if (mConfirmMove) {
                            Log.w(LOGTAG, "Miss a drag as we are waiting for" +
                                    " WebCore's response for touch down.");
                            if (mPreventDefault != PREVENT_DEFAULT_YES
                                    && (computeMaxScrollX() > 0
                                            || computeMaxScrollY() > 0)) {
                                // If the user has performed a very quick touch
                                // sequence it is possible that we may get here
                                // before WebCore has had a chance to process the events.
                                // In this case, any call to preventDefault in the
                                // JS touch handler will not have been executed yet.
                                // Hence we will see both the UI (now) and WebCore
                                // (when context switches) handling the event,
                                // regardless of whether the web developer actually
                                // doeses preventDefault in their touch handler. This
                                // is the nature of our asynchronous touch model.

                                // we will not rewrite drag code here, but we
                                // will try fling if it applies.
                                WebViewCore.reducePriority();
                                // to get better performance, pause updating the
                                // picture
                                WebViewCore.pauseUpdatePicture(mWebViewCore);
                                // fall through to TOUCH_DRAG_MODE
                            } else {
                                // WebKit may consume the touch event and modify
                                // DOM. drawContentPicture() will be called with
                                // animateSroll as true for better performance.
                                // Force redraw in high-quality.
                                invalidate();
                                break;
                            }
                        } else {
                            if (mSelectingText) {
                                // tapping on selection or controls does nothing
                                if (!nativeHitSelection(contentX, contentY)) {
                                    selectionDone();
                                }
                                break;
                            }
                            // only trigger double tap if the WebView is
                            // scalable
                            if (mTouchMode == TOUCH_INIT_MODE
                                    && (canZoomIn() || canZoomOut())) {
                                mPrivateHandler.sendEmptyMessageDelayed(
                                        RELEASE_SINGLE_TAP, ViewConfiguration
                                                .getDoubleTapTimeout());
                            } else {
                                doShortPress();
                            }
                            break;
                        }
                    case TOUCH_DRAG_MODE:
                        mPrivateHandler.removeMessages(DRAG_HELD_MOTIONLESS);
                        mPrivateHandler.removeMessages(AWAKEN_SCROLL_BARS);
                        // if the user waits a while w/o moving before the
                        // up, we don't want to do a fling
                        if (eventTime - mLastTouchTime <= MIN_FLING_TIME) {
                            if (mVelocityTracker == null) {
                                Log.e(LOGTAG, "Got null mVelocityTracker when "
                                        + "mPreventDefault = "
                                        + mPreventDefault
                                        + " mDeferTouchProcess = "
                                        + mDeferTouchProcess);
                            }
                            mVelocityTracker.addMovement(ev);
                            // set to MOTIONLESS_IGNORE so that it won't keep
                            // removing and sending message in
                            // drawCoreAndCursorRing()
                            mHeldMotionless = MOTIONLESS_IGNORE;
                            doFling();
                            break;
                        }
                        // redraw in high-quality, as we're done dragging
                        mHeldMotionless = MOTIONLESS_TRUE;
                        invalidate();
                        // fall through
                    case TOUCH_DRAG_START_MODE:
                    case TOUCH_DRAG_LAYER_MODE:
                        // TOUCH_DRAG_START_MODE should not happen for the real
                        // device as we almost certain will get a MOVE. But this
                        // is possible on emulator.
                        mLastVelocity = 0;
                        WebViewCore.resumePriority();
                        WebViewCore.resumeUpdatePicture(mWebViewCore);
                        break;
                }
                stopTouch();
                break;
            }
            case MotionEvent.ACTION_CANCEL: {
                if (mTouchMode == TOUCH_DRAG_MODE) {
                    invalidate();
                }
                cancelWebCoreTouchEvent(contentX, contentY, false);
                cancelTouch();
                break;
            }
        }
        return true;
    }

    private void cancelWebCoreTouchEvent(int x, int y, boolean removeEvents) {
        if (shouldForwardTouchEvent()) {
            if (removeEvents) {
                mWebViewCore.removeMessages(EventHub.TOUCH_EVENT);
            }
            TouchEventData ted = new TouchEventData();
            ted.mX = x;
            ted.mY = y;
            ted.mAction = MotionEvent.ACTION_CANCEL;
            mWebViewCore.sendMessage(EventHub.TOUCH_EVENT, ted);
            mPreventDefault = PREVENT_DEFAULT_IGNORE;
        }
    }

    private void startTouch(float x, float y, long eventTime) {
        // Remember where the motion event started
        mLastTouchX = x;
        mLastTouchY = y;
        mLastTouchTime = eventTime;
        mVelocityTracker = VelocityTracker.obtain();
        mSnapScrollMode = SNAP_NONE;
        if (mDragTracker != null) {
            mDragTrackerHandler = new DragTrackerHandler(x, y, mDragTracker);
        }
    }

    private void startDrag() {
        WebViewCore.reducePriority();
        // to get better performance, pause updating the picture
        WebViewCore.pauseUpdatePicture(mWebViewCore);
        if (!mDragFromTextInput) {
            nativeHideCursor();
        }

        if (mHorizontalScrollBarMode != SCROLLBAR_ALWAYSOFF
                || mVerticalScrollBarMode != SCROLLBAR_ALWAYSOFF) {
            mZoomManager.invokeZoomPicker();
        }
    }

    private void doDrag(int deltaX, int deltaY) {
        if ((deltaX | deltaY) != 0) {
            if (mTouchMode == TOUCH_DRAG_LAYER_MODE) {
                deltaX = viewToContentDimension(deltaX);
                deltaY = viewToContentDimension(deltaY);
                if (nativeScrollLayer(mScrollingLayer, deltaX, deltaY)) {
                    invalidate();
                }
                return;
            }
            scrollBy(deltaX, deltaY);
        }
        mZoomManager.keepZoomPickerVisible();
    }

    private void stopTouch() {
        if (mDragTrackerHandler != null) {
            mDragTrackerHandler.stopDrag();
        }
        // we also use mVelocityTracker == null to tell us that we are
        // not "moving around", so we can take the slower/prettier
        // mode in the drawing code
        if (mVelocityTracker != null) {
            mVelocityTracker.recycle();
            mVelocityTracker = null;
        }
    }

    private void cancelTouch() {
        if (mDragTrackerHandler != null) {
            mDragTrackerHandler.stopDrag();
        }
        // we also use mVelocityTracker == null to tell us that we are
        // not "moving around", so we can take the slower/prettier
        // mode in the drawing code
        if (mVelocityTracker != null) {
            mVelocityTracker.recycle();
            mVelocityTracker = null;
        }
        if (mTouchMode == TOUCH_DRAG_MODE ||
                mTouchMode == TOUCH_DRAG_LAYER_MODE) {
            WebViewCore.resumePriority();
            WebViewCore.resumeUpdatePicture(mWebViewCore);
        }
        mPrivateHandler.removeMessages(SWITCH_TO_SHORTPRESS);
        mPrivateHandler.removeMessages(SWITCH_TO_LONGPRESS);
        mPrivateHandler.removeMessages(DRAG_HELD_MOTIONLESS);
        mPrivateHandler.removeMessages(AWAKEN_SCROLL_BARS);
        if (getSettings().supportTouchOnly()) {
            removeTouchHighlight(true);
        }
        mHeldMotionless = MOTIONLESS_TRUE;
        mTouchMode = TOUCH_DONE_MODE;
        nativeHideCursor();
    }

    private long mTrackballFirstTime = 0;
    private long mTrackballLastTime = 0;
    private float mTrackballRemainsX = 0.0f;
    private float mTrackballRemainsY = 0.0f;
    private int mTrackballXMove = 0;
    private int mTrackballYMove = 0;
    private boolean mSelectingText = false;
    private boolean mSelectionStarted = false;
    private boolean mExtendSelection = false;
    private boolean mDrawSelectionPointer = false;
    private static final int TRACKBALL_KEY_TIMEOUT = 1000;
    private static final int TRACKBALL_TIMEOUT = 200;
    private static final int TRACKBALL_WAIT = 100;
    private static final int TRACKBALL_SCALE = 400;
    private static final int TRACKBALL_SCROLL_COUNT = 5;
    private static final int TRACKBALL_MOVE_COUNT = 10;
    private static final int TRACKBALL_MULTIPLIER = 3;
    private static final int SELECT_CURSOR_OFFSET = 16;
    private int mSelectX = 0;
    private int mSelectY = 0;
    private boolean mFocusSizeChanged = false;
    private boolean mShiftIsPressed = false;
    private boolean mTrackballDown = false;
    private long mTrackballUpTime = 0;
    private long mLastCursorTime = 0;
    private Rect mLastCursorBounds;

    // Set by default; BrowserActivity clears to interpret trackball data
    // directly for movement. Currently, the framework only passes
    // arrow key events, not trackball events, from one child to the next
    private boolean mMapTrackballToArrowKeys = true;

    public void setMapTrackballToArrowKeys(boolean setMap) {
        mMapTrackballToArrowKeys = setMap;
    }

    void resetTrackballTime() {
        mTrackballLastTime = 0;
    }

    @Override
    public boolean onTrackballEvent(MotionEvent ev) {
        long time = ev.getEventTime();
        if ((ev.getMetaState() & KeyEvent.META_ALT_ON) != 0) {
            if (ev.getY() > 0) pageDown(true);
            if (ev.getY() < 0) pageUp(true);
            return true;
        }
        if (ev.getAction() == MotionEvent.ACTION_DOWN) {
            if (mSelectingText) {
                return true; // discard press if copy in progress
            }
            mTrackballDown = true;
            if (mNativeClass == 0) {
                return false;
            }
            nativeRecordButtons(hasFocus() && hasWindowFocus(), true, true);
            if (time - mLastCursorTime <= TRACKBALL_TIMEOUT
                    && !mLastCursorBounds.equals(nativeGetCursorRingBounds())) {
                nativeSelectBestAt(mLastCursorBounds);
            }
            if (DebugFlags.WEB_VIEW) {
                Log.v(LOGTAG, "onTrackballEvent down ev=" + ev
                        + " time=" + time
                        + " mLastCursorTime=" + mLastCursorTime);
            }
            if (isInTouchMode()) requestFocusFromTouch();
            return false; // let common code in onKeyDown at it
        }
        if (ev.getAction() == MotionEvent.ACTION_UP) {
            // LONG_PRESS_CENTER is set in common onKeyDown
            mPrivateHandler.removeMessages(LONG_PRESS_CENTER);
            mTrackballDown = false;
            mTrackballUpTime = time;
            if (mSelectingText) {
                if (mExtendSelection) {
                    copySelection();
                    selectionDone();
                } else {
                    mExtendSelection = true;
                    nativeSetExtendSelection();
                    invalidate(); // draw the i-beam instead of the arrow
                }
                return true; // discard press if copy in progress
            }
            if (DebugFlags.WEB_VIEW) {
                Log.v(LOGTAG, "onTrackballEvent up ev=" + ev
                        + " time=" + time
                );
            }
            return false; // let common code in onKeyUp at it
        }
        if (mMapTrackballToArrowKeys && mShiftIsPressed == false) {
            if (DebugFlags.WEB_VIEW) Log.v(LOGTAG, "onTrackballEvent gmail quit");
            return false;
        }
        if (mTrackballDown) {
            if (DebugFlags.WEB_VIEW) Log.v(LOGTAG, "onTrackballEvent down quit");
            return true; // discard move if trackball is down
        }
        if (time - mTrackballUpTime < TRACKBALL_TIMEOUT) {
            if (DebugFlags.WEB_VIEW) Log.v(LOGTAG, "onTrackballEvent up timeout quit");
            return true;
        }
        // TODO: alternatively we can do panning as touch does
        switchOutDrawHistory();
        if (time - mTrackballLastTime > TRACKBALL_TIMEOUT) {
            if (DebugFlags.WEB_VIEW) {
                Log.v(LOGTAG, "onTrackballEvent time="
                        + time + " last=" + mTrackballLastTime);
            }
            mTrackballFirstTime = time;
            mTrackballXMove = mTrackballYMove = 0;
        }
        mTrackballLastTime = time;
        if (DebugFlags.WEB_VIEW) {
            Log.v(LOGTAG, "onTrackballEvent ev=" + ev + " time=" + time);
        }
        mTrackballRemainsX += ev.getX();
        mTrackballRemainsY += ev.getY();
        doTrackball(time);
        return true;
    }

    void moveSelection(float xRate, float yRate) {
        if (mNativeClass == 0)
            return;
        int width = getViewWidth();
        int height = getViewHeight();
        mSelectX += xRate;
        mSelectY += yRate;
        int maxX = width + mScrollX;
        int maxY = height + mScrollY;
        mSelectX = Math.min(maxX, Math.max(mScrollX - SELECT_CURSOR_OFFSET
                , mSelectX));
        mSelectY = Math.min(maxY, Math.max(mScrollY - SELECT_CURSOR_OFFSET
                , mSelectY));
        if (DebugFlags.WEB_VIEW) {
            Log.v(LOGTAG, "moveSelection"
                    + " mSelectX=" + mSelectX
                    + " mSelectY=" + mSelectY
                    + " mScrollX=" + mScrollX
                    + " mScrollY=" + mScrollY
                    + " xRate=" + xRate
                    + " yRate=" + yRate
                    );
        }
        nativeMoveSelection(viewToContentX(mSelectX), viewToContentY(mSelectY));
        int scrollX = mSelectX < mScrollX ? -SELECT_CURSOR_OFFSET
                : mSelectX > maxX - SELECT_CURSOR_OFFSET ? SELECT_CURSOR_OFFSET
                : 0;
        int scrollY = mSelectY < mScrollY ? -SELECT_CURSOR_OFFSET
                : mSelectY > maxY - SELECT_CURSOR_OFFSET ? SELECT_CURSOR_OFFSET
                : 0;
        pinScrollBy(scrollX, scrollY, true, 0);
        Rect select = new Rect(mSelectX, mSelectY, mSelectX + 1, mSelectY + 1);
        requestRectangleOnScreen(select);
        invalidate();
   }

    private int scaleTrackballX(float xRate, int width) {
        int xMove = (int) (xRate / TRACKBALL_SCALE * width);
        int nextXMove = xMove;
        if (xMove > 0) {
            if (xMove > mTrackballXMove) {
                xMove -= mTrackballXMove;
            }
        } else if (xMove < mTrackballXMove) {
            xMove -= mTrackballXMove;
        }
        mTrackballXMove = nextXMove;
        return xMove;
    }

    private int scaleTrackballY(float yRate, int height) {
        int yMove = (int) (yRate / TRACKBALL_SCALE * height);
        int nextYMove = yMove;
        if (yMove > 0) {
            if (yMove > mTrackballYMove) {
                yMove -= mTrackballYMove;
            }
        } else if (yMove < mTrackballYMove) {
            yMove -= mTrackballYMove;
        }
        mTrackballYMove = nextYMove;
        return yMove;
    }

    private int keyCodeToSoundsEffect(int keyCode) {
        switch(keyCode) {
            case KeyEvent.KEYCODE_DPAD_UP:
                return SoundEffectConstants.NAVIGATION_UP;
            case KeyEvent.KEYCODE_DPAD_RIGHT:
                return SoundEffectConstants.NAVIGATION_RIGHT;
            case KeyEvent.KEYCODE_DPAD_DOWN:
                return SoundEffectConstants.NAVIGATION_DOWN;
            case KeyEvent.KEYCODE_DPAD_LEFT:
                return SoundEffectConstants.NAVIGATION_LEFT;
        }
        throw new IllegalArgumentException("keyCode must be one of " +
                "{KEYCODE_DPAD_UP, KEYCODE_DPAD_RIGHT, KEYCODE_DPAD_DOWN, " +
                "KEYCODE_DPAD_LEFT}.");
    }

    private void doTrackball(long time) {
        int elapsed = (int) (mTrackballLastTime - mTrackballFirstTime);
        if (elapsed == 0) {
            elapsed = TRACKBALL_TIMEOUT;
        }
        float xRate = mTrackballRemainsX * 1000 / elapsed;
        float yRate = mTrackballRemainsY * 1000 / elapsed;
        int viewWidth = getViewWidth();
        int viewHeight = getViewHeight();
        if (mSelectingText) {
            if (!mDrawSelectionPointer) {
                // The last selection was made by touch, disabling drawing the
                // selection pointer. Allow the trackball to adjust the
                // position of the touch control.
                mSelectX = contentToViewX(nativeSelectionX());
                mSelectY = contentToViewY(nativeSelectionY());
                mDrawSelectionPointer = mExtendSelection = true;
                nativeSetExtendSelection();
            }
            moveSelection(scaleTrackballX(xRate, viewWidth),
                    scaleTrackballY(yRate, viewHeight));
            mTrackballRemainsX = mTrackballRemainsY = 0;
            return;
        }
        float ax = Math.abs(xRate);
        float ay = Math.abs(yRate);
        float maxA = Math.max(ax, ay);
        if (DebugFlags.WEB_VIEW) {
            Log.v(LOGTAG, "doTrackball elapsed=" + elapsed
                    + " xRate=" + xRate
                    + " yRate=" + yRate
                    + " mTrackballRemainsX=" + mTrackballRemainsX
                    + " mTrackballRemainsY=" + mTrackballRemainsY);
        }
        int width = mContentWidth - viewWidth;
        int height = mContentHeight - viewHeight;
        if (width < 0) width = 0;
        if (height < 0) height = 0;
        ax = Math.abs(mTrackballRemainsX * TRACKBALL_MULTIPLIER);
        ay = Math.abs(mTrackballRemainsY * TRACKBALL_MULTIPLIER);
        maxA = Math.max(ax, ay);
        int count = Math.max(0, (int) maxA);
        int oldScrollX = mScrollX;
        int oldScrollY = mScrollY;
        if (count > 0) {
            int selectKeyCode = ax < ay ? mTrackballRemainsY < 0 ?
                    KeyEvent.KEYCODE_DPAD_UP : KeyEvent.KEYCODE_DPAD_DOWN :
                    mTrackballRemainsX < 0 ? KeyEvent.KEYCODE_DPAD_LEFT :
                    KeyEvent.KEYCODE_DPAD_RIGHT;
            count = Math.min(count, TRACKBALL_MOVE_COUNT);
            if (DebugFlags.WEB_VIEW) {
                Log.v(LOGTAG, "doTrackball keyCode=" + selectKeyCode
                        + " count=" + count
                        + " mTrackballRemainsX=" + mTrackballRemainsX
                        + " mTrackballRemainsY=" + mTrackballRemainsY);
            }
            if (mNativeClass != 0 && nativePageShouldHandleShiftAndArrows()) {
                for (int i = 0; i < count; i++) {
                    letPageHandleNavKey(selectKeyCode, time, true);
                }
                letPageHandleNavKey(selectKeyCode, time, false);
            } else if (navHandledKey(selectKeyCode, count, false, time)) {
                playSoundEffect(keyCodeToSoundsEffect(selectKeyCode));
            }
            mTrackballRemainsX = mTrackballRemainsY = 0;
        }
        if (count >= TRACKBALL_SCROLL_COUNT) {
            int xMove = scaleTrackballX(xRate, width);
            int yMove = scaleTrackballY(yRate, height);
            if (DebugFlags.WEB_VIEW) {
                Log.v(LOGTAG, "doTrackball pinScrollBy"
                        + " count=" + count
                        + " xMove=" + xMove + " yMove=" + yMove
                        + " mScrollX-oldScrollX=" + (mScrollX-oldScrollX)
                        + " mScrollY-oldScrollY=" + (mScrollY-oldScrollY)
                        );
            }
            if (Math.abs(mScrollX - oldScrollX) > Math.abs(xMove)) {
                xMove = 0;
            }
            if (Math.abs(mScrollY - oldScrollY) > Math.abs(yMove)) {
                yMove = 0;
            }
            if (xMove != 0 || yMove != 0) {
                pinScrollBy(xMove, yMove, true, 0);
            }
            mUserScroll = true;
        }
    }

    private int computeMaxScrollX() {
        return Math.max(computeHorizontalScrollRange() - getViewWidth(), 0);
    }

    private int computeMaxScrollY() {
        return Math.max(computeVerticalScrollRange() + getTitleHeight()
                - getViewHeightWithTitle(), 0);
    }

    boolean updateScrollCoordinates(int x, int y) {
        int oldX = mScrollX;
        int oldY = mScrollY;
        mScrollX = x;
        mScrollY = y;
        if (oldX != mScrollX || oldY != mScrollY) {
            onScrollChanged(mScrollX, mScrollY, oldX, oldY);
            return true;
        } else {
            return false;
        }
    }

    public void flingScroll(int vx, int vy) {
        mScroller.fling(mScrollX, mScrollY, vx, vy, 0, computeMaxScrollX(), 0,
                computeMaxScrollY());
        invalidate();
    }

    private void doFling() {
        if (mVelocityTracker == null) {
            return;
        }
        int maxX = computeMaxScrollX();
        int maxY = computeMaxScrollY();

        mVelocityTracker.computeCurrentVelocity(1000, mMaximumFling);
        int vx = (int) mVelocityTracker.getXVelocity();
        int vy = (int) mVelocityTracker.getYVelocity();

        if (mSnapScrollMode != SNAP_NONE) {
            if ((mSnapScrollMode & SNAP_X) == SNAP_X) {
                vy = 0;
            } else {
                vx = 0;
            }
        }
        if (true /* EMG release: make our fling more like Maps' */) {
            // maps cuts their velocity in half
            vx = vx * 3 / 4;
            vy = vy * 3 / 4;
        }
        if ((maxX == 0 && vy == 0) || (maxY == 0 && vx == 0)) {
            WebViewCore.resumePriority();
            WebViewCore.resumeUpdatePicture(mWebViewCore);
            return;
        }
        float currentVelocity = mScroller.getCurrVelocity();
        float velocity = (float) Math.hypot(vx, vy);
        if (mLastVelocity > 0 && currentVelocity > 0 && velocity
                > mLastVelocity * MINIMUM_VELOCITY_RATIO_FOR_ACCELERATION) {
            float deltaR = (float) (Math.abs(Math.atan2(mLastVelY, mLastVelX)
                    - Math.atan2(vy, vx)));
            final float circle = (float) (Math.PI) * 2.0f;
            if (deltaR > circle * 0.9f || deltaR < circle * 0.1f) {
                vx += currentVelocity * mLastVelX / mLastVelocity;
                vy += currentVelocity * mLastVelY / mLastVelocity;
                velocity = (float) Math.hypot(vx, vy);
                if (DebugFlags.WEB_VIEW) {
                    Log.v(LOGTAG, "doFling vx= " + vx + " vy=" + vy);
                }
            } else if (DebugFlags.WEB_VIEW) {
                Log.v(LOGTAG, "doFling missed " + deltaR / circle);
            }
        } else if (DebugFlags.WEB_VIEW) {
            Log.v(LOGTAG, "doFling start last=" + mLastVelocity
                    + " current=" + currentVelocity
                    + " vx=" + vx + " vy=" + vy
                    + " maxX=" + maxX + " maxY=" + maxY
                    + " mScrollX=" + mScrollX + " mScrollY=" + mScrollY);
        }
        mLastVelX = vx;
        mLastVelY = vy;
        mLastVelocity = velocity;

        mScroller.fling(mScrollX, mScrollY, -vx, -vy, 0, maxX, 0, maxY);
        final int time = mScroller.getDuration();
        mPrivateHandler.sendEmptyMessageDelayed(RESUME_WEBCORE_PRIORITY, time);
        awakenScrollBars(time);
        invalidate();
    }

    /**
     * Returns a view containing zoom controls i.e. +/- buttons. The caller is
     * in charge of installing this view to the view hierarchy. This view will
     * become visible when the user starts scrolling via touch and fade away if
     * the user does not interact with it.
     * <p/>
     * API version 3 introduces a built-in zoom mechanism that is shown
     * automatically by the MapView. This is the preferred approach for
     * showing the zoom UI.
     *
     * @deprecated The built-in zoom mechanism is preferred, see
     *             {@link WebSettings#setBuiltInZoomControls(boolean)}.
     */
    @Deprecated
    public View getZoomControls() {
        if (!getSettings().supportZoom()) {
            Log.w(LOGTAG, "This WebView doesn't support zoom.");
            return null;
        }
        return mZoomManager.getExternalZoomPicker();
    }

    void dismissZoomControl() {
        mZoomManager.dismissZoomPicker();
    }

    float getDefaultZoomScale() {
        return mZoomManager.getDefaultScale();
    }

    /**
     * @return TRUE if the WebView can be zoomed in.
     */
    public boolean canZoomIn() {
        return mZoomManager.canZoomIn();
    }

    /**
     * @return TRUE if the WebView can be zoomed out.
     */
    public boolean canZoomOut() {
        return mZoomManager.canZoomOut();
    }

    /**
     * Perform zoom in in the webview
     * @return TRUE if zoom in succeeds. FALSE if no zoom changes.
     */
    public boolean zoomIn() {
        return mZoomManager.zoomIn();
    }

    /**
     * Perform zoom out in the webview
     * @return TRUE if zoom out succeeds. FALSE if no zoom changes.
     */
    public boolean zoomOut() {
        return mZoomManager.zoomOut();
    }

    private void updateSelection() {
        if (mNativeClass == 0) {
            return;
        }
        // mLastTouchX and mLastTouchY are the point in the current viewport
        int contentX = viewToContentX((int) mLastTouchX + mScrollX);
        int contentY = viewToContentY((int) mLastTouchY + mScrollY);
        Rect rect = new Rect(contentX - mNavSlop, contentY - mNavSlop,
                contentX + mNavSlop, contentY + mNavSlop);
        nativeSelectBestAt(rect);
    }

    /**
     * Scroll the focused text field/area to match the WebTextView
     * @param xPercent New x position of the WebTextView from 0 to 1.
     * @param y New y position of the WebTextView in view coordinates
     */
    /*package*/ void scrollFocusedTextInput(float xPercent, int y) {
        if (!inEditingMode() || mWebViewCore == null) {
            return;
        }
        mWebViewCore.sendMessage(EventHub.SCROLL_TEXT_INPUT,
                // Since this position is relative to the top of the text input
                // field, we do not need to take the title bar's height into
                // consideration.
                viewToContentDimension(y),
                new Float(xPercent));
    }

    /**
     * Set our starting point and time for a drag from the WebTextView.
     */
    /*package*/ void initiateTextFieldDrag(float x, float y, long eventTime) {
        if (!inEditingMode()) {
            return;
        }
        mLastTouchX = x + (float) (mWebTextView.getLeft() - mScrollX);
        mLastTouchY = y + (float) (mWebTextView.getTop() - mScrollY);
        mLastTouchTime = eventTime;
        if (!mScroller.isFinished()) {
            abortAnimation();
            mPrivateHandler.removeMessages(RESUME_WEBCORE_PRIORITY);
        }
        mSnapScrollMode = SNAP_NONE;
        mVelocityTracker = VelocityTracker.obtain();
        mTouchMode = TOUCH_DRAG_START_MODE;
    }

    /**
     * Given a motion event from the WebTextView, set its location to our
     * coordinates, and handle the event.
     */
    /*package*/ boolean textFieldDrag(MotionEvent event) {
        if (!inEditingMode()) {
            return false;
        }
        mDragFromTextInput = true;
        event.offsetLocation((float) (mWebTextView.getLeft() - mScrollX),
                (float) (mWebTextView.getTop() - mScrollY));
        boolean result = onTouchEvent(event);
        mDragFromTextInput = false;
        return result;
    }

    /**
     * Due a touch up from a WebTextView.  This will be handled by webkit to
     * change the selection.
     * @param event MotionEvent in the WebTextView's coordinates.
     */
    /*package*/ void touchUpOnTextField(MotionEvent event) {
        if (!inEditingMode()) {
            return;
        }
        int x = viewToContentX((int) event.getX() + mWebTextView.getLeft());
        int y = viewToContentY((int) event.getY() + mWebTextView.getTop());
        nativeMotionUp(x, y, mNavSlop);
    }

    /**
     * Called when pressing the center key or trackball on a textfield.
     */
    /*package*/ void centerKeyPressOnTextField() {
        mWebViewCore.sendMessage(EventHub.CLICK, nativeCursorFramePointer(),
                    nativeCursorNodePointer());
    }

    private void doShortPress() {
        if (mNativeClass == 0) {
            return;
        }
        if (mPreventDefault == PREVENT_DEFAULT_YES) {
            return;
        }
        mTouchMode = TOUCH_DONE_MODE;
        switchOutDrawHistory();
        // mLastTouchX and mLastTouchY are the point in the current viewport
        int contentX = viewToContentX((int) mLastTouchX + mScrollX);
        int contentY = viewToContentY((int) mLastTouchY + mScrollY);
        if (getSettings().supportTouchOnly()) {
            removeTouchHighlight(false);
            WebViewCore.TouchUpData touchUpData = new WebViewCore.TouchUpData();
            // use "0" as generation id to inform WebKit to use the same x/y as
            // it used when processing GET_TOUCH_HIGHLIGHT_RECTS
            touchUpData.mMoveGeneration = 0;
            mWebViewCore.sendMessage(EventHub.TOUCH_UP, touchUpData);
        } else if (nativePointInNavCache(contentX, contentY, mNavSlop)) {
            WebViewCore.MotionUpData motionUpData = new WebViewCore
                    .MotionUpData();
            motionUpData.mFrame = nativeCacheHitFramePointer();
            motionUpData.mNode = nativeCacheHitNodePointer();
            motionUpData.mBounds = nativeCacheHitNodeBounds();
            motionUpData.mX = contentX;
            motionUpData.mY = contentY;
            mWebViewCore.sendMessageAtFrontOfQueue(EventHub.VALID_NODE_BOUNDS,
                    motionUpData);
        } else {
            doMotionUp(contentX, contentY);
        }
    }

    private void doMotionUp(int contentX, int contentY) {
        if (mLogEvent && nativeMotionUp(contentX, contentY, mNavSlop)) {
            EventLog.writeEvent(EventLogTags.BROWSER_SNAP_CENTER);
        }
        if (nativeHasCursorNode() && !nativeCursorIsTextInput()) {
            playSoundEffect(SoundEffectConstants.CLICK);
        }
    }

    /*
     * Return true if the view (Plugin) is fully visible and maximized inside
     * the WebView.
     */
    boolean isPluginFitOnScreen(ViewManager.ChildView view) {
        final int viewWidth = getViewWidth();
        final int viewHeight = getViewHeightWithTitle();
        float scale = Math.min((float) viewWidth / view.width, (float) viewHeight / view.height);
        scale = mZoomManager.computeScaleWithLimits(scale);
        return !mZoomManager.willScaleTriggerZoom(scale)
                && contentToViewX(view.x) >= mScrollX
                && contentToViewX(view.x + view.width) <= mScrollX + viewWidth
                && contentToViewY(view.y) >= mScrollY
                && contentToViewY(view.y + view.height) <= mScrollY + viewHeight;
    }

    /*
     * Maximize and center the rectangle, specified in the document coordinate
     * space, inside the WebView. If the zoom doesn't need to be changed, do an
     * animated scroll to center it. If the zoom needs to be changed, find the
     * zoom center and do a smooth zoom transition.
     */
    void centerFitRect(int docX, int docY, int docWidth, int docHeight) {
        int viewWidth = getViewWidth();
        int viewHeight = getViewHeightWithTitle();
        float scale = Math.min((float) viewWidth / docWidth, (float) viewHeight
                / docHeight);
        scale = mZoomManager.computeScaleWithLimits(scale);
        if (!mZoomManager.willScaleTriggerZoom(scale)) {
            pinScrollTo(contentToViewX(docX + docWidth / 2) - viewWidth / 2,
                    contentToViewY(docY + docHeight / 2) - viewHeight / 2,
                    true, 0);
        } else {
            float actualScale = mZoomManager.getScale();
            float oldScreenX = docX * actualScale - mScrollX;
            float rectViewX = docX * scale;
            float rectViewWidth = docWidth * scale;
            float newMaxWidth = mContentWidth * scale;
            float newScreenX = (viewWidth - rectViewWidth) / 2;
            // pin the newX to the WebView
            if (newScreenX > rectViewX) {
                newScreenX = rectViewX;
            } else if (newScreenX > (newMaxWidth - rectViewX - rectViewWidth)) {
                newScreenX = viewWidth - (newMaxWidth - rectViewX);
            }
            float zoomCenterX = (oldScreenX * scale - newScreenX * actualScale)
                    / (scale - actualScale);
            float oldScreenY = docY * actualScale + getTitleHeight()
                    - mScrollY;
            float rectViewY = docY * scale + getTitleHeight();
            float rectViewHeight = docHeight * scale;
            float newMaxHeight = mContentHeight * scale + getTitleHeight();
            float newScreenY = (viewHeight - rectViewHeight) / 2;
            // pin the newY to the WebView
            if (newScreenY > rectViewY) {
                newScreenY = rectViewY;
            } else if (newScreenY > (newMaxHeight - rectViewY - rectViewHeight)) {
                newScreenY = viewHeight - (newMaxHeight - rectViewY);
            }
            float zoomCenterY = (oldScreenY * scale - newScreenY * actualScale)
                    / (scale - actualScale);
            mZoomManager.setZoomCenter(zoomCenterX, zoomCenterY);
            mZoomManager.startZoomAnimation(scale, false);
        }
    }

    // Called by JNI to handle a touch on a node representing an email address,
    // address, or phone number
    private void overrideLoading(String url) {
        mCallbackProxy.uiOverrideUrlLoading(url);
    }

    @Override
    public boolean requestFocus(int direction, Rect previouslyFocusedRect) {
        // FIXME: If a subwindow is showing find, and the user touches the
        // background window, it can steal focus.
        if (mFindIsUp) return false;
        boolean result = false;
        if (inEditingMode()) {
            result = mWebTextView.requestFocus(direction,
                    previouslyFocusedRect);
        } else {
            result = super.requestFocus(direction, previouslyFocusedRect);
            if (mWebViewCore.getSettings().getNeedInitialFocus()) {
                // For cases such as GMail, where we gain focus from a direction,
                // we want to move to the first available link.
                // FIXME: If there are no visible links, we may not want to
                int fakeKeyDirection = 0;
                switch(direction) {
                    case View.FOCUS_UP:
                        fakeKeyDirection = KeyEvent.KEYCODE_DPAD_UP;
                        break;
                    case View.FOCUS_DOWN:
                        fakeKeyDirection = KeyEvent.KEYCODE_DPAD_DOWN;
                        break;
                    case View.FOCUS_LEFT:
                        fakeKeyDirection = KeyEvent.KEYCODE_DPAD_LEFT;
                        break;
                    case View.FOCUS_RIGHT:
                        fakeKeyDirection = KeyEvent.KEYCODE_DPAD_RIGHT;
                        break;
                    default:
                        return result;
                }
                if (mNativeClass != 0 && !nativeHasCursorNode()) {
                    navHandledKey(fakeKeyDirection, 1, true, 0);
                }
            }
        }
        return result;
    }

    @Override
    protected void onMeasure(int widthMeasureSpec, int heightMeasureSpec) {
        super.onMeasure(widthMeasureSpec, heightMeasureSpec);

        int heightMode = MeasureSpec.getMode(heightMeasureSpec);
        int heightSize = MeasureSpec.getSize(heightMeasureSpec);
        int widthMode = MeasureSpec.getMode(widthMeasureSpec);
        int widthSize = MeasureSpec.getSize(widthMeasureSpec);

        int measuredHeight = heightSize;
        int measuredWidth = widthSize;

        // Grab the content size from WebViewCore.
        int contentHeight = contentToViewDimension(mContentHeight);
        int contentWidth = contentToViewDimension(mContentWidth);

//        Log.d(LOGTAG, "------- measure " + heightMode);

        if (heightMode != MeasureSpec.EXACTLY) {
            mHeightCanMeasure = true;
            measuredHeight = contentHeight;
            if (heightMode == MeasureSpec.AT_MOST) {
                // If we are larger than the AT_MOST height, then our height can
                // no longer be measured and we should scroll internally.
                if (measuredHeight > heightSize) {
                    measuredHeight = heightSize;
                    mHeightCanMeasure = false;
                }
            }
        } else {
            mHeightCanMeasure = false;
        }
        if (mNativeClass != 0) {
            nativeSetHeightCanMeasure(mHeightCanMeasure);
        }
        // For the width, always use the given size unless unspecified.
        if (widthMode == MeasureSpec.UNSPECIFIED) {
            mWidthCanMeasure = true;
            measuredWidth = contentWidth;
        } else {
            mWidthCanMeasure = false;
        }

        synchronized (this) {
            setMeasuredDimension(measuredWidth, measuredHeight);
        }
    }

    @Override
    public boolean requestChildRectangleOnScreen(View child,
                                                 Rect rect,
                                                 boolean immediate) {
        // don't scroll while in zoom animation. When it is done, we will adjust
        // the necessary components (e.g., WebTextView if it is in editing mode)
        if (mZoomManager.isFixedLengthAnimationInProgress()) {
            return false;
        }

        rect.offset(child.getLeft() - child.getScrollX(),
                child.getTop() - child.getScrollY());

        Rect content = new Rect(viewToContentX(mScrollX),
                viewToContentY(mScrollY),
                viewToContentX(mScrollX + getWidth()
                - getVerticalScrollbarWidth()),
                viewToContentY(mScrollY + getViewHeightWithTitle()));
        content = nativeSubtractLayers(content);
        int screenTop = contentToViewY(content.top);
        int screenBottom = contentToViewY(content.bottom);
        int height = screenBottom - screenTop;
        int scrollYDelta = 0;

        if (rect.bottom > screenBottom) {
            int oneThirdOfScreenHeight = height / 3;
            if (rect.height() > 2 * oneThirdOfScreenHeight) {
                // If the rectangle is too tall to fit in the bottom two thirds
                // of the screen, place it at the top.
                scrollYDelta = rect.top - screenTop;
            } else {
                // If the rectangle will still fit on screen, we want its
                // top to be in the top third of the screen.
                scrollYDelta = rect.top - (screenTop + oneThirdOfScreenHeight);
            }
        } else if (rect.top < screenTop) {
            scrollYDelta = rect.top - screenTop;
        }

        int screenLeft = contentToViewX(content.left);
        int screenRight = contentToViewX(content.right);
        int width = screenRight - screenLeft;
        int scrollXDelta = 0;

        if (rect.right > screenRight && rect.left > screenLeft) {
            if (rect.width() > width) {
                scrollXDelta += (rect.left - screenLeft);
            } else {
                scrollXDelta += (rect.right - screenRight);
            }
        } else if (rect.left < screenLeft) {
            scrollXDelta -= (screenLeft - rect.left);
        }

        if ((scrollYDelta | scrollXDelta) != 0) {
            return pinScrollBy(scrollXDelta, scrollYDelta, !immediate, 0);
        }

        return false;
    }

    /* package */ void replaceTextfieldText(int oldStart, int oldEnd,
            String replace, int newStart, int newEnd) {
        WebViewCore.ReplaceTextData arg = new WebViewCore.ReplaceTextData();
        arg.mReplace = replace;
        arg.mNewStart = newStart;
        arg.mNewEnd = newEnd;
        mTextGeneration++;
        arg.mTextGeneration = mTextGeneration;
        mWebViewCore.sendMessage(EventHub.REPLACE_TEXT, oldStart, oldEnd, arg);
    }

    /* package */ void passToJavaScript(String currentText, KeyEvent event) {
        WebViewCore.JSKeyData arg = new WebViewCore.JSKeyData();
        arg.mEvent = event;
        arg.mCurrentText = currentText;
        // Increase our text generation number, and pass it to webcore thread
        mTextGeneration++;
        mWebViewCore.sendMessage(EventHub.PASS_TO_JS, mTextGeneration, 0, arg);
        // WebKit's document state is not saved until about to leave the page.
        // To make sure the host application, like Browser, has the up to date
        // document state when it goes to background, we force to save the
        // document state.
        mWebViewCore.removeMessages(EventHub.SAVE_DOCUMENT_STATE);
        mWebViewCore.sendMessageDelayed(EventHub.SAVE_DOCUMENT_STATE,
                cursorData(), 1000);
    }

    /* package */ synchronized WebViewCore getWebViewCore() {
        return mWebViewCore;
    }

    //-------------------------------------------------------------------------
    // Methods can be called from a separate thread, like WebViewCore
    // If it needs to call the View system, it has to send message.
    //-------------------------------------------------------------------------

    /**
     * General handler to receive message coming from webkit thread
     */
    class PrivateHandler extends Handler {
        @Override
        public void handleMessage(Message msg) {
            // exclude INVAL_RECT_MSG_ID since it is frequently output
            if (DebugFlags.WEB_VIEW && msg.what != INVAL_RECT_MSG_ID) {
                if (msg.what >= FIRST_PRIVATE_MSG_ID
                        && msg.what <= LAST_PRIVATE_MSG_ID) {
                    Log.v(LOGTAG, HandlerPrivateDebugString[msg.what
                            - FIRST_PRIVATE_MSG_ID]);
                } else if (msg.what >= FIRST_PACKAGE_MSG_ID
                        && msg.what <= LAST_PACKAGE_MSG_ID) {
                    Log.v(LOGTAG, HandlerPackageDebugString[msg.what
                            - FIRST_PACKAGE_MSG_ID]);
                } else {
                    Log.v(LOGTAG, Integer.toString(msg.what));
                }
            }
            if (mWebViewCore == null) {
                // after WebView's destroy() is called, skip handling messages.
                return;
            }
            switch (msg.what) {
                case REMEMBER_PASSWORD: {
                    mDatabase.setUsernamePassword(
                            msg.getData().getString("host"),
                            msg.getData().getString("username"),
                            msg.getData().getString("password"));
                    ((Message) msg.obj).sendToTarget();
                    break;
                }
                case NEVER_REMEMBER_PASSWORD: {
                    mDatabase.setUsernamePassword(
                            msg.getData().getString("host"), null, null);
                    ((Message) msg.obj).sendToTarget();
                    break;
                }
                case PREVENT_DEFAULT_TIMEOUT: {
                    // if timeout happens, cancel it so that it won't block UI
                    // to continue handling touch events
                    if ((msg.arg1 == MotionEvent.ACTION_DOWN
                            && mPreventDefault == PREVENT_DEFAULT_MAYBE_YES)
                            || (msg.arg1 == MotionEvent.ACTION_MOVE
                            && mPreventDefault == PREVENT_DEFAULT_NO_FROM_TOUCH_DOWN)) {
                        cancelWebCoreTouchEvent(
                                viewToContentX((int) mLastTouchX + mScrollX),
                                viewToContentY((int) mLastTouchY + mScrollY),
                                true);
                    }
                    break;
                }
                case SWITCH_TO_SHORTPRESS: {
                    if (mTouchMode == TOUCH_INIT_MODE) {
                        if (!getSettings().supportTouchOnly()
                                && mPreventDefault != PREVENT_DEFAULT_YES) {
                            mTouchMode = TOUCH_SHORTPRESS_START_MODE;
                            updateSelection();
                        } else {
                            // set to TOUCH_SHORTPRESS_MODE so that it won't
                            // trigger double tap any more
                            mTouchMode = TOUCH_SHORTPRESS_MODE;
                        }
                    } else if (mTouchMode == TOUCH_DOUBLE_TAP_MODE) {
                        mTouchMode = TOUCH_DONE_MODE;
                    }
                    break;
                }
                case SWITCH_TO_LONGPRESS: {
                    if (getSettings().supportTouchOnly()) {
                        removeTouchHighlight(false);
                    }
                    if (inFullScreenMode() || mDeferTouchProcess) {
                        TouchEventData ted = new TouchEventData();
                        ted.mAction = WebViewCore.ACTION_LONGPRESS;
                        ted.mX = viewToContentX((int) mLastTouchX + mScrollX);
                        ted.mY = viewToContentY((int) mLastTouchY + mScrollY);
                        // metaState for long press is tricky. Should it be the
                        // state when the press started or when the press was
                        // released? Or some intermediary key state? For
                        // simplicity for now, we don't set it.
                        ted.mMetaState = 0;
                        ted.mReprocess = mDeferTouchProcess;
                        mWebViewCore.sendMessage(EventHub.TOUCH_EVENT, ted);
                    } else if (mPreventDefault != PREVENT_DEFAULT_YES) {
                        mTouchMode = TOUCH_DONE_MODE;
                        performLongClick();
                    }
                    break;
                }
                case RELEASE_SINGLE_TAP: {
                    doShortPress();
                    break;
                }
                case SCROLL_BY_MSG_ID:
                    setContentScrollBy(msg.arg1, msg.arg2, (Boolean) msg.obj);
                    break;
                case SYNC_SCROLL_TO_MSG_ID:
                    if (mUserScroll) {
                        // if user has scrolled explicitly, don't sync the
                        // scroll position any more
                        mUserScroll = false;
                        break;
                    }
                    // fall through
                case SCROLL_TO_MSG_ID:
                    if (setContentScrollTo(msg.arg1, msg.arg2)) {
                        // if we can't scroll to the exact position due to pin,
                        // send a message to WebCore to re-scroll when we get a
                        // new picture
                        mUserScroll = false;
                        mWebViewCore.sendMessage(EventHub.SYNC_SCROLL,
                                msg.arg1, msg.arg2);
                    }
                    break;
                case SPAWN_SCROLL_TO_MSG_ID:
                    spawnContentScrollTo(msg.arg1, msg.arg2);
                    break;
                case UPDATE_ZOOM_RANGE: {
                    WebViewCore.ViewState viewState = (WebViewCore.ViewState) msg.obj;
                    // mScrollX contains the new minPrefWidth
                    mZoomManager.updateZoomRange(viewState, getViewWidth(), viewState.mScrollX);
                    break;
                }
                case REPLACE_BASE_CONTENT: {
                    nativeReplaceBaseContent(msg.arg1);
                    break;
                }
                case NEW_PICTURE_MSG_ID: {
                    // called for new content
                    final WebViewCore.DrawData draw = (WebViewCore.DrawData) msg.obj;
                    nativeSetBaseLayer(draw.mBaseLayer);
                    final Point viewSize = draw.mViewPoint;
                    WebViewCore.ViewState viewState = draw.mViewState;
                    boolean isPictureAfterFirstLayout = viewState != null;
                    if (isPictureAfterFirstLayout) {
                        // Reset the last sent data here since dealing with new page.
                        mLastWidthSent = 0;
                        mZoomManager.onFirstLayout(draw);
                        if (!mDrawHistory) {
                            setContentScrollTo(viewState.mScrollX, viewState.mScrollY);
                            // As we are on a new page, remove the WebTextView. This
                            // is necessary for page loads driven by webkit, and in
                            // particular when the user was on a password field, so
                            // the WebTextView was visible.
                            clearTextEntry();
                        }
                    }

                    // We update the layout (i.e. request a layout from the
                    // view system) if the last view size that we sent to
                    // WebCore matches the view size of the picture we just
                    // received in the fixed dimension.
                    final boolean updateLayout = viewSize.x == mLastWidthSent
                            && viewSize.y == mLastHeightSent;
                    recordNewContentSize(draw.mWidthHeight.x,
                            draw.mWidthHeight.y, updateLayout);
                    if (DebugFlags.WEB_VIEW) {
                        Rect b = draw.mInvalRegion.getBounds();
                        Log.v(LOGTAG, "NEW_PICTURE_MSG_ID {" +
                                b.left+","+b.top+","+b.right+","+b.bottom+"}");
                    }
                    invalidateContentRect(draw.mInvalRegion.getBounds());

                    if (mPictureListener != null) {
                        mPictureListener.onNewPicture(WebView.this, capturePicture());
                    }

                    // update the zoom information based on the new picture
                    mZoomManager.onNewPicture(draw);

                    if (draw.mFocusSizeChanged && inEditingMode()) {
                        mFocusSizeChanged = true;
                    }
                    if (isPictureAfterFirstLayout) {
                        mViewManager.postReadyToDrawAll();
                    }
                    break;
                }
                case WEBCORE_INITIALIZED_MSG_ID:
                    // nativeCreate sets mNativeClass to a non-zero value
                    nativeCreate(msg.arg1);
                    break;
                case UPDATE_TEXTFIELD_TEXT_MSG_ID:
                    // Make sure that the textfield is currently focused
                    // and representing the same node as the pointer.
                    if (inEditingMode() &&
                            mWebTextView.isSameTextField(msg.arg1)) {
                        if (msg.getData().getBoolean("password")) {
                            Spannable text = (Spannable) mWebTextView.getText();
                            int start = Selection.getSelectionStart(text);
                            int end = Selection.getSelectionEnd(text);
                            mWebTextView.setInPassword(true);
                            // Restore the selection, which may have been
                            // ruined by setInPassword.
                            Spannable pword =
                                    (Spannable) mWebTextView.getText();
                            Selection.setSelection(pword, start, end);
                        // If the text entry has created more events, ignore
                        // this one.
                        } else if (msg.arg2 == mTextGeneration) {
                            mWebTextView.setTextAndKeepSelection(
                                    (String) msg.obj);
                        }
                    }
                    break;
                case REQUEST_KEYBOARD_WITH_SELECTION_MSG_ID:
                    displaySoftKeyboard(true);
                    // fall through to UPDATE_TEXT_SELECTION_MSG_ID
                case UPDATE_TEXT_SELECTION_MSG_ID:
                    updateTextSelectionFromMessage(msg.arg1, msg.arg2,
                            (WebViewCore.TextSelectionData) msg.obj);
                    break;
                case RETURN_LABEL:
                    if (inEditingMode()
                            && mWebTextView.isSameTextField(msg.arg1)) {
                        mWebTextView.setHint((String) msg.obj);
                        InputMethodManager imm
                                = InputMethodManager.peekInstance();
                        // The hint is propagated to the IME in
                        // onCreateInputConnection.  If the IME is already
                        // active, restart it so that its hint text is updated.
                        if (imm != null && imm.isActive(mWebTextView)) {
                            imm.restartInput(mWebTextView);
                        }
                    }
                    break;
                case UNHANDLED_NAV_KEY:
                    navHandledKey(msg.arg1, 1, false, 0);
                    break;
                case UPDATE_TEXT_ENTRY_MSG_ID:
                    // this is sent after finishing resize in WebViewCore. Make
                    // sure the text edit box is still on the  screen.
                    if (inEditingMode() && nativeCursorIsTextInput()) {
                        mWebTextView.bringIntoView();
                        rebuildWebTextView();
                    }
                    break;
                case CLEAR_TEXT_ENTRY:
                    clearTextEntry();
                    break;
                case INVAL_RECT_MSG_ID: {
                    Rect r = (Rect)msg.obj;
                    if (r == null) {
                        invalidate();
                    } else {
                        // we need to scale r from content into view coords,
                        // which viewInvalidate() does for us
                        viewInvalidate(r.left, r.top, r.right, r.bottom);
                    }
                    break;
                }
                case REQUEST_FORM_DATA:
                    AutoCompleteAdapter adapter = (AutoCompleteAdapter) msg.obj;
                    if (mWebTextView.isSameTextField(msg.arg1)) {
                        mWebTextView.setAdapterCustom(adapter);
                    }
                    break;
                case RESUME_WEBCORE_PRIORITY:
                    WebViewCore.resumePriority();
                    WebViewCore.resumeUpdatePicture(mWebViewCore);
                    break;

                case LONG_PRESS_CENTER:
                    // as this is shared by keydown and trackballdown, reset all
                    // the states
                    mGotCenterDown = false;
                    mTrackballDown = false;
                    performLongClick();
                    break;

                case WEBCORE_NEED_TOUCH_EVENTS:
                    mForwardTouchEvents = (msg.arg1 != 0);
                    break;

                case PREVENT_TOUCH_ID:
                    if (inFullScreenMode()) {
                        break;
                    }
                    if (msg.obj == null) {
                        if (msg.arg1 == MotionEvent.ACTION_DOWN
                                && mPreventDefault == PREVENT_DEFAULT_MAYBE_YES) {
                            // if prevent default is called from WebCore, UI
                            // will not handle the rest of the touch events any
                            // more.
                            mPreventDefault = msg.arg2 == 1 ? PREVENT_DEFAULT_YES
                                    : PREVENT_DEFAULT_NO_FROM_TOUCH_DOWN;
                        } else if (msg.arg1 == MotionEvent.ACTION_MOVE
                                && mPreventDefault == PREVENT_DEFAULT_NO_FROM_TOUCH_DOWN) {
                            // the return for the first ACTION_MOVE will decide
                            // whether UI will handle touch or not. Currently no
                            // support for alternating prevent default
                            mPreventDefault = msg.arg2 == 1 ? PREVENT_DEFAULT_YES
                                    : PREVENT_DEFAULT_NO;
                        }
                        if (mPreventDefault == PREVENT_DEFAULT_YES) {
                            mTouchHighlightRegion.setEmpty();
                        }
                    } else if (msg.arg2 == 0) {
                        // prevent default is not called in WebCore, so the
                        // message needs to be reprocessed in UI
                        TouchEventData ted = (TouchEventData) msg.obj;
                        switch (ted.mAction) {
                            case MotionEvent.ACTION_DOWN:
                                mLastDeferTouchX = contentToViewX(ted.mX)
                                        - mScrollX;
                                mLastDeferTouchY = contentToViewY(ted.mY)
                                        - mScrollY;
                                mDeferTouchMode = TOUCH_INIT_MODE;
                                break;
                            case MotionEvent.ACTION_MOVE: {
                                // no snapping in defer process
                                int x = contentToViewX(ted.mX) - mScrollX;
                                int y = contentToViewY(ted.mY) - mScrollY;
                                if (mDeferTouchMode != TOUCH_DRAG_MODE) {
                                    mDeferTouchMode = TOUCH_DRAG_MODE;
                                    mLastDeferTouchX = x;
                                    mLastDeferTouchY = y;
                                    startDrag();
                                }
                                int deltaX = pinLocX((int) (mScrollX
                                        + mLastDeferTouchX - x))
                                        - mScrollX;
                                int deltaY = pinLocY((int) (mScrollY
                                        + mLastDeferTouchY - y))
                                        - mScrollY;
                                doDrag(deltaX, deltaY);
                                if (deltaX != 0) mLastDeferTouchX = x;
                                if (deltaY != 0) mLastDeferTouchY = y;
                                break;
                            }
                            case MotionEvent.ACTION_UP:
                            case MotionEvent.ACTION_CANCEL:
                                if (mDeferTouchMode == TOUCH_DRAG_MODE) {
                                    // no fling in defer process
                                    WebViewCore.resumePriority();
                                    WebViewCore.resumeUpdatePicture(mWebViewCore);
                                }
                                mDeferTouchMode = TOUCH_DONE_MODE;
                                break;
                            case WebViewCore.ACTION_DOUBLETAP:
                                // doDoubleTap() needs mLastTouchX/Y as anchor
                                mLastTouchX = contentToViewX(ted.mX) - mScrollX;
                                mLastTouchY = contentToViewY(ted.mY) - mScrollY;
                                mZoomManager.handleDoubleTap(mLastTouchX, mLastTouchY);
                                mDeferTouchMode = TOUCH_DONE_MODE;
                                break;
                            case WebViewCore.ACTION_LONGPRESS:
                                HitTestResult hitTest = getHitTestResult();
                                if (hitTest != null && hitTest.mType
                                        != HitTestResult.UNKNOWN_TYPE) {
                                    performLongClick();
                                }
                                mDeferTouchMode = TOUCH_DONE_MODE;
                                break;
                        }
                    }
                    break;

                case REQUEST_KEYBOARD:
                    if (msg.arg1 == 0) {
                        hideSoftKeyboard();
                    } else {
                        displaySoftKeyboard(false);
                    }
                    break;

                case FIND_AGAIN:
                    // Ignore if find has been dismissed.
                    if (mFindIsUp && mFindCallback != null) {
                        mFindCallback.findAll();
                    }
                    break;

                case DRAG_HELD_MOTIONLESS:
                    mHeldMotionless = MOTIONLESS_TRUE;
                    invalidate();
                    // fall through to keep scrollbars awake

                case AWAKEN_SCROLL_BARS:
                    if (mTouchMode == TOUCH_DRAG_MODE
                            && mHeldMotionless == MOTIONLESS_TRUE) {
                        awakenScrollBars(ViewConfiguration
                                .getScrollDefaultDelay(), false);
                        mPrivateHandler.sendMessageDelayed(mPrivateHandler
                                .obtainMessage(AWAKEN_SCROLL_BARS),
                                ViewConfiguration.getScrollDefaultDelay());
                    }
                    break;

                case DO_MOTION_UP:
                    doMotionUp(msg.arg1, msg.arg2);
                    break;

                case SHOW_FULLSCREEN: {
                    View view = (View) msg.obj;
                    int npp = msg.arg1;

                    if (mFullScreenHolder != null) {
                        Log.w(LOGTAG, "Should not have another full screen.");
                        mFullScreenHolder.dismiss();
                    }
                    mFullScreenHolder = new PluginFullScreenHolder(WebView.this, npp);
                    mFullScreenHolder.setContentView(view);
                    mFullScreenHolder.setCancelable(false);
                    mFullScreenHolder.setCanceledOnTouchOutside(false);
                    mFullScreenHolder.show();

                    break;
                }
                case HIDE_FULLSCREEN:
                    if (inFullScreenMode()) {
                        mFullScreenHolder.dismiss();
                        mFullScreenHolder = null;
                    }
                    break;

                case DOM_FOCUS_CHANGED:
                    if (inEditingMode()) {
                        nativeClearCursor();
                        rebuildWebTextView();
                    }
                    break;

                case SHOW_RECT_MSG_ID: {
                    WebViewCore.ShowRectData data = (WebViewCore.ShowRectData) msg.obj;
                    int x = mScrollX;
                    int left = contentToViewX(data.mLeft);
                    int width = contentToViewDimension(data.mWidth);
                    int maxWidth = contentToViewDimension(data.mContentWidth);
                    int viewWidth = getViewWidth();
                    if (width < viewWidth) {
                        // center align
                        x += left + width / 2 - mScrollX - viewWidth / 2;
                    } else {
                        x += (int) (left + data.mXPercentInDoc * width
                                - mScrollX - data.mXPercentInView * viewWidth);
                    }
                    if (DebugFlags.WEB_VIEW) {
                        Log.v(LOGTAG, "showRectMsg=(left=" + left + ",width=" +
                              width + ",maxWidth=" + maxWidth +
                              ",viewWidth=" + viewWidth + ",x="
                              + x + ",xPercentInDoc=" + data.mXPercentInDoc +
                              ",xPercentInView=" + data.mXPercentInView+ ")");
                    }
                    // use the passing content width to cap x as the current
                    // mContentWidth may not be updated yet
                    x = Math.max(0,
                            (Math.min(maxWidth, x + viewWidth)) - viewWidth);
                    int top = contentToViewY(data.mTop);
                    int height = contentToViewDimension(data.mHeight);
                    int maxHeight = contentToViewDimension(data.mContentHeight);
                    int viewHeight = getViewHeight();
                    int y = (int) (top + data.mYPercentInDoc * height -
                                   data.mYPercentInView * viewHeight);
                    if (DebugFlags.WEB_VIEW) {
                        Log.v(LOGTAG, "showRectMsg=(top=" + top + ",height=" +
                              height + ",maxHeight=" + maxHeight +
                              ",viewHeight=" + viewHeight + ",y="
                              + y + ",yPercentInDoc=" + data.mYPercentInDoc +
                              ",yPercentInView=" + data.mYPercentInView+ ")");
                    }
                    // use the passing content height to cap y as the current
                    // mContentHeight may not be updated yet
                    y = Math.max(0,
                            (Math.min(maxHeight, y + viewHeight) - viewHeight));
                    // We need to take into account the visible title height
                    // when scrolling since y is an absolute view position.
                    y = Math.max(0, y - getVisibleTitleHeight());
                    scrollTo(x, y);
                    }
                    break;

                case CENTER_FIT_RECT:
                    Rect r = (Rect)msg.obj;
                    centerFitRect(r.left, r.top, r.width(), r.height());
                    break;

                case SET_SCROLLBAR_MODES:
                    mHorizontalScrollBarMode = msg.arg1;
                    mVerticalScrollBarMode = msg.arg2;
                    break;

                case SELECTION_STRING_CHANGED:
                    if (mAccessibilityInjector != null) {
                        String selectionString = (String) msg.obj;
                        mAccessibilityInjector.onSelectionStringChange(selectionString);
                    }
                    break;

                case SET_TOUCH_HIGHLIGHT_RECTS:
                    invalidate(mTouchHighlightRegion.getBounds());
                    mTouchHighlightRegion.setEmpty();
                    if (msg.obj != null) {
                        ArrayList<Rect> rects = (ArrayList<Rect>) msg.obj;
                        for (Rect rect : rects) {
                            Rect viewRect = contentToViewRect(rect);
                            // some sites, like stories in nytimes.com, set
                            // mouse event handler in the top div. It is not
                            // user friendly to highlight the div if it covers
                            // more than half of the screen.
                            if (viewRect.width() < getWidth() >> 1
                                    || viewRect.height() < getHeight() >> 1) {
                                mTouchHighlightRegion.union(viewRect);
                                invalidate(viewRect);
                            } else {
                                Log.w(LOGTAG, "Skip the huge selection rect:"
                                        + viewRect);
                            }
                        }
                    }
                    break;

                case SAVE_WEBARCHIVE_FINISHED:
                    SaveWebArchiveMessage saveMessage = (SaveWebArchiveMessage)msg.obj;
                    if (saveMessage.mCallback != null) {
                        saveMessage.mCallback.onReceiveValue(saveMessage.mResultFile);
                    }
                    break;

                default:
                    super.handleMessage(msg);
                    break;
            }
        }
    }

    /**
     * Used when receiving messages for REQUEST_KEYBOARD_WITH_SELECTION_MSG_ID
     * and UPDATE_TEXT_SELECTION_MSG_ID.  Update the selection of WebTextView.
     */
    private void updateTextSelectionFromMessage(int nodePointer,
            int textGeneration, WebViewCore.TextSelectionData data) {
        if (inEditingMode()
                && mWebTextView.isSameTextField(nodePointer)
                && textGeneration == mTextGeneration) {
            mWebTextView.setSelectionFromWebKit(data.mStart, data.mEnd);
        }
    }

    // Class used to use a dropdown for a <select> element
    private class InvokeListBox implements Runnable {
        // Whether the listbox allows multiple selection.
        private boolean     mMultiple;
        // Passed in to a list with multiple selection to tell
        // which items are selected.
        private int[]       mSelectedArray;
        // Passed in to a list with single selection to tell
        // where the initial selection is.
        private int         mSelection;

        private Container[] mContainers;

        // Need these to provide stable ids to my ArrayAdapter,
        // which normally does not have stable ids. (Bug 1250098)
        private class Container extends Object {
            /**
             * Possible values for mEnabled.  Keep in sync with OptionStatus in
             * WebViewCore.cpp
             */
            final static int OPTGROUP = -1;
            final static int OPTION_DISABLED = 0;
            final static int OPTION_ENABLED = 1;

            String  mString;
            int     mEnabled;
            int     mId;

            public String toString() {
                return mString;
            }
        }

        /**
         *  Subclass ArrayAdapter so we can disable OptionGroupLabels,
         *  and allow filtering.
         */
        private class MyArrayListAdapter extends ArrayAdapter<Container> {
            public MyArrayListAdapter(Context context, Container[] objects, boolean multiple) {
                super(context,
                            multiple ? com.android.internal.R.layout.select_dialog_multichoice :
                            com.android.internal.R.layout.select_dialog_singlechoice,
                            objects);
            }

            @Override
            public View getView(int position, View convertView,
                    ViewGroup parent) {
                // Always pass in null so that we will get a new CheckedTextView
                // Otherwise, an item which was previously used as an <optgroup>
                // element (i.e. has no check), could get used as an <option>
                // element, which needs a checkbox/radio, but it would not have
                // one.
                convertView = super.getView(position, null, parent);
                Container c = item(position);
                if (c != null && Container.OPTION_ENABLED != c.mEnabled) {
                    // ListView does not draw dividers between disabled and
                    // enabled elements.  Use a LinearLayout to provide dividers
                    LinearLayout layout = new LinearLayout(mContext);
                    layout.setOrientation(LinearLayout.VERTICAL);
                    if (position > 0) {
                        View dividerTop = new View(mContext);
                        dividerTop.setBackgroundResource(
                                android.R.drawable.divider_horizontal_bright);
                        layout.addView(dividerTop);
                    }

                    if (Container.OPTGROUP == c.mEnabled) {
                        // Currently select_dialog_multichoice and
                        // select_dialog_singlechoice are CheckedTextViews.  If
                        // that changes, the class cast will no longer be valid.
                        Assert.assertTrue(
                                convertView instanceof CheckedTextView);
                        ((CheckedTextView) convertView).setCheckMarkDrawable(
                                null);
                    } else {
                        // c.mEnabled == Container.OPTION_DISABLED
                        // Draw the disabled element in a disabled state.
                        convertView.setEnabled(false);
                    }

                    layout.addView(convertView);
                    if (position < getCount() - 1) {
                        View dividerBottom = new View(mContext);
                        dividerBottom.setBackgroundResource(
                                android.R.drawable.divider_horizontal_bright);
                        layout.addView(dividerBottom);
                    }
                    return layout;
                }
                return convertView;
            }

            @Override
            public boolean hasStableIds() {
                // AdapterView's onChanged method uses this to determine whether
                // to restore the old state.  Return false so that the old (out
                // of date) state does not replace the new, valid state.
                return false;
            }

            private Container item(int position) {
                if (position < 0 || position >= getCount()) {
                    return null;
                }
                return (Container) getItem(position);
            }

            @Override
            public long getItemId(int position) {
                Container item = item(position);
                if (item == null) {
                    return -1;
                }
                return item.mId;
            }

            @Override
            public boolean areAllItemsEnabled() {
                return false;
            }

            @Override
            public boolean isEnabled(int position) {
                Container item = item(position);
                if (item == null) {
                    return false;
                }
                return Container.OPTION_ENABLED == item.mEnabled;
            }
        }

        private InvokeListBox(String[] array, int[] enabled, int[] selected) {
            mMultiple = true;
            mSelectedArray = selected;

            int length = array.length;
            mContainers = new Container[length];
            for (int i = 0; i < length; i++) {
                mContainers[i] = new Container();
                mContainers[i].mString = array[i];
                mContainers[i].mEnabled = enabled[i];
                mContainers[i].mId = i;
            }
        }

        private InvokeListBox(String[] array, int[] enabled, int selection) {
            mSelection = selection;
            mMultiple = false;

            int length = array.length;
            mContainers = new Container[length];
            for (int i = 0; i < length; i++) {
                mContainers[i] = new Container();
                mContainers[i].mString = array[i];
                mContainers[i].mEnabled = enabled[i];
                mContainers[i].mId = i;
            }
        }

        /*
         * Whenever the data set changes due to filtering, this class ensures
         * that the checked item remains checked.
         */
        private class SingleDataSetObserver extends DataSetObserver {
            private long        mCheckedId;
            private ListView    mListView;
            private Adapter     mAdapter;

            /*
             * Create a new observer.
             * @param id The ID of the item to keep checked.
             * @param l ListView for getting and clearing the checked states
             * @param a Adapter for getting the IDs
             */
            public SingleDataSetObserver(long id, ListView l, Adapter a) {
                mCheckedId = id;
                mListView = l;
                mAdapter = a;
            }

            public void onChanged() {
                // The filter may have changed which item is checked.  Find the
                // item that the ListView thinks is checked.
                int position = mListView.getCheckedItemPosition();
                long id = mAdapter.getItemId(position);
                if (mCheckedId != id) {
                    // Clear the ListView's idea of the checked item, since
                    // it is incorrect
                    mListView.clearChoices();
                    // Search for mCheckedId.  If it is in the filtered list,
                    // mark it as checked
                    int count = mAdapter.getCount();
                    for (int i = 0; i < count; i++) {
                        if (mAdapter.getItemId(i) == mCheckedId) {
                            mListView.setItemChecked(i, true);
                            break;
                        }
                    }
                }
            }

            public void onInvalidate() {}
        }

        public void run() {
            final ListView listView = (ListView) LayoutInflater.from(mContext)
                    .inflate(com.android.internal.R.layout.select_dialog, null);
            final MyArrayListAdapter adapter = new
                    MyArrayListAdapter(mContext, mContainers, mMultiple);
            AlertDialog.Builder b = new AlertDialog.Builder(mContext)
                    .setView(listView).setCancelable(true)
                    .setInverseBackgroundForced(true);

            if (mMultiple) {
                b.setPositiveButton(android.R.string.ok, new DialogInterface.OnClickListener() {
                    public void onClick(DialogInterface dialog, int which) {
                        mWebViewCore.sendMessage(
                                EventHub.LISTBOX_CHOICES,
                                adapter.getCount(), 0,
                                listView.getCheckedItemPositions());
                    }});
                b.setNegativeButton(android.R.string.cancel,
                        new DialogInterface.OnClickListener() {
                    public void onClick(DialogInterface dialog, int which) {
                        mWebViewCore.sendMessage(
                                EventHub.SINGLE_LISTBOX_CHOICE, -2, 0);
                }});
            }
            final AlertDialog dialog = b.create();
            listView.setAdapter(adapter);
            listView.setFocusableInTouchMode(true);
            // There is a bug (1250103) where the checks in a ListView with
            // multiple items selected are associated with the positions, not
            // the ids, so the items do not properly retain their checks when
            // filtered.  Do not allow filtering on multiple lists until
            // that bug is fixed.

            listView.setTextFilterEnabled(!mMultiple);
            if (mMultiple) {
                listView.setChoiceMode(ListView.CHOICE_MODE_MULTIPLE);
                int length = mSelectedArray.length;
                for (int i = 0; i < length; i++) {
                    listView.setItemChecked(mSelectedArray[i], true);
                }
            } else {
                listView.setOnItemClickListener(new OnItemClickListener() {
                    public void onItemClick(AdapterView parent, View v,
                            int position, long id) {
                        mWebViewCore.sendMessage(
                                EventHub.SINGLE_LISTBOX_CHOICE, (int)id, 0);
                        dialog.dismiss();
                    }
                });
                if (mSelection != -1) {
                    listView.setSelection(mSelection);
                    listView.setChoiceMode(ListView.CHOICE_MODE_SINGLE);
                    listView.setItemChecked(mSelection, true);
                    DataSetObserver observer = new SingleDataSetObserver(
                            adapter.getItemId(mSelection), listView, adapter);
                    adapter.registerDataSetObserver(observer);
                }
            }
            dialog.setOnCancelListener(new DialogInterface.OnCancelListener() {
                public void onCancel(DialogInterface dialog) {
                    mWebViewCore.sendMessage(
                                EventHub.SINGLE_LISTBOX_CHOICE, -2, 0);
                }
            });
            dialog.show();
        }
    }

    /*
     * Request a dropdown menu for a listbox with multiple selection.
     *
     * @param array Labels for the listbox.
     * @param enabledArray  State for each element in the list.  See static
     *      integers in Container class.
     * @param selectedArray Which positions are initally selected.
     */
    void requestListBox(String[] array, int[] enabledArray, int[]
            selectedArray) {
        mPrivateHandler.post(
                new InvokeListBox(array, enabledArray, selectedArray));
    }

    /*
     * Request a dropdown menu for a listbox with single selection or a single
     * <select> element.
     *
     * @param array Labels for the listbox.
     * @param enabledArray  State for each element in the list.  See static
     *      integers in Container class.
     * @param selection Which position is initally selected.
     */
    void requestListBox(String[] array, int[] enabledArray, int selection) {
        mPrivateHandler.post(
                new InvokeListBox(array, enabledArray, selection));
    }

    // called by JNI
    private void sendMoveFocus(int frame, int node) {
        mWebViewCore.sendMessage(EventHub.SET_MOVE_FOCUS,
                new WebViewCore.CursorData(frame, node, 0, 0));
    }

    // called by JNI
    private void sendMoveMouse(int frame, int node, int x, int y) {
        mWebViewCore.sendMessage(EventHub.SET_MOVE_MOUSE,
                new WebViewCore.CursorData(frame, node, x, y));
    }

    /*
     * Send a mouse move event to the webcore thread.
     *
     * @param removeFocus Pass true if the "mouse" cursor is now over a node
     *                    which wants key events, but it is not the focus. This
     *                    will make the visual appear as though nothing is in
     *                    focus.  Remove the WebTextView, if present, and stop
     *                    drawing the blinking caret.
     * called by JNI
     */
    private void sendMoveMouseIfLatest(boolean removeFocus) {
        if (removeFocus) {
            clearTextEntry();
        }
        mWebViewCore.sendMessage(EventHub.SET_MOVE_MOUSE_IF_LATEST,
                cursorData());
    }

    // called by JNI
    private void sendMotionUp(int touchGeneration,
            int frame, int node, int x, int y) {
        WebViewCore.TouchUpData touchUpData = new WebViewCore.TouchUpData();
        touchUpData.mMoveGeneration = touchGeneration;
        touchUpData.mFrame = frame;
        touchUpData.mNode = node;
        touchUpData.mX = x;
        touchUpData.mY = y;
        mWebViewCore.sendMessage(EventHub.TOUCH_UP, touchUpData);
    }


    private int getScaledMaxXScroll() {
        int width;
        if (mHeightCanMeasure == false) {
            width = getViewWidth() / 4;
        } else {
            Rect visRect = new Rect();
            calcOurVisibleRect(visRect);
            width = visRect.width() / 2;
        }
        // FIXME the divisor should be retrieved from somewhere
        return viewToContentX(width);
    }

    private int getScaledMaxYScroll() {
        int height;
        if (mHeightCanMeasure == false) {
            height = getViewHeight() / 4;
        } else {
            Rect visRect = new Rect();
            calcOurVisibleRect(visRect);
            height = visRect.height() / 2;
        }
        // FIXME the divisor should be retrieved from somewhere
        // the closest thing today is hard-coded into ScrollView.java
        // (from ScrollView.java, line 363)   int maxJump = height/2;
        return Math.round(height * mZoomManager.getInvScale());
    }

    /**
     * Called by JNI to invalidate view
     */
    private void viewInvalidate() {
        invalidate();
    }

    /**
     * Pass the key directly to the page.  This assumes that
     * nativePageShouldHandleShiftAndArrows() returned true.
     */
    private void letPageHandleNavKey(int keyCode, long time, boolean down) {
        int keyEventAction;
        int eventHubAction;
        if (down) {
            keyEventAction = KeyEvent.ACTION_DOWN;
            eventHubAction = EventHub.KEY_DOWN;
            playSoundEffect(keyCodeToSoundsEffect(keyCode));
        } else {
            keyEventAction = KeyEvent.ACTION_UP;
            eventHubAction = EventHub.KEY_UP;
        }
        KeyEvent event = new KeyEvent(time, time, keyEventAction, keyCode,
                1, (mShiftIsPressed ? KeyEvent.META_SHIFT_ON : 0)
                | (false ? KeyEvent.META_ALT_ON : 0) // FIXME
                | (false ? KeyEvent.META_SYM_ON : 0) // FIXME
                , 0, 0, 0);
        mWebViewCore.sendMessage(eventHubAction, event);
    }

    // return true if the key was handled
    private boolean navHandledKey(int keyCode, int count, boolean noScroll,
            long time) {
        if (mNativeClass == 0) {
            return false;
        }
        mLastCursorTime = time;
        mLastCursorBounds = nativeGetCursorRingBounds();
        boolean keyHandled
                = nativeMoveCursor(keyCode, count, noScroll) == false;
        if (DebugFlags.WEB_VIEW) {
            Log.v(LOGTAG, "navHandledKey mLastCursorBounds=" + mLastCursorBounds
                    + " mLastCursorTime=" + mLastCursorTime
                    + " handled=" + keyHandled);
        }
        if (keyHandled == false || mHeightCanMeasure == false) {
            return keyHandled;
        }
        Rect contentCursorRingBounds = nativeGetCursorRingBounds();
        if (contentCursorRingBounds.isEmpty()) return keyHandled;
        Rect viewCursorRingBounds = contentToViewRect(contentCursorRingBounds);
        Rect visRect = new Rect();
        calcOurVisibleRect(visRect);
        Rect outset = new Rect(visRect);
        int maxXScroll = visRect.width() / 2;
        int maxYScroll = visRect.height() / 2;
        outset.inset(-maxXScroll, -maxYScroll);
        if (Rect.intersects(outset, viewCursorRingBounds) == false) {
            return keyHandled;
        }
        // FIXME: Necessary because ScrollView/ListView do not scroll left/right
        int maxH = Math.min(viewCursorRingBounds.right - visRect.right,
                maxXScroll);
        if (maxH > 0) {
            pinScrollBy(maxH, 0, true, 0);
        } else {
            maxH = Math.max(viewCursorRingBounds.left - visRect.left,
                    -maxXScroll);
            if (maxH < 0) {
                pinScrollBy(maxH, 0, true, 0);
            }
        }
        if (mLastCursorBounds.isEmpty()) return keyHandled;
        if (mLastCursorBounds.equals(contentCursorRingBounds)) {
            return keyHandled;
        }
        if (DebugFlags.WEB_VIEW) {
            Log.v(LOGTAG, "navHandledKey contentCursorRingBounds="
                    + contentCursorRingBounds);
        }
        requestRectangleOnScreen(viewCursorRingBounds);
        mUserScroll = true;
        return keyHandled;
    }

    /**
     * Set the background color. It's white by default. Pass
     * zero to make the view transparent.
     * @param color   the ARGB color described by Color.java
     */
    public void setBackgroundColor(int color) {
        mBackgroundColor = color;
        mWebViewCore.sendMessage(EventHub.SET_BACKGROUND_COLOR, color);
    }

    public void debugDump() {
        nativeDebugDump();
        mWebViewCore.sendMessage(EventHub.DUMP_NAVTREE);
    }

    /**
     * Draw the HTML page into the specified canvas. This call ignores any
     * view-specific zoom, scroll offset, or other changes. It does not draw
     * any view-specific chrome, such as progress or URL bars.
     *
     * @hide only needs to be accessible to Browser and testing
     */
    public void drawPage(Canvas canvas) {
        nativeDraw(canvas, 0, 0, false);
    }

    /**
     * Set the time to wait between passing touches to WebCore. See also the
     * TOUCH_SENT_INTERVAL member for further discussion.
     *
     * @hide This is only used by the DRT test application.
     */
    public void setTouchInterval(int interval) {
        mCurrentTouchInterval = interval;
    }

    /**
     *  Update our cache with updatedText.
     *  @param updatedText  The new text to put in our cache.
     */
    /* package */ void updateCachedTextfield(String updatedText) {
        // Also place our generation number so that when we look at the cache
        // we recognize that it is up to date.
        nativeUpdateCachedTextfield(updatedText, mTextGeneration);
    }

    private native int nativeCacheHitFramePointer();
    private native Rect nativeCacheHitNodeBounds();
    private native int nativeCacheHitNodePointer();
    /* package */ native void nativeClearCursor();
    private native void     nativeCreate(int ptr);
    private native int      nativeCursorFramePointer();
    private native Rect     nativeCursorNodeBounds();
    private native int nativeCursorNodePointer();
    /* package */ native boolean nativeCursorMatchesFocus();
    private native boolean  nativeCursorIntersects(Rect visibleRect);
    private native boolean  nativeCursorIsAnchor();
    private native boolean  nativeCursorIsTextInput();
    private native Point    nativeCursorPosition();
    private native String   nativeCursorText();
    /**
     * Returns true if the native cursor node says it wants to handle key events
     * (ala plugins). This can only be called if mNativeClass is non-zero!
     */
    private native boolean  nativeCursorWantsKeyEvents();
    private native void     nativeDebugDump();
    private native void     nativeDestroy();

    /**
     * Draw the picture set with a background color and extra. If
     * "splitIfNeeded" is true and the return value is not 0, the return value
     * MUST be passed to WebViewCore with SPLIT_PICTURE_SET message so that the
     * native allocation can be freed.
     */
    private native int nativeDraw(Canvas canvas, int color, int extra,
            boolean splitIfNeeded);
    private native void     nativeDumpDisplayTree(String urlOrNull);
    private native boolean  nativeEvaluateLayersAnimations();
    private native void     nativeExtendSelection(int x, int y);
    private native int      nativeFindAll(String findLower, String findUpper);
    private native void     nativeFindNext(boolean forward);
    /* package */ native int      nativeFocusCandidateFramePointer();
    /* package */ native boolean  nativeFocusCandidateHasNextTextfield();
    /* package */ native boolean  nativeFocusCandidateIsPassword();
    private native boolean  nativeFocusCandidateIsRtlText();
    private native boolean  nativeFocusCandidateIsTextInput();
    /* package */ native int      nativeFocusCandidateMaxLength();
    /* package */ native String   nativeFocusCandidateName();
    private native Rect     nativeFocusCandidateNodeBounds();
    /* package */ native int      nativeFocusCandidatePointer();
    private native String   nativeFocusCandidateText();
    private native int      nativeFocusCandidateTextSize();
    /**
     * Returns an integer corresponding to WebView.cpp::type.
     * See WebTextView.setType()
     */
    private native int      nativeFocusCandidateType();
    private native boolean  nativeFocusIsPlugin();
    private native Rect     nativeFocusNodeBounds();
    /* package */ native int nativeFocusNodePointer();
    private native Rect     nativeGetCursorRingBounds();
    private native String   nativeGetSelection();
    private native boolean  nativeHasCursorNode();
    private native boolean  nativeHasFocusNode();
    private native void     nativeHideCursor();
    private native boolean  nativeHitSelection(int x, int y);
    private native String   nativeImageURI(int x, int y);
    private native void     nativeInstrumentReport();
    /* package */ native boolean nativeMoveCursorToNextTextInput();
    // return true if the page has been scrolled
    private native boolean  nativeMotionUp(int x, int y, int slop);
    // returns false if it handled the key
    private native boolean  nativeMoveCursor(int keyCode, int count,
            boolean noScroll);
    private native int      nativeMoveGeneration();
    private native void     nativeMoveSelection(int x, int y);
    /**
     * @return true if the page should get the shift and arrow keys, rather
     * than select text/navigation.
     *
     * If the focus is a plugin, or if the focus and cursor match and are
     * a contentEditable element, then the page should handle these keys.
     */
    private native boolean  nativePageShouldHandleShiftAndArrows();
    private native boolean  nativePointInNavCache(int x, int y, int slop);
    // Like many other of our native methods, you must make sure that
    // mNativeClass is not null before calling this method.
    private native void     nativeRecordButtons(boolean focused,
            boolean pressed, boolean invalidate);
    private native void     nativeResetSelection();
    private native void     nativeSelectAll();
    private native void     nativeSelectBestAt(Rect rect);
    private native int      nativeSelectionX();
    private native int      nativeSelectionY();
    private native int      nativeFindIndex();
    private native void     nativeSetExtendSelection();
    private native void     nativeSetFindIsEmpty();
    private native void     nativeSetFindIsUp(boolean isUp);
    private native void     nativeSetHeightCanMeasure(boolean measure);
    private native void     nativeSetBaseLayer(int layer);
    private native void     nativeShowCursorTimed();
    private native void     nativeReplaceBaseContent(int content);
    private native void     nativeCopyBaseContentToPicture(Picture pict);
    private native boolean  nativeHasContent();
    private native void     nativeSetSelectionPointer(boolean set,
            float scale, int x, int y);
    private native boolean  nativeStartSelection(int x, int y);
    private native Rect     nativeSubtractLayers(Rect content);
    private native int      nativeTextGeneration();
    // Never call this version except by updateCachedTextfield(String) -
    // we always want to pass in our generation number.
    private native void     nativeUpdateCachedTextfield(String updatedText,
            int generation);
    private native boolean  nativeWordSelection(int x, int y);
    // return NO_LEFTEDGE means failure.
    static final int NO_LEFTEDGE = -1;
    native int nativeGetBlockLeftEdge(int x, int y, float scale);

    // Returns a pointer to the scrollable LayerAndroid at the given point.
    private native int      nativeScrollableLayer(int x, int y);
    private native boolean  nativeScrollLayer(int layer, int dx, int dy);
}<|MERGE_RESOLUTION|>--- conflicted
+++ resolved
@@ -433,11 +433,6 @@
     private static final int TOUCH_PINCH_DRAG = 8;
     private static final int TOUCH_DRAG_LAYER_MODE = 9;
 
-    /**
-     * True if we have a touch panel capable of detecting smooth pan/scale at the same time
-     */
-    private boolean mAllowPanAndScale;
-
     // Whether to forward the touch events to WebCore
     private boolean mForwardTouchEvents = false;
 
@@ -896,7 +891,6 @@
         }
     }
 
-<<<<<<< HEAD
     /*
      * The intent receiver that monitors for changes to relevant packages (e.g.,
      * sGoogleApps) and notifies WebViewCore of their existence.
@@ -960,36 +954,6 @@
             };
 
             context.getApplicationContext().registerReceiver(sPackageInstallationReceiver, filter);
-=======
-    void updateMultiTouchSupport(Context context) {
-        WebSettings settings = getSettings();
-        final PackageManager pm = context.getPackageManager();
-        mSupportMultiTouch = pm.hasSystemFeature(PackageManager.FEATURE_TOUCHSCREEN_MULTITOUCH)
-                && settings.supportZoom() && settings.getBuiltInZoomControls();
-        mAllowPanAndScale = pm.hasSystemFeature(
-                PackageManager.FEATURE_TOUCHSCREEN_MULTITOUCH_DISTINCT);
-        if (mSupportMultiTouch && (mScaleDetector == null)) {
-            mScaleDetector = new ScaleGestureDetector(context,
-                    new ScaleDetectorListener());
-        } else if (!mSupportMultiTouch && (mScaleDetector != null)) {
-            mScaleDetector = null;
-        }
-    }
-
-    private void updateZoomButtonsEnabled() {
-        if (mZoomButtonsController == null) return;
-        boolean canZoomIn = mActualScale < mMaxZoomScale;
-        boolean canZoomOut = mActualScale > mMinZoomScale && !mInZoomOverview;
-        if (!canZoomIn && !canZoomOut) {
-            // Hide the zoom in and out buttons, as well as the fit to page
-            // button, if the page cannot zoom
-            mZoomButtonsController.getZoomControls().setVisibility(View.GONE);
-        } else {
-            // Set each one individually, as a page may be able to zoom in
-            // or out.
-            mZoomButtonsController.setZoomInEnabled(canZoomIn);
-            mZoomButtonsController.setZoomOutEnabled(canZoomOut);
->>>>>>> 12e08f3a
         }
 
         // check if any of the monitored apps are already installed
@@ -3426,6 +3390,14 @@
         // to windows overview, the WebView will be temporarily removed from the
         // view system. In that case, do nothing.
         if (getParent() == null) return false;
+
+        // A multi-finger gesture can look like a long press; make sure we don't take
+        // long press actions if we're scaling.
+        final ScaleGestureDetector detector = mZoomManager.getMultiTouchGestureDetector();
+        if (detector != null && detector.isInProgress()) {
+            return false;
+        }
+        
         if (mNativeClass != 0 && nativeCursorIsTextInput()) {
             // Send the click so that the textfield is in focus
             centerKeyPressOnTextField();
@@ -4870,12 +4842,11 @@
 
         // FIXME: we may consider to give WebKit an option to handle multi-touch
         // events later.
-<<<<<<< HEAD
         if (mZoomManager.supportsMultiTouchZoom() && ev.getPointerCount() > 1 &&
                 mTouchMode != TOUCH_DRAG_LAYER_MODE && !skipScaleGesture) {
 
             // if the page disallows zoom, skip multi-pointer action
-            if (mZoomManager.isZoomScaleFixed()) {
+            if (!mZoomManager.supportsPanDuringZoom() && mZoomManager.isZoomScaleFixed()) {
                 return true;
             }
 
@@ -4886,17 +4857,28 @@
                 MotionEvent temp = MotionEvent.obtain(ev);
                 // Clear the original event and set it to
                 // ACTION_POINTER_DOWN.
-                temp.setAction(temp.getAction() &
-                        ~MotionEvent.ACTION_MASK |
-                        MotionEvent.ACTION_POINTER_DOWN);
-                detector.onTouchEvent(temp);
+                try {
+                    temp.setAction(temp.getAction() &
+                            ~MotionEvent.ACTION_MASK |
+                            MotionEvent.ACTION_POINTER_DOWN);
+                    detector.onTouchEvent(temp);
+                } finally {
+                    temp.recycle();
+                }
             }
 
             detector.onTouchEvent(ev);
 
             if (detector.isInProgress()) {
                 mLastTouchTime = eventTime;
-                return true;
+                cancelLongPress();
+                if (!mZoomManager.supportsPanDuringZoom()) {
+                    return true;
+                }
+                mTouchMode = TOUCH_DRAG_MODE;
+                if (mVelocityTracker == null) {
+                    mVelocityTracker = VelocityTracker.obtain();
+                }
             }
 
             x = detector.getFocusX();
@@ -4913,16 +4895,6 @@
                 // negative x or y indicate it is on the edge, skip it.
                 if (x < 0 || y < 0) {
                     return true;
-=======
-        if (mSupportMultiTouch && ev.getPointerCount() > 1) {
-            if (mAllowPanAndScale || mMinZoomScale < mMaxZoomScale) {
-                mScaleDetector.onTouchEvent(ev);
-                if (mScaleDetector.isInProgress()) {
-                    mLastTouchTime = eventTime;
-                    if (!mAllowPanAndScale) {
-                        return true;
-                    }
->>>>>>> 12e08f3a
                 }
             }
         }
@@ -5122,9 +5094,9 @@
                     }
 
                     // Only lock dragging to one axis if we don't have a scale in progress.
-                    // Scaling implies free-roaming movement. Note we'll only ever get here
-                    // if mAllowPanAndScale is true.
-                    if (mScaleDetector != null && !mScaleDetector.isInProgress()) {
+                    // Scaling implies free-roaming movement. Note this is only ever a question
+                    // if mZoomManager.supportsPanDuringZoom() is true.
+                    if (detector != null && !detector.isInProgress()) {
                         // if it starts nearly horizontal or vertical, enforce it
                         int ax = Math.abs(deltaX);
                         int ay = Math.abs(deltaY);
