/*
 * Copyright (C) 2008 The Android Open Source Project
 *
 * Licensed under the Apache License, Version 2.0 (the "License");
 * you may not use this file except in compliance with the License.
 * You may obtain a copy of the License at
 *
 *      http://www.apache.org/licenses/LICENSE-2.0
 *
 * Unless required by applicable law or agreed to in writing, software
 * distributed under the License is distributed on an "AS IS" BASIS,
 * WITHOUT WARRANTIES OR CONDITIONS OF ANY KIND, either express or implied.
 * See the License for the specific language governing permissions and
 * limitations under the License.
 */

package com.android.layoutlib.bridge.android;

import com.android.ide.common.rendering.api.ILayoutPullParser;
import com.android.ide.common.rendering.api.IProjectCallback;
import com.android.ide.common.rendering.api.LayoutLog;
import com.android.ide.common.rendering.api.RenderResources;
import com.android.ide.common.rendering.api.ResourceReference;
import com.android.ide.common.rendering.api.ResourceValue;
import com.android.ide.common.rendering.api.StyleResourceValue;
import com.android.layoutlib.bridge.Bridge;
import com.android.layoutlib.bridge.BridgeConstants;
import com.android.layoutlib.bridge.impl.ParserFactory;
import com.android.layoutlib.bridge.impl.Stack;
import com.android.resources.ResourceType;
import com.android.util.Pair;

<<<<<<< HEAD
import org.kxml2.io.KXmlParser;
=======
>>>>>>> d51ecafa
import org.xmlpull.v1.XmlPullParser;
import org.xmlpull.v1.XmlPullParserException;

import android.app.Activity;
import android.content.BroadcastReceiver;
import android.content.ComponentName;
import android.content.ContentResolver;
import android.content.Context;
import android.content.Intent;
import android.content.IntentFilter;
import android.content.IntentSender;
import android.content.ServiceConnection;
import android.content.SharedPreferences;
import android.content.pm.ApplicationInfo;
import android.content.pm.PackageManager;
import android.content.res.AssetManager;
import android.content.res.Configuration;
import android.content.res.Resources;
import android.content.res.TypedArray;
import android.content.res.Resources.Theme;
import android.database.sqlite.SQLiteDatabase;
import android.database.sqlite.SQLiteDatabase.CursorFactory;
import android.graphics.Bitmap;
import android.graphics.drawable.Drawable;
import android.net.Uri;
import android.os.Bundle;
import android.os.Handler;
import android.os.Looper;
import android.util.AttributeSet;
import android.util.DisplayMetrics;
import android.util.TypedValue;
import android.view.LayoutInflater;
import android.view.View;
import android.view.ViewGroup;

import java.io.File;
import java.io.FileInputStream;
import java.io.FileNotFoundException;
import java.io.FileOutputStream;
import java.io.IOException;
import java.io.InputStream;
import java.util.HashMap;
import java.util.IdentityHashMap;
import java.util.Map;
import java.util.TreeMap;
import java.util.Map.Entry;
import java.util.concurrent.atomic.AtomicBoolean;
import java.util.concurrent.atomic.AtomicReference;

/**
 * Custom implementation of Context/Activity to handle non compiled resources.
 */
public final class BridgeContext extends Activity {

    private Resources mSystemResources;
    private final HashMap<View, Object> mViewKeyMap = new HashMap<View, Object>();
    private final Object mProjectKey;
    private final DisplayMetrics mMetrics;
    private final RenderResources mRenderResources;
    private final ApplicationInfo mApplicationInfo;

    private final Map<Object, Map<String, String>> mDefaultPropMaps =
        new IdentityHashMap<Object, Map<String,String>>();

    // maps for dynamically generated id representing style objects (StyleResourceValue)
    private Map<Integer, StyleResourceValue> mDynamicIdToStyleMap;
    private Map<StyleResourceValue, Integer> mStyleToDynamicIdMap;
    private int mDynamicIdGenerator = 0x01030000; // Base id for framework R.style

    // cache for TypedArray generated from IStyleResourceValue object
    private Map<int[], Map<Integer, TypedArray>> mTypedArrayCache;
    private BridgeInflater mBridgeInflater;

    private final IProjectCallback mProjectCallback;
    private BridgeContentResolver mContentResolver;

    private final Stack<BridgeXmlBlockParser> mParserStack = new Stack<BridgeXmlBlockParser>();

    /**
     * @param projectKey An Object identifying the project. This is used for the cache mechanism.
     * @param metrics the {@link DisplayMetrics}.
     * @param themeName The name of the theme to use.
     * @param projectResources the resources of the project. The map contains (String, map) pairs
     * where the string is the type of the resource reference used in the layout file, and the
     * map contains (String, {@link }) pairs where the key is the resource name,
     * and the value is the resource value.
     * @param frameworkResources the framework resources. The map contains (String, map) pairs
     * where the string is the type of the resource reference used in the layout file, and the map
     * contains (String, {@link ResourceValue}) pairs where the key is the resource name, and the
     * value is the resource value.
     * @param styleInheritanceMap
     * @param projectCallback
     * @param targetSdkVersion the targetSdkVersion of the application.
     */
    public BridgeContext(Object projectKey, DisplayMetrics metrics,
            RenderResources renderResources,
            IProjectCallback projectCallback,
            int targetSdkVersion) {
        mProjectKey = projectKey;
        mMetrics = metrics;
        mProjectCallback = projectCallback;

        mRenderResources = renderResources;

        mApplicationInfo = new ApplicationInfo();
        mApplicationInfo.targetSdkVersion = targetSdkVersion;
    }

    /**
     * Initializes the {@link Resources} singleton to be linked to this {@link Context}, its
     * {@link DisplayMetrics}, {@link Configuration}, and {@link IProjectCallback}.
     *
     * @see #disposeResources()
     */
    public void initResources() {
        AssetManager assetManager = AssetManager.getSystem();
        Configuration config = new Configuration();

        mSystemResources = BridgeResources.initSystem(
                this,
                assetManager,
                mMetrics,
                config,
                mProjectCallback);
        mTheme = mSystemResources.newTheme();
    }

    /**
     * Disposes the {@link Resources} singleton.
     */
    public void disposeResources() {
        BridgeResources.disposeSystem();
    }

    public void setBridgeInflater(BridgeInflater inflater) {
        mBridgeInflater = inflater;
    }

    public void addViewKey(View view, Object viewKey) {
        mViewKeyMap.put(view, viewKey);
    }

    public Object getViewKey(View view) {
        return mViewKeyMap.get(view);
    }

    public Object getProjectKey() {
        return mProjectKey;
    }

    public DisplayMetrics getMetrics() {
        return mMetrics;
    }

    public IProjectCallback getProjectCallback() {
        return mProjectCallback;
    }

    public RenderResources getRenderResources() {
        return mRenderResources;
    }

    public Map<String, String> getDefaultPropMap(Object key) {
        return mDefaultPropMaps.get(key);
    }

    /**
     * Adds a parser to the stack.
     * @param parser the parser to add.
     */
    public void pushParser(BridgeXmlBlockParser parser) {
        if (ParserFactory.LOG_PARSER) {
            System.out.println("PUSH " + parser.getParser().toString());
        }
        mParserStack.push(parser);
    }

    /**
     * Removes the parser at the top of the stack
     */
    public void popParser() {
        BridgeXmlBlockParser parser = mParserStack.pop();
        if (ParserFactory.LOG_PARSER) {
            System.out.println("POPD " + parser.getParser().toString());
        }
    }

    /**
     * Returns the current parser at the top the of the stack.
     * @return a parser or null.
     */
    public BridgeXmlBlockParser getCurrentParser() {
        return mParserStack.peek();
    }

    /**
     * Returns the previous parser.
     * @return a parser or null if there isn't any previous parser
     */
    public BridgeXmlBlockParser getPreviousParser() {
        if (mParserStack.size() < 2) {
            return null;
        }
        return mParserStack.get(mParserStack.size() - 2);
    }

    public boolean resolveThemeAttribute(int resid, TypedValue outValue, boolean resolveRefs) {
        Pair<ResourceType, String> resourceInfo = Bridge.resolveResourceId(resid);
        if (resourceInfo == null) {
            resourceInfo = mProjectCallback.resolveResourceId(resid);
        }

        if (resourceInfo == null) {
            return false;
        }

        ResourceValue value = mRenderResources.findItemInTheme(resourceInfo.getSecond());
        if (resolveRefs) {
            value = mRenderResources.resolveResValue(value);
        }

        // check if this is a style resource
        if (value instanceof StyleResourceValue) {
            // get the id that will represent this style.
            outValue.resourceId = getDynamicIdByStyle((StyleResourceValue)value);
            return true;
        }


        int a;
        // if this is a framework value.
        if (value.isFramework()) {
            // look for idName in the android R classes.
            // use 0 a default res value as it's not a valid id value.
            a = getFrameworkResourceValue(value.getResourceType(), value.getName(), 0 /*defValue*/);
        } else {
            // look for idName in the project R class.
            // use 0 a default res value as it's not a valid id value.
            a = getProjectResourceValue(value.getResourceType(), value.getName(), 0 /*defValue*/);
        }

        if (a != 0) {
            outValue.resourceId = a;
            return true;
        }

        return false;
    }


    public ResourceReference resolveId(int id) {
        // first get the String related to this id in the framework
        Pair<ResourceType, String> resourceInfo = Bridge.resolveResourceId(id);

        if (resourceInfo != null) {
            return new ResourceReference(resourceInfo.getSecond(), true);
        }

        // didn't find a match in the framework? look in the project.
        if (mProjectCallback != null) {
            resourceInfo = mProjectCallback.resolveResourceId(id);

            if (resourceInfo != null) {
                return new ResourceReference(resourceInfo.getSecond(), false);
            }
        }

        return null;
    }

    public Pair<View, Boolean> inflateView(ResourceReference resource, ViewGroup parent,
            boolean attachToRoot, boolean skipCallbackParser) {
<<<<<<< HEAD
        String layoutName = resource.getName();
=======
>>>>>>> d51ecafa
        boolean isPlatformLayout = resource.isFramework();

        if (isPlatformLayout == false && skipCallbackParser == false) {
            // check if the project callback can provide us with a custom parser.
<<<<<<< HEAD
            ILayoutPullParser parser = mProjectCallback.getParser(layoutName);
=======
            ILayoutPullParser parser;
            if (resource instanceof ResourceValue) {
                parser = mProjectCallback.getParser((ResourceValue) resource);
            } else {
                parser = mProjectCallback.getParser(resource.getName());
            }

>>>>>>> d51ecafa
            if (parser != null) {
                BridgeXmlBlockParser blockParser = new BridgeXmlBlockParser(parser,
                        this, resource.isFramework());
                try {
                    pushParser(blockParser);
                    return Pair.of(
                            mBridgeInflater.inflate(blockParser, parent, attachToRoot),
                            true);
                } finally {
                    popParser();
                }
            }
        }

        ResourceValue resValue;
        if (resource instanceof ResourceValue) {
            resValue = (ResourceValue) resource;
        } else {
            if (isPlatformLayout) {
                resValue = mRenderResources.getFrameworkResource(ResourceType.LAYOUT,
                        resource.getName());
            } else {
                resValue = mRenderResources.getProjectResource(ResourceType.LAYOUT,
                        resource.getName());
            }
        }

        if (resValue != null) {

            File xml = new File(resValue.getValue());
            if (xml.isFile()) {
                // we need to create a pull parser around the layout XML file, and then
                // give that to our XmlBlockParser
                try {
<<<<<<< HEAD
                    KXmlParser parser = new KXmlParser();
                    parser.setFeature(XmlPullParser.FEATURE_PROCESS_NAMESPACES, true);
                    parser.setInput(new FileInputStream(xml), "UTF-8"); //$NON-NLS-1$);
=======
                    XmlPullParser parser = ParserFactory.create(xml);
>>>>>>> d51ecafa

                    // set the resource ref to have correct view cookies
                    mBridgeInflater.setResourceReference(resource);

                    BridgeXmlBlockParser blockParser = new BridgeXmlBlockParser(parser,
                            this, resource.isFramework());
                    try {
                        pushParser(blockParser);
                        return Pair.of(
                                mBridgeInflater.inflate(blockParser, parent, attachToRoot),
                                false);
                    } finally {
                        popParser();
                    }
                } catch (XmlPullParserException e) {
                    Bridge.getLog().error(LayoutLog.TAG_BROKEN,
                            "Failed to configure parser for " + xml, e, null /*data*/);
                    // we'll return null below.
                } catch (FileNotFoundException e) {
                    // this shouldn't happen since we check above.
                } finally {
                    mBridgeInflater.setResourceReference(null);
                }
            } else {
                Bridge.getLog().error(LayoutLog.TAG_BROKEN,
                        String.format("File %s is missing!", xml), null);
            }
        } else {
            Bridge.getLog().error(LayoutLog.TAG_BROKEN,
                    String.format("Layout %s%s does not exist.", isPlatformLayout ? "android:" : "",
<<<<<<< HEAD
                            layoutName), null);
=======
                            resource.getName()), null);
>>>>>>> d51ecafa
        }

        return Pair.of(null, false);
    }

    // ------------- Activity Methods

    @Override
    public LayoutInflater getLayoutInflater() {
        return mBridgeInflater;
    }

    // ------------ Context methods

    @Override
    public Resources getResources() {
        return mSystemResources;
    }

    @Override
    public Theme getTheme() {
        return mTheme;
    }

    @Override
    public ClassLoader getClassLoader() {
        return this.getClass().getClassLoader();
    }

    @Override
    public Object getSystemService(String service) {
        if (LAYOUT_INFLATER_SERVICE.equals(service)) {
            return mBridgeInflater;
        }

        // AutoCompleteTextView and MultiAutoCompleteTextView want a window
        // service. We don't have any but it's not worth an exception.
        if (WINDOW_SERVICE.equals(service)) {
            return null;
        }

        // needed by SearchView
        if (INPUT_METHOD_SERVICE.equals(service)) {
            return null;
        }

        throw new UnsupportedOperationException("Unsupported Service: " + service);
    }


    @Override
    public final TypedArray obtainStyledAttributes(int[] attrs) {
        return createStyleBasedTypedArray(mRenderResources.getCurrentTheme(), attrs);
    }

    @Override
    public final TypedArray obtainStyledAttributes(int resid, int[] attrs)
            throws Resources.NotFoundException {
        // get the StyleResourceValue based on the resId;
        StyleResourceValue style = getStyleByDynamicId(resid);

        if (style == null) {
            throw new Resources.NotFoundException();
        }

        if (mTypedArrayCache == null) {
            mTypedArrayCache = new HashMap<int[], Map<Integer,TypedArray>>();

            Map<Integer, TypedArray> map = new HashMap<Integer, TypedArray>();
            mTypedArrayCache.put(attrs, map);

            BridgeTypedArray ta = createStyleBasedTypedArray(style, attrs);
            map.put(resid, ta);

            return ta;
        }

        // get the 2nd map
        Map<Integer, TypedArray> map = mTypedArrayCache.get(attrs);
        if (map == null) {
            map = new HashMap<Integer, TypedArray>();
            mTypedArrayCache.put(attrs, map);
        }

        // get the array from the 2nd map
        TypedArray ta = map.get(resid);

        if (ta == null) {
            ta = createStyleBasedTypedArray(style, attrs);
            map.put(resid, ta);
        }

        return ta;
    }

    @Override
    public final TypedArray obtainStyledAttributes(AttributeSet set, int[] attrs) {
        return obtainStyledAttributes(set, attrs, 0, 0);
    }

    @Override
    public TypedArray obtainStyledAttributes(AttributeSet set, int[] attrs,
            int defStyleAttr, int defStyleRes) {

        Map<String, String> defaultPropMap = null;
        boolean isPlatformFile = true;

        // Hint: for XmlPullParser, attach source //DEVICE_SRC/dalvik/libcore/xml/src/java
        if (set instanceof BridgeXmlBlockParser) {
            BridgeXmlBlockParser parser = null;
            parser = (BridgeXmlBlockParser)set;

            isPlatformFile = parser.isPlatformFile();

            Object key = parser.getViewCookie();
            if (key != null) {
                defaultPropMap = mDefaultPropMaps.get(key);
                if (defaultPropMap == null) {
                    defaultPropMap = new HashMap<String, String>();
                    mDefaultPropMaps.put(key, defaultPropMap);
                }
            }

        } else if (set instanceof BridgeLayoutParamsMapAttributes) {
            // this is only for temp layout params generated dynamically, so this is never
            // platform content.
            isPlatformFile = false;
        } else if (set != null) { // null parser is ok
            // really this should not be happening since its instantiated in Bridge
            Bridge.getLog().error(LayoutLog.TAG_BROKEN,
                    "Parser is not a BridgeXmlBlockParser!", null /*data*/);
            return null;
        }

        AtomicBoolean frameworkAttributes = new AtomicBoolean();
        AtomicReference<String> attrName = new AtomicReference<String>();
        TreeMap<Integer, String> styleNameMap = searchAttrs(attrs, frameworkAttributes, attrName);

        BridgeTypedArray ta = ((BridgeResources) mSystemResources).newTypeArray(attrs.length,
<<<<<<< HEAD
                isPlatformFile);
=======
                isPlatformFile, frameworkAttributes.get(), attrName.get());
>>>>>>> d51ecafa

        // look for a custom style.
        String customStyle = null;
        if (set != null) {
            customStyle = set.getAttributeValue(null /* namespace*/, "style");
        }

        StyleResourceValue customStyleValues = null;
        if (customStyle != null) {
            ResourceValue item = mRenderResources.findResValue(customStyle,
                    false /*forceFrameworkOnly*/);

            // resolve it in case it links to something else
            item = mRenderResources.resolveResValue(item);

            if (item instanceof StyleResourceValue) {
                customStyleValues = (StyleResourceValue)item;
            }
        }

        // resolve the defStyleAttr value into a IStyleResourceValue
        StyleResourceValue defStyleValues = null;

        if (defStyleAttr != 0) {
            // get the name from the int.
            String defStyleName = searchAttr(defStyleAttr);

            if (defaultPropMap != null) {
                defaultPropMap.put("style", defStyleName);
            }

            // look for the style in the current theme, and its parent:
            ResourceValue item = mRenderResources.findItemInTheme(defStyleName);

            if (item != null) {
                // item is a reference to a style entry. Search for it.
                item = mRenderResources.findResValue(item.getValue(),
                        false /*forceFrameworkOnly*/);

                if (item instanceof StyleResourceValue) {
                    defStyleValues = (StyleResourceValue)item;
                }
            } else {
                Bridge.getLog().error(null,
                        String.format(
                                "Failed to find style '%s' in current theme", defStyleName),
                        null /*data*/);
            }
        } else if (defStyleRes != 0) {
            Pair<ResourceType, String> value = Bridge.resolveResourceId(defStyleRes);
            if (value == null) {
                value = mProjectCallback.resolveResourceId(defStyleRes);
            }

            if (value != null) {
                if (value.getFirst() == ResourceType.STYLE) {
                    // look for the style in the current theme, and its parent:
                    ResourceValue item = mRenderResources.findItemInTheme(value.getSecond());
                    if (item != null) {
                        if (item instanceof StyleResourceValue) {
                            if (defaultPropMap != null) {
                                defaultPropMap.put("style", item.getName());
                            }

                            defStyleValues = (StyleResourceValue)item;
                        }
                    } else {
                        Bridge.getLog().error(null,
                                String.format(
                                        "Style with id 0x%x (resolved to '%s') does not exist.",
                                        defStyleRes, value.getSecond()),
                                null /*data*/);
                    }
                } else {
                    Bridge.getLog().error(null,
                            String.format(
                                    "Resouce id 0x%x is not of type STYLE (instead %s)",
                                    defStyleRes, value.getFirst().toString()),
                            null /*data*/);
                }
            } else {
                Bridge.getLog().error(null,
                        String.format(
                                "Failed to find style with id 0x%x in current theme",
                                defStyleRes),
                        null /*data*/);
            }
        }

        String namespace = BridgeConstants.NS_RESOURCES;
        if (frameworkAttributes.get() == false) {
            // need to use the application namespace
            namespace = mProjectCallback.getNamespace();
        }

        if (styleNameMap != null) {
            for (Entry<Integer, String> styleAttribute : styleNameMap.entrySet()) {
                int index = styleAttribute.getKey().intValue();

                String name = styleAttribute.getValue();
                String value = null;
                if (set != null) {
                    value = set.getAttributeValue(namespace, name);
                }

                // if there's no direct value for this attribute in the XML, we look for default
                // values in the widget defStyle, and then in the theme.
                if (value == null) {
                    ResourceValue resValue = null;

                    // look for the value in the custom style first (and its parent if needed)
                    if (customStyleValues != null) {
                        resValue = mRenderResources.findItemInStyle(customStyleValues, name);
                    }

                    // then look for the value in the default Style (and its parent if needed)
                    if (resValue == null && defStyleValues != null) {
                        resValue = mRenderResources.findItemInStyle(defStyleValues, name);
                    }

                    // if the item is not present in the defStyle, we look in the main theme (and
                    // its parent themes)
                    if (resValue == null) {
                        resValue = mRenderResources.findItemInTheme(name);
                    }

                    // if we found a value, we make sure this doesn't reference another value.
                    // So we resolve it.
                    if (resValue != null) {
                        // put the first default value, before the resolution.
                        if (defaultPropMap != null) {
                            defaultPropMap.put(name, resValue.getValue());
                        }

                        resValue = mRenderResources.resolveResValue(resValue);
                    }

                    ta.bridgeSetValue(index, name, resValue);
                } else {
                    // there is a value in the XML, but we need to resolve it in case it's
                    // referencing another resource or a theme value.
                    ta.bridgeSetValue(index, name,
                            mRenderResources.resolveValue(null, name, value, isPlatformFile));
                }
            }
        }

        ta.sealArray();

        return ta;
    }

    @Override
    public Looper getMainLooper() {
        return Looper.myLooper();
    }


    // ------------- private new methods

    /**
     * Creates a {@link BridgeTypedArray} by filling the values defined by the int[] with the
     * values found in the given style.
     * @see #obtainStyledAttributes(int, int[])
     */
    private BridgeTypedArray createStyleBasedTypedArray(StyleResourceValue style, int[] attrs)
            throws Resources.NotFoundException {

        BridgeTypedArray ta = ((BridgeResources) mSystemResources).newTypeArray(attrs.length,
                false, true, null);

        // for each attribute, get its name so that we can search it in the style
        for (int i = 0 ; i < attrs.length ; i++) {
            Pair<ResourceType, String> resolvedResource = Bridge.resolveResourceId(attrs[i]);
            if (resolvedResource != null) {
                String attrName = resolvedResource.getSecond();
                // look for the value in the given style
                ResourceValue resValue = mRenderResources.findItemInStyle(style, attrName);

                if (resValue != null) {
                    // resolve it to make sure there are no references left.
                    ta.bridgeSetValue(i, attrName, mRenderResources.resolveResValue(resValue));

                    resValue = mRenderResources.resolveResValue(resValue);
                }
            }
        }

        ta.sealArray();

        return ta;
    }


    /**
     * The input int[] attrs is one of com.android.internal.R.styleable fields where the name
     * of the field is the style being referenced and the array contains one index per attribute.
     * <p/>
     * searchAttrs() finds all the names of the attributes referenced so for example if
     * attrs == com.android.internal.R.styleable.View, this returns the list of the "xyz" where
     * there's a field com.android.internal.R.styleable.View_xyz and the field value is the index
     * that is used to reference the attribute later in the TypedArray.
     *
     * @param attrs An attribute array reference given to obtainStyledAttributes.
     * @param outFrameworkFlag out value indicating if the attr array is a framework value
     * @param outAttrName out value for the resolved attr name.
     * @return A sorted map Attribute-Value to Attribute-Name for all attributes declared by the
     *         attribute array. Returns null if nothing is found.
     */
    private TreeMap<Integer,String> searchAttrs(int[] attrs, AtomicBoolean outFrameworkFlag,
            AtomicReference<String> outAttrName) {
        // get the name of the array from the framework resources
        String arrayName = Bridge.resolveResourceId(attrs);
        if (arrayName != null) {
            // if we found it, get the name of each of the int in the array.
            TreeMap<Integer,String> attributes = new TreeMap<Integer, String>();
            for (int i = 0 ; i < attrs.length ; i++) {
                Pair<ResourceType, String> info = Bridge.resolveResourceId(attrs[i]);
                if (info != null) {
                    attributes.put(i, info.getSecond());
                } else {
                    // FIXME Not sure what we should be doing here...
                    attributes.put(i, null);
                }
            }

            if (outFrameworkFlag != null) {
                outFrameworkFlag.set(true);
            }
            if (outAttrName != null) {
                outAttrName.set(arrayName);
            }

            return attributes;
        }

        // if the name was not found in the framework resources, look in the project
        // resources
        arrayName = mProjectCallback.resolveResourceId(attrs);
        if (arrayName != null) {
            TreeMap<Integer,String> attributes = new TreeMap<Integer, String>();
            for (int i = 0 ; i < attrs.length ; i++) {
                Pair<ResourceType, String> info = mProjectCallback.resolveResourceId(attrs[i]);
                if (info != null) {
                    attributes.put(i, info.getSecond());
                } else {
                    // FIXME Not sure what we should be doing here...
                    attributes.put(i, null);
                }
            }

            if (outFrameworkFlag != null) {
                outFrameworkFlag.set(false);
            }
            if (outAttrName != null) {
                outAttrName.set(arrayName);
            }

            return attributes;
        }

        return null;
    }

    /**
     * Searches for the attribute referenced by its internal id.
     *
     * @param attr An attribute reference given to obtainStyledAttributes such as defStyle.
     * @return The unique name of the attribute, if found, e.g. "buttonStyle". Returns null
     *         if nothing is found.
     */
    public String searchAttr(int attr) {
        Pair<ResourceType, String> info = Bridge.resolveResourceId(attr);
        if (info != null) {
            return info.getSecond();
        }

        info = mProjectCallback.resolveResourceId(attr);
        if (info != null) {
            return info.getSecond();
        }

        return null;
    }

    int getDynamicIdByStyle(StyleResourceValue resValue) {
        if (mDynamicIdToStyleMap == null) {
            // create the maps.
            mDynamicIdToStyleMap = new HashMap<Integer, StyleResourceValue>();
            mStyleToDynamicIdMap = new HashMap<StyleResourceValue, Integer>();
        }

        // look for an existing id
        Integer id = mStyleToDynamicIdMap.get(resValue);

        if (id == null) {
            // generate a new id
            id = Integer.valueOf(++mDynamicIdGenerator);

            // and add it to the maps.
            mDynamicIdToStyleMap.put(id, resValue);
            mStyleToDynamicIdMap.put(resValue, id);
        }

        return id;
    }

    private StyleResourceValue getStyleByDynamicId(int i) {
        if (mDynamicIdToStyleMap != null) {
            return mDynamicIdToStyleMap.get(i);
        }

        return null;
    }

    int getFrameworkResourceValue(ResourceType resType, String resName, int defValue) {
        Integer value = Bridge.getResourceId(resType, resName);
        if (value != null) {
            return value.intValue();
        }

        return defValue;
    }

    int getProjectResourceValue(ResourceType resType, String resName, int defValue) {
        if (mProjectCallback != null) {
            Integer value = mProjectCallback.getResourceId(resType, resName);
            if (value != null) {
                return value.intValue();
            }
        }

        return defValue;
    }

    //------------ NOT OVERRIDEN --------------------

    @Override
    public boolean bindService(Intent arg0, ServiceConnection arg1, int arg2) {
        // TODO Auto-generated method stub
        return false;
    }

    @Override
    public int checkCallingOrSelfPermission(String arg0) {
        // TODO Auto-generated method stub
        return 0;
    }

    @Override
    public int checkCallingOrSelfUriPermission(Uri arg0, int arg1) {
        // TODO Auto-generated method stub
        return 0;
    }

    @Override
    public int checkCallingPermission(String arg0) {
        // TODO Auto-generated method stub
        return 0;
    }

    @Override
    public int checkCallingUriPermission(Uri arg0, int arg1) {
        // TODO Auto-generated method stub
        return 0;
    }

    @Override
    public int checkPermission(String arg0, int arg1, int arg2) {
        // TODO Auto-generated method stub
        return 0;
    }

    @Override
    public int checkUriPermission(Uri arg0, int arg1, int arg2, int arg3) {
        // TODO Auto-generated method stub
        return 0;
    }

    @Override
    public int checkUriPermission(Uri arg0, String arg1, String arg2, int arg3,
            int arg4, int arg5) {
        // TODO Auto-generated method stub
        return 0;
    }

    @Override
    public void clearWallpaper() {
        // TODO Auto-generated method stub

    }

    @Override
    public Context createPackageContext(String arg0, int arg1) {
        // TODO Auto-generated method stub
        return null;
    }

    @Override
    public String[] databaseList() {
        // TODO Auto-generated method stub
        return null;
    }

    @Override
    public boolean deleteDatabase(String arg0) {
        // TODO Auto-generated method stub
        return false;
    }

    @Override
    public boolean deleteFile(String arg0) {
        // TODO Auto-generated method stub
        return false;
    }

    @Override
    public void enforceCallingOrSelfPermission(String arg0, String arg1) {
        // TODO Auto-generated method stub

    }

    @Override
    public void enforceCallingOrSelfUriPermission(Uri arg0, int arg1,
            String arg2) {
        // TODO Auto-generated method stub

    }

    @Override
    public void enforceCallingPermission(String arg0, String arg1) {
        // TODO Auto-generated method stub

    }

    @Override
    public void enforceCallingUriPermission(Uri arg0, int arg1, String arg2) {
        // TODO Auto-generated method stub

    }

    @Override
    public void enforcePermission(String arg0, int arg1, int arg2, String arg3) {
        // TODO Auto-generated method stub

    }

    @Override
    public void enforceUriPermission(Uri arg0, int arg1, int arg2, int arg3,
            String arg4) {
        // TODO Auto-generated method stub

    }

    @Override
    public void enforceUriPermission(Uri arg0, String arg1, String arg2,
            int arg3, int arg4, int arg5, String arg6) {
        // TODO Auto-generated method stub

    }

    @Override
    public String[] fileList() {
        // TODO Auto-generated method stub
        return null;
    }

    @Override
    public AssetManager getAssets() {
        // TODO Auto-generated method stub
        return null;
    }

    @Override
    public File getCacheDir() {
        // TODO Auto-generated method stub
        return null;
    }

    @Override
    public File getExternalCacheDir() {
        // TODO Auto-generated method stub
        return null;
    }

    @Override
    public ContentResolver getContentResolver() {
        if (mContentResolver == null) {
            mContentResolver = new BridgeContentResolver(this);
        }
        return mContentResolver;
    }

    @Override
    public File getDatabasePath(String arg0) {
        // TODO Auto-generated method stub
        return null;
    }

    @Override
    public File getDir(String arg0, int arg1) {
        // TODO Auto-generated method stub
        return null;
    }

    @Override
    public File getFileStreamPath(String arg0) {
        // TODO Auto-generated method stub
        return null;
    }

    @Override
    public File getFilesDir() {
        // TODO Auto-generated method stub
        return null;
    }

    @Override
    public File getExternalFilesDir(String type) {
        // TODO Auto-generated method stub
        return null;
    }

    @Override
    public String getPackageCodePath() {
        // TODO Auto-generated method stub
        return null;
    }

    @Override
    public PackageManager getPackageManager() {
        // TODO Auto-generated method stub
        return null;
    }

    @Override
    public String getPackageName() {
        // TODO Auto-generated method stub
        return null;
    }

    @Override
    public ApplicationInfo getApplicationInfo() {
        return mApplicationInfo;
    }

    @Override
    public String getPackageResourcePath() {
        // TODO Auto-generated method stub
        return null;
    }

    @Override
    public File getSharedPrefsFile(String name) {
        // TODO Auto-generated method stub
        return null;
    }

    @Override
    public SharedPreferences getSharedPreferences(String arg0, int arg1) {
        // TODO Auto-generated method stub
        return null;
    }

    @Override
    public Drawable getWallpaper() {
        // TODO Auto-generated method stub
        return null;
    }

    @Override
    public int getWallpaperDesiredMinimumWidth() {
        return -1;
    }

    @Override
    public int getWallpaperDesiredMinimumHeight() {
        return -1;
    }

    @Override
    public void grantUriPermission(String arg0, Uri arg1, int arg2) {
        // TODO Auto-generated method stub

    }

    @Override
    public FileInputStream openFileInput(String arg0) throws FileNotFoundException {
        // TODO Auto-generated method stub
        return null;
    }

    @Override
    public FileOutputStream openFileOutput(String arg0, int arg1) throws FileNotFoundException {
        // TODO Auto-generated method stub
        return null;
    }

    @Override
    public SQLiteDatabase openOrCreateDatabase(String arg0, int arg1, CursorFactory arg2) {
        // TODO Auto-generated method stub
        return null;
    }

    @Override
    public Drawable peekWallpaper() {
        // TODO Auto-generated method stub
        return null;
    }

    @Override
    public Intent registerReceiver(BroadcastReceiver arg0, IntentFilter arg1) {
        // TODO Auto-generated method stub
        return null;
    }

    @Override
    public Intent registerReceiver(BroadcastReceiver arg0, IntentFilter arg1,
            String arg2, Handler arg3) {
        // TODO Auto-generated method stub
        return null;
    }

    @Override
    public void removeStickyBroadcast(Intent arg0) {
        // TODO Auto-generated method stub

    }

    @Override
    public void revokeUriPermission(Uri arg0, int arg1) {
        // TODO Auto-generated method stub

    }

    @Override
    public void sendBroadcast(Intent arg0) {
        // TODO Auto-generated method stub

    }

    @Override
    public void sendBroadcast(Intent arg0, String arg1) {
        // TODO Auto-generated method stub

    }

    @Override
    public void sendOrderedBroadcast(Intent arg0, String arg1) {
        // TODO Auto-generated method stub

    }

    @Override
    public void sendOrderedBroadcast(Intent arg0, String arg1,
            BroadcastReceiver arg2, Handler arg3, int arg4, String arg5,
            Bundle arg6) {
        // TODO Auto-generated method stub

    }

    @Override
    public void sendStickyBroadcast(Intent arg0) {
        // TODO Auto-generated method stub

    }

    @Override
    public void sendStickyOrderedBroadcast(Intent intent,
            BroadcastReceiver resultReceiver, Handler scheduler, int initialCode, String initialData,
           Bundle initialExtras) {
        // TODO Auto-generated method stub
    }

    @Override
    public void setTheme(int arg0) {
        // TODO Auto-generated method stub

    }

    @Override
    public void setWallpaper(Bitmap arg0) throws IOException {
        // TODO Auto-generated method stub

    }

    @Override
    public void setWallpaper(InputStream arg0) throws IOException {
        // TODO Auto-generated method stub

    }

    @Override
    public void startActivity(Intent arg0) {
        // TODO Auto-generated method stub

    }

    @Override
    public void startIntentSender(IntentSender intent,
            Intent fillInIntent, int flagsMask, int flagsValues, int extraFlags)
            throws IntentSender.SendIntentException {
        // TODO Auto-generated method stub
    }

    @Override
    public boolean startInstrumentation(ComponentName arg0, String arg1,
            Bundle arg2) {
        // TODO Auto-generated method stub
        return false;
    }

    @Override
    public ComponentName startService(Intent arg0) {
        // TODO Auto-generated method stub
        return null;
    }

    @Override
    public boolean stopService(Intent arg0) {
        // TODO Auto-generated method stub
        return false;
    }

    @Override
    public void unbindService(ServiceConnection arg0) {
        // TODO Auto-generated method stub

    }

    @Override
    public void unregisterReceiver(BroadcastReceiver arg0) {
        // TODO Auto-generated method stub

    }

    @Override
    public Context getApplicationContext() {
        throw new UnsupportedOperationException();
    }

    @Override
    public boolean isRestricted() {
        return false;
    }
}<|MERGE_RESOLUTION|>--- conflicted
+++ resolved
@@ -30,10 +30,6 @@
 import com.android.resources.ResourceType;
 import com.android.util.Pair;
 
-<<<<<<< HEAD
-import org.kxml2.io.KXmlParser;
-=======
->>>>>>> d51ecafa
 import org.xmlpull.v1.XmlPullParser;
 import org.xmlpull.v1.XmlPullParserException;
 
@@ -306,17 +302,10 @@
 
     public Pair<View, Boolean> inflateView(ResourceReference resource, ViewGroup parent,
             boolean attachToRoot, boolean skipCallbackParser) {
-<<<<<<< HEAD
-        String layoutName = resource.getName();
-=======
->>>>>>> d51ecafa
         boolean isPlatformLayout = resource.isFramework();
 
         if (isPlatformLayout == false && skipCallbackParser == false) {
             // check if the project callback can provide us with a custom parser.
-<<<<<<< HEAD
-            ILayoutPullParser parser = mProjectCallback.getParser(layoutName);
-=======
             ILayoutPullParser parser;
             if (resource instanceof ResourceValue) {
                 parser = mProjectCallback.getParser((ResourceValue) resource);
@@ -324,7 +313,6 @@
                 parser = mProjectCallback.getParser(resource.getName());
             }
 
->>>>>>> d51ecafa
             if (parser != null) {
                 BridgeXmlBlockParser blockParser = new BridgeXmlBlockParser(parser,
                         this, resource.isFramework());
@@ -359,13 +347,7 @@
                 // we need to create a pull parser around the layout XML file, and then
                 // give that to our XmlBlockParser
                 try {
-<<<<<<< HEAD
-                    KXmlParser parser = new KXmlParser();
-                    parser.setFeature(XmlPullParser.FEATURE_PROCESS_NAMESPACES, true);
-                    parser.setInput(new FileInputStream(xml), "UTF-8"); //$NON-NLS-1$);
-=======
                     XmlPullParser parser = ParserFactory.create(xml);
->>>>>>> d51ecafa
 
                     // set the resource ref to have correct view cookies
                     mBridgeInflater.setResourceReference(resource);
@@ -396,11 +378,7 @@
         } else {
             Bridge.getLog().error(LayoutLog.TAG_BROKEN,
                     String.format("Layout %s%s does not exist.", isPlatformLayout ? "android:" : "",
-<<<<<<< HEAD
-                            layoutName), null);
-=======
                             resource.getName()), null);
->>>>>>> d51ecafa
         }
 
         return Pair.of(null, false);
@@ -540,11 +518,7 @@
         TreeMap<Integer, String> styleNameMap = searchAttrs(attrs, frameworkAttributes, attrName);
 
         BridgeTypedArray ta = ((BridgeResources) mSystemResources).newTypeArray(attrs.length,
-<<<<<<< HEAD
-                isPlatformFile);
-=======
                 isPlatformFile, frameworkAttributes.get(), attrName.get());
->>>>>>> d51ecafa
 
         // look for a custom style.
         String customStyle = null;
