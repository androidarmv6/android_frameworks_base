--- conflicted
+++ resolved
@@ -65,12 +65,9 @@
 import com.android.internal.telephony.cdma.TtyIntent;
 import com.android.server.am.BatteryStatsService;
 import com.android.systemui.R;
-<<<<<<< HEAD
 import com.android.wimax.WimaxConstants;
 import com.android.wimax.WimaxSettingsHelper;
-=======
 import android.net.wimax.WimaxManagerConstants;
->>>>>>> f0f1ceeb
 
 /**
  * This class contains all of the policy about which icons are installed in the status
@@ -495,26 +492,8 @@
     private int mLastWifiSignalLevel = -1;
     private boolean mIsWifiConnected = false;
 
-<<<<<<< HEAD
-    // wimax
-    private static final int[][] sWimaxSignalImages = {
-            { R.drawable.stat_sys_wimax_signal_1,
-              R.drawable.stat_sys_wimax_signal_2,
-              R.drawable.stat_sys_wimax_signal_3,
-              R.drawable.stat_sys_wimax_signal_4 },
-            { R.drawable.stat_sys_wimax_signal_1_fully,
-              R.drawable.stat_sys_wimax_signal_2_fully,
-              R.drawable.stat_sys_wimax_signal_3_fully,
-              R.drawable.stat_sys_wimax_signal_4_fully }
-        };
-    private static final int sWimaxTemporarilyNotConnectedImage = 
-            R.drawable.stat_sys_wimax_signal_0;
-
-    private int mLastWimaxSignalLevel = -1;
-    private boolean mIsWimaxConnected = false;
+    //4G
     private WimaxSettingsHelper mWimaxSettingsHelper;
-=======
-    //4G
     private static final int[][] sWimaxSignalImages = {
             { R.drawable.stat_sys_data_wimax_signal_0,
               R.drawable.stat_sys_data_wimax_signal_1,
@@ -525,6 +504,10 @@
               R.drawable.stat_sys_data_wimax_signal_2_fully,
               R.drawable.stat_sys_data_wimax_signal_3_fully }
         };
+    private static final int sWimaxTemporarilyNotConnectedImage =
+             R.drawable.stat_sys_wimax_signal_0;
+
+    private int mLastWimaxSignalLevel = -1;
     private static final int sWimaxDisconnectedImg =
             R.drawable.stat_sys_data_wimax_signal_disconnected;
     private static final int sWimaxIdleImg = R.drawable.stat_sys_data_wimax_signal_idle;
@@ -532,7 +515,6 @@
     private boolean mIsWimaxEnabled = false;
     private int mWimaxSignal = 0;
     private int mWimaxState = 0;
->>>>>>> f0f1ceeb
 
     // state of inet connection - 0 not connected, 100 connected
     private int mInetCondition = 0;
@@ -688,19 +670,17 @@
         // wifi will get updated by the sticky intents
 
         // wimax
-<<<<<<< HEAD
         if (mWimaxSettingsHelper.isWimaxSupported()) {
             mService.setIcon("wimax", sWimaxSignalImages[0][0], 0);
             mService.setIconVisibility("wimax", false);
             // wimax will get updated by the sticky intents
-=======
+        }
         //enable/disable wimax depending on the value in config.xml
         boolean isWimaxEnabled = mContext.getResources().getBoolean(
                 com.android.internal.R.bool.config_wimaxEnabled);
         if (isWimaxEnabled) {
             mService.setIcon("wimax", sWimaxDisconnectedImg, 0);
             mService.setIconVisibility("wimax", false);
->>>>>>> f0f1ceeb
         }
 
         // TTY status
@@ -1027,7 +1007,6 @@
             mInetCondition = inetCondition;
             if (info.isConnected()) {
                 mIsWimaxConnected = true;
-<<<<<<< HEAD
                 int iconId;
                 if (mLastWimaxSignalLevel == -1) {
                     iconId = sWimaxSignalImages[mInetCondition][0];
@@ -1045,15 +1024,10 @@
                 mService.setIcon("wimax", iconId, 0);
                 // Hide the icon since we're not connected
                 mService.setIconVisibility("wimax", false);
+                mIsWimaxConnected = false;
             }
             updateSignalStrength(); // apply any change in mInetCondition
-=======
-                mService.setIconVisibility("wimax", true);
-            } else {
-                mIsWimaxConnected = false;
-            }
             updateWiMAX(intent);
->>>>>>> f0f1ceeb
             break;
         }
     }
@@ -1443,7 +1417,6 @@
         }
     }
 
-<<<<<<< HEAD
     private final void updateWimax(Intent intent) {
         final String action = intent.getAction();
         if (action.equals(WimaxConstants.WIMAX_ENABLED_CHANGED_ACTION)) {
@@ -1509,7 +1482,7 @@
                 mService.setIcon("wimax", iconId, 0);
             }
         }
-=======
+
     private final void updateWiMAX(Intent intent) {
         final String action = intent.getAction();
         int iconId = sWimaxDisconnectedImg;
@@ -1550,7 +1523,6 @@
             mService.setIcon("wimax", iconId, 0);
         }
         mService.setIconVisibility("wimax", mIsWimaxEnabled);
->>>>>>> f0f1ceeb
     }
 
     private final void updateGps(Intent intent) {
