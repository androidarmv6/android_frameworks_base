--- conflicted
+++ resolved
@@ -111,14 +111,6 @@
         int cursor = 0;
 
         for (int i = 0; i < N; ++i) {
-<<<<<<< HEAD
-            QuickSettingsTileView v = (QuickSettingsTileView) getChildAt(i);
-            ViewGroup.LayoutParams lp = v.getLayoutParams();
-            if (v.getVisibility() != GONE) {
-                int col = cursor % mNumColumns;
-                int colSpan = v.getColumnSpan();
-                int row = cursor / mNumColumns;
-=======
             QuickSettingsTileView child = (QuickSettingsTileView) getChildAt(i);
             ViewGroup.LayoutParams lp = child.getLayoutParams();
             if (child.getVisibility() != GONE) {
@@ -129,7 +121,6 @@
                 final int childHeight = lp.height;
 
                 int row = (int) (cursor / mNumColumns);
->>>>>>> a34a64d2
 
                 // Push the item to the next row if it can't fit on this one
                 if ((col + colSpan) > mNumColumns) {
