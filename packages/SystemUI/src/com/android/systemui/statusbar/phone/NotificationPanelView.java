--- conflicted
+++ resolved
@@ -114,13 +114,9 @@
                 case MotionEvent.ACTION_DOWN:
                     mGestureStartX = event.getX(0);
                     mGestureStartY = event.getY(0);
-<<<<<<< HEAD
-                    mTrackingSwipe = isFullyExpanded();
-=======
                     mTrackingSwipe = isFullyExpanded() &&
                         // Pointer is at the handle portion of the view?
                         mGestureStartY > getHeight() - mHandleBarHeight - getPaddingBottom();
->>>>>>> 6bbe7b78
                     mOkToFlip = getExpandedHeight() == 0;
                     if (event.getX(0) > getWidth() * (1.0f - STATUS_BAR_SETTINGS_RIGHT_PERCENTAGE) &&
                             Settings.System.getInt(getContext().getContentResolver(),
@@ -142,25 +138,14 @@
                     }
                     if (mTrackingSwipe && deltaX > deltaY && deltaX > minDeltaX) {
 
-<<<<<<< HEAD
-                        mSwipeDirection = event.getX(0) - mGestureStartX;
-
-=======
->>>>>>> 6bbe7b78
                         // The value below can be used to adjust deltaX to always increase,
                         // if the user keeps swiping in the same direction as she started the
                         // gesture. If she, however, moves her finger the other way, deltaX will
                         // decrease.
                         //
-<<<<<<< HEAD
-                        // This allows for a horizontal, in any direction, to always flip the
-                        // views.
-                        mSwipeDirection = mSwipeDirection < 0f ? -1f : 1f;
-=======
                         // This allows for an horizontal swipe, in any direction, to always flip
                         // the views.
                         mSwipeDirection = event.getX(0) < mGestureStartX ? -1f : 1f;
->>>>>>> 6bbe7b78
 
                         if (mStatusBar.isShowingSettings()) {
                             mFlipOffset = 1f;
@@ -219,8 +204,6 @@
                     original.getPressure(0), original.getSize(0), original.getMetaState(),
                     original.getXPrecision(), original.getYPrecision(), original.getDeviceId(),
                     original.getEdgeFlags());
-<<<<<<< HEAD
-=======
 
                 // The following two lines looks better than the chunk of code above, but,
                 // nevertheless, doesn't work. The view is not pinned down, and may close,
@@ -228,7 +211,6 @@
                 //
                 // event = MotionEvent.obtainNoHistory(original);
                 // event.setLocation(getWidth()/2, getHeight());
->>>>>>> 6bbe7b78
                 shouldRecycleEvent = true;
             }
 
