--- conflicted
+++ resolved
@@ -119,16 +119,13 @@
 
     @Override
     public boolean onTouchEvent(MotionEvent event) {
-<<<<<<< HEAD
         boolean shouldRecycleEvent = false;
-=======
         if (DEBUG_GESTURES) {
             if (event.getActionMasked() != MotionEvent.ACTION_MOVE) {
                 EventLog.writeEvent(EventLogTags.SYSUI_NOTIFICATIONPANEL_TOUCH,
                        event.getActionMasked(), (int) event.getX(), (int) event.getY());
             }
         }
->>>>>>> a34a64d2
         if (PhoneStatusBar.SETTINGS_DRAG_SHORTCUT && mStatusBar.mHasFlipSettings) {
             boolean flip = false;
             boolean swipeFlipJustFinished = false;
