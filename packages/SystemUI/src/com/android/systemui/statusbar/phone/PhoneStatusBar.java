--- conflicted
+++ resolved
@@ -548,7 +548,6 @@
         mSettingsButton = mStatusBarWindow.findViewById(R.id.settings_button);
         mSettingsButton.setOnClickListener(mSettingsButtonListener);
         mRotationButton = (RotationToggle) mStatusBarWindow.findViewById(R.id.rotation_lock_button);
-<<<<<<< HEAD
         mButtonsBar = mStatusBarWindow.findViewById(R.id.buttons_bar);
 
         // Compute the DateView width
@@ -562,9 +561,6 @@
         mCarrierLabel = (TextView)mStatusBarWindow.findViewById(R.id.carrier_label);
         mCarrierLabel.setVisibility(mCarrierLabelVisible ? View.VISIBLE : View.INVISIBLE);
 
-=======
-        
->>>>>>> 4873a480
         mScrollView = (ScrollView)mStatusBarWindow.findViewById(R.id.scroll);
         mScrollView.setVerticalScrollBarEnabled(false); // less drawing during pulldowns
 
